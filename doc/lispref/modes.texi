@c -*-texinfo-*-
@c This is part of the GNU Emacs Lisp Reference Manual.
@c Copyright (C) 1990-1995, 1998-1999, 2001-2011  Free Software Foundation, Inc.
@c See the file elisp.texi for copying conditions.
@setfilename ../../info/modes
@node Modes, Documentation, Keymaps, Top
@chapter Major and Minor Modes
@cindex mode

  A @dfn{mode} is a set of definitions that customize Emacs and can be
turned on and off while you edit.  There are two varieties of modes:
@dfn{major modes}, which are mutually exclusive and used for editing
particular kinds of text, and @dfn{minor modes}, which provide features
that users can enable individually.

  This chapter describes how to write both major and minor modes, how to
indicate them in the mode line, and how they run hooks supplied by the
user.  For related topics such as keymaps and syntax tables, see
@ref{Keymaps}, and @ref{Syntax Tables}.

@menu
* Hooks::                       How to use hooks; how to write code that provides hooks.
* Major Modes::                 Defining major modes.
* Minor Modes::                 Defining minor modes.
* Mode Line Format::            Customizing the text that appears in the mode line.
* Imenu::                       How a mode can provide a menu
                         of definitions in the buffer.
* Font Lock Mode::              How modes can highlight text according to syntax.
* Auto-Indentation::            How to teach Emacs to indent for a major mode.
* Desktop Save Mode::           How modes can have buffer state saved between
                         Emacs sessions.
@end menu

@node Hooks
@section Hooks
@cindex hooks

  A @dfn{hook} is a variable where you can store a function or functions
to be called on a particular occasion by an existing program.  Emacs
provides hooks for the sake of customization.  Most often, hooks are set
up in the init file (@pxref{Init File}), but Lisp programs can set them also.
@xref{Standard Hooks}, for a list of standard hook variables.

@cindex normal hook
  Most of the hooks in Emacs are @dfn{normal hooks}.  These variables
contain lists of functions to be called with no arguments.  By
convention, whenever the hook name ends in @samp{-hook}, that tells
you it is normal.  We try to make all hooks normal, as much as
possible, so that you can use them in a uniform way.

  Every major mode function is supposed to run a normal hook called
the @dfn{mode hook} as the one of the last steps of initialization.
This makes it easy for a user to customize the behavior of the mode,
by overriding the buffer-local variable assignments already made by
the mode.  Most minor mode functions also run a mode hook at the end.
But hooks are used in other contexts too.  For example, the hook
@code{suspend-hook} runs just before Emacs suspends itself
(@pxref{Suspending Emacs}).

  The recommended way to add a hook function to a normal hook is by
calling @code{add-hook} (see below).  The hook functions may be any of
the valid kinds of functions that @code{funcall} accepts (@pxref{What
Is a Function}).  Most normal hook variables are initially void;
@code{add-hook} knows how to deal with this.  You can add hooks either
globally or buffer-locally with @code{add-hook}.

@cindex abnormal hook
  If the hook variable's name does not end with @samp{-hook}, that
indicates it is probably an @dfn{abnormal hook}.  That means the hook
functions are called with arguments, or their return values are used
in some way.  The hook's documentation says how the functions are
called.  You can use @code{add-hook} to add a function to an abnormal
hook, but you must write the function to follow the hook's calling
convention.

  By convention, abnormal hook names end in @samp{-functions} or
@samp{-hooks}.  If the variable's name ends in @samp{-function}, then
its value is just a single function, not a list of functions.

@menu
* Running Hooks::               How to run a hook.
* Setting Hooks::               How to put functions on a hook, or remove them.
@end menu

@node Running Hooks
@subsection Running Hooks

  At the appropriate times, Emacs uses the @code{run-hooks} function
and the other functions below to run particular hooks.

@defun run-hooks &rest hookvars
This function takes one or more normal hook variable names as
arguments, and runs each hook in turn.  Each argument should be a
symbol that is a normal hook variable.  These arguments are processed
in the order specified.

If a hook variable has a non-@code{nil} value, that value should be a
list of functions.  @code{run-hooks} calls all the functions, one by
one, with no arguments.

The hook variable's value can also be a single function---either a
lambda expression or a symbol with a function definition---which
@code{run-hooks} calls.  But this usage is obsolete.
@end defun

@defun run-hook-with-args hook &rest args
This function is the way to run an abnormal hook and always call all
of the hook functions.  It calls each of the hook functions one by
one, passing each of them the arguments @var{args}.
@end defun

@defun run-hook-with-args-until-failure hook &rest args
This function is the way to run an abnormal hook until one of the hook
functions fails.  It calls each of the hook functions, passing each of
them the arguments @var{args}, until some hook function returns
@code{nil}.  It then stops and returns @code{nil}.  If none of the
hook functions return @code{nil}, it returns a non-@code{nil} value.
@end defun

@defun run-hook-with-args-until-success hook &rest args
This function is the way to run an abnormal hook until a hook function
succeeds.  It calls each of the hook functions, passing each of them
the arguments @var{args}, until some hook function returns
non-@code{nil}.  Then it stops, and returns whatever was returned by
the last hook function that was called.  If all hook functions return
@code{nil}, it returns @code{nil} as well.
@end defun

@node Setting Hooks
@subsection Setting Hooks

  Here's an example that uses a mode hook to turn on Auto Fill mode when
in Lisp Interaction mode:

@example
(add-hook 'lisp-interaction-mode-hook 'turn-on-auto-fill)
@end example

@defun add-hook hook function &optional append local
This function is the handy way to add function @var{function} to hook
variable @var{hook}.  You can use it for abnormal hooks as well as for
normal hooks.  @var{function} can be any Lisp function that can accept
the proper number of arguments for @var{hook}.  For example,

@example
(add-hook 'text-mode-hook 'my-text-hook-function)
@end example

@noindent
adds @code{my-text-hook-function} to the hook called @code{text-mode-hook}.

If @var{function} is already present in @var{hook} (comparing using
@code{equal}), then @code{add-hook} does not add it a second time.

If @var{function} has a non-@code{nil} property
@code{permanent-local-hook}, then @code{kill-all-local-variables} (or
changing major modes) won't delete it from the hook variable's local
value.

It is best to design your hook functions so that the order in which
they are executed does not matter.  Any dependence on the order is
asking for trouble.  However, the order is predictable: normally,
@var{function} goes at the front of the hook list, so it will be
executed first (barring another @code{add-hook} call).  If the
optional argument @var{append} is non-@code{nil}, the new hook
function goes at the end of the hook list and will be executed last.

@code{add-hook} can handle the cases where @var{hook} is void or its
value is a single function; it sets or changes the value to a list of
functions.

If @var{local} is non-@code{nil}, that says to add @var{function} to
the buffer-local hook list instead of to the global hook list.  If
needed, this makes the hook buffer-local and adds @code{t} to the
buffer-local value.  The latter acts as a flag to run the hook
functions in the default value as well as in the local value.
@end defun

@defun remove-hook hook function &optional local
This function removes @var{function} from the hook variable
@var{hook}.  It compares @var{function} with elements of @var{hook}
using @code{equal}, so it works for both symbols and lambda
expressions.

If @var{local} is non-@code{nil}, that says to remove @var{function}
from the buffer-local hook list instead of from the global hook list.
@end defun

@node Major Modes
@section Major Modes
@cindex major mode

  Major modes specialize Emacs for editing particular kinds of text.
Each buffer has only one major mode at a time.  For each major mode
there is a function to switch to that mode in the current buffer; its
name should end in @samp{-mode}.  These functions work by setting
buffer-local variable bindings and other data associated with the
buffer, such as a local keymap.  The effect lasts until you switch
to another major mode in the same buffer.

@menu
* Major Mode Basics::           
* Major Mode Conventions::      Coding conventions for keymaps, etc.
* Auto Major Mode::             How Emacs chooses the major mode automatically.
* Mode Help::                   Finding out how to use a mode.
* Derived Modes::               Defining a new major mode based on another major
                              mode.
* Generic Modes::               Defining a simple major mode that supports
                              comment syntax and Font Lock mode.
* Mode Hooks::                  Hooks run at the end of major mode functions.
* Example Major Modes::         Text mode and Lisp modes.
@end menu

@node Major Mode Basics
@subsection Major Mode Basics
@cindex Fundamental mode

  The least specialized major mode is called @dfn{Fundamental mode}.
This mode has no mode-specific definitions or variable settings, so each
Emacs command behaves in its default manner, and each option is in its
default state.  All other major modes redefine various keys and options.
For example, Lisp Interaction mode provides special key bindings for
@kbd{C-j} (@code{eval-print-last-sexp}), @key{TAB}
(@code{lisp-indent-line}), and other keys.

  When you need to write several editing commands to help you perform a
specialized editing task, creating a new major mode is usually a good
idea.  In practice, writing a major mode is easy (in contrast to
writing a minor mode, which is often difficult).

  If the new mode is similar to an old one, it is often unwise to
modify the old one to serve two purposes, since it may become harder
to use and maintain.  Instead, copy and rename an existing major mode
definition and alter the copy---or use the @code{define-derived-mode}
macro to define a @dfn{derived mode} (@pxref{Derived Modes}).  For
example, Rmail Edit mode is a major mode that is very similar to Text
mode except that it provides two additional commands.  Its definition
is distinct from that of Text mode, but uses that of Text mode.

  Even if the new mode is not an obvious derivative of any other mode,
we recommend to use @code{define-derived-mode}, since it automatically
enforces the most important coding conventions for you.

  For a very simple programming language major mode that handles
comments and fontification, you can use @code{define-generic-mode}.
@xref{Generic Modes}.

  Rmail Edit mode offers an example of changing the major mode
temporarily for a buffer, so it can be edited in a different way (with
ordinary Emacs commands rather than Rmail commands).  In such cases, the
temporary major mode usually provides a command to switch back to the
buffer's usual mode (Rmail mode, in this case).  You might be tempted to
present the temporary redefinitions inside a recursive edit and restore
the usual ones when the user exits; but this is a bad idea because it
constrains the user's options when it is done in more than one buffer:
recursive edits must be exited most-recently-entered first.  Using an
alternative major mode avoids this limitation.  @xref{Recursive
Editing}.

  The standard GNU Emacs Lisp library directory tree contains the code
for several major modes, in files such as @file{text-mode.el},
@file{texinfo.el}, @file{lisp-mode.el}, @file{c-mode.el}, and
@file{rmail.el}.  They are found in various subdirectories of the
@file{lisp} directory.  You can study these libraries to see how modes
are written.  Text mode is perhaps the simplest major mode aside from
Fundamental mode.  Rmail mode is a complicated and specialized mode.

@node Major Mode Conventions
@subsection Major Mode Conventions
@cindex major mode conventions
@cindex conventions for writing major modes

  The code for existing major modes follows various coding conventions,
including conventions for local keymap and syntax table initialization,
global names, and hooks.  Please follow these conventions when you
define a new major mode.  (Fundamental mode is an exception to many
of these conventions, because its definition is to present the global
state of Emacs.)

  This list of conventions is only partial, because each major mode
should aim for consistency in general with other Emacs major modes.
This makes Emacs as a whole more coherent.  It is impossible to list
here all the possible points where this issue might come up; if the
Emacs developers point out an area where your major mode deviates from
the usual conventions, please make it compatible.

@itemize @bullet
@item
Define a command whose name ends in @samp{-mode}, with no arguments,
that switches to the new mode in the current buffer.  This command
should set up the keymap, syntax table, and buffer-local variables in an
existing buffer, without changing the buffer's contents.

@item
Write a documentation string for this command that describes the
special commands available in this mode.  @kbd{C-h m}
(@code{describe-mode}) in your mode will display this string.

The documentation string may include the special documentation
substrings, @samp{\[@var{command}]}, @samp{\@{@var{keymap}@}}, and
@samp{\<@var{keymap}>}, which enable the documentation to adapt
automatically to the user's own key bindings.  @xref{Keys in
Documentation}.

@item
The major mode command should start by calling
@code{kill-all-local-variables}.  This runs the normal hook
@code{change-major-mode-hook}, then gets rid of the buffer-local
variables of the major mode previously in effect.  @xref{Creating
Buffer-Local}.

@item
The major mode command should set the variable @code{major-mode} to the
major mode command symbol.  This is how @code{describe-mode} discovers
which documentation to print.

@item
The major mode command should set the variable @code{mode-name} to the
``pretty'' name of the mode, usually a string (but see @ref{Mode Line
Data}, for other possible forms).  The name of the mode appears
in the mode line.

@item
@cindex functions in modes
Since all global names are in the same name space, all the global
variables, constants, and functions that are part of the mode should
have names that start with the major mode name (or with an abbreviation
of it if the name is long).  @xref{Coding Conventions}.

@item
In a major mode for editing some kind of structured text, such as a
programming language, indentation of text according to structure is
probably useful.  So the mode should set @code{indent-line-function}
to a suitable function, and probably customize other variables
for indentation.  @xref{Auto-Indentation}.

@item
@cindex keymaps in modes
The major mode should usually have its own keymap, which is used as the
local keymap in all buffers in that mode.  The major mode command should
call @code{use-local-map} to install this local map.  @xref{Active
Keymaps}, for more information.

This keymap should be stored permanently in a global variable named
@code{@var{modename}-mode-map}.  Normally the library that defines the
mode sets this variable.

@xref{Tips for Defining}, for advice about how to write the code to set
up the mode's keymap variable.

@item
The key sequences bound in a major mode keymap should usually start with
@kbd{C-c}, followed by a control character, a digit, or @kbd{@{},
@kbd{@}}, @kbd{<}, @kbd{>}, @kbd{:} or @kbd{;}.  The other punctuation
characters are reserved for minor modes, and ordinary letters are
reserved for users.

A major mode can also rebind the keys @kbd{M-n}, @kbd{M-p} and
@kbd{M-s}.  The bindings for @kbd{M-n} and @kbd{M-p} should normally
be some kind of ``moving forward and backward,'' but this does not
necessarily mean cursor motion.

It is legitimate for a major mode to rebind a standard key sequence if
it provides a command that does ``the same job'' in a way better
suited to the text this mode is used for.  For example, a major mode
for editing a programming language might redefine @kbd{C-M-a} to
``move to the beginning of a function'' in a way that works better for
that language.

It is also legitimate for a major mode to rebind a standard key
sequence whose standard meaning is rarely useful in that mode.  For
instance, minibuffer modes rebind @kbd{M-r}, whose standard meaning is
rarely of any use in the minibuffer.  Major modes such as Dired or
Rmail that do not allow self-insertion of text can reasonably redefine
letters and other printing characters as special commands.

@item
Major modes for editing text should not define @key{RET} to do
anything other than insert a newline.  However, it is ok for
specialized modes for text that users don't directly edit, such as
Dired and Info modes, to redefine @key{RET} to do something entirely
different.

@item
Major modes should not alter options that are primarily a matter of user
preference, such as whether Auto-Fill mode is enabled.  Leave this to
each user to decide.  However, a major mode should customize other
variables so that Auto-Fill mode will work usefully @emph{if} the user
decides to use it.

@item
@cindex syntax tables in modes
The mode may have its own syntax table or may share one with other
related modes.  If it has its own syntax table, it should store this in
a variable named @code{@var{modename}-mode-syntax-table}.  @xref{Syntax
Tables}.

@item
If the mode handles a language that has a syntax for comments, it should
set the variables that define the comment syntax.  @xref{Options for
Comments,, Options Controlling Comments, emacs, The GNU Emacs Manual}.

@item
@cindex abbrev tables in modes
The mode may have its own abbrev table or may share one with other
related modes.  If it has its own abbrev table, it should store this
in a variable named @code{@var{modename}-mode-abbrev-table}.  If the
major mode command defines any abbrevs itself, it should pass @code{t}
for the @var{system-flag} argument to @code{define-abbrev}.
@xref{Defining Abbrevs}.

@item
The mode should specify how to do highlighting for Font Lock mode, by
setting up a buffer-local value for the variable
@code{font-lock-defaults} (@pxref{Font Lock Mode}).

@item
Each face that the mode defines should, if possible, inherit from an
existing Emacs face.  This reduces the chance of conflicting with a
user's face customizations.  Useful faces include:

@table @asis
@item @code{highlight}
for stretches of text that should temporarily stand out.

@item @code{match}
for text matching a search command.

@item @code{link} and @code{link-visited}
for clickable text buttons that send the user to a different buffer or
``location''.

@item @code{button}
for clickable text buttons that perform other actions.

@item @asis{Font Lock faces}
for other kinds of syntactic highlighting, if highlighting is not
handled by Font Lock mode or some Font Lock faces are not in use.
@xref{Faces for Font Lock}, for how to assign Font Lock faces.
@end table

@item
The mode should specify how Imenu should find the definitions or
sections of a buffer, by setting up a buffer-local value for the
variable @code{imenu-generic-expression}, for the two variables
@code{imenu-prev-index-position-function} and
@code{imenu-extract-index-name-function}, or for the variable
@code{imenu-create-index-function} (@pxref{Imenu}).

@item
The mode can specify a local value for
@code{eldoc-documentation-function} to tell ElDoc mode how to handle
this mode.

@item
The mode can specify how to complete various keywords by adding
to the special hook @code{completion-at-point-functions}.

@item
Use @code{defvar} or @code{defcustom} to set mode-related variables, so
that they are not reinitialized if they already have a value.  (Such
reinitialization could discard customizations made by the user.)

@item
@cindex buffer-local variables in modes
To make a buffer-local binding for an Emacs customization variable, use
@code{make-local-variable} in the major mode command, not
@code{make-variable-buffer-local}.  The latter function would make the
variable local to every buffer in which it is subsequently set, which
would affect buffers that do not use this mode.  It is undesirable for a
mode to have such global effects.  @xref{Buffer-Local Variables}.

With rare exceptions, the only reasonable way to use
@code{make-variable-buffer-local} in a Lisp package is for a variable
which is used only within that package.  Using it on a variable used by
other packages would interfere with them.

@item
@cindex mode hook
@cindex major mode hook
Each major mode should have a normal @dfn{mode hook} named
@code{@var{modename}-mode-hook}.  The very last thing the major mode command
should do is to call @code{run-mode-hooks}.  This runs the mode hook,
and then runs the normal hook @code{after-change-major-mode-hook}.
@xref{Mode Hooks}.

@item
The major mode command may start by calling some other major mode
command (called the @dfn{parent mode}) and then alter some of its
settings.  A mode that does this is called a @dfn{derived mode}.  The
recommended way to define one is to use the @code{define-derived-mode}
macro, but this is not required.  Such a mode should call the parent
mode command inside a @code{delay-mode-hooks} form.  (Using
@code{define-derived-mode} does this automatically.)  @xref{Derived
Modes}, and @ref{Mode Hooks}.

@item
If something special should be done if the user switches a buffer from
this mode to any other major mode, this mode can set up a buffer-local
value for @code{change-major-mode-hook} (@pxref{Creating Buffer-Local}).

@item
If this mode is appropriate only for specially-prepared text, then the
major mode command symbol should have a property named @code{mode-class}
with value @code{special}, put on as follows:

@kindex mode-class @r{(property)}
@cindex @code{special}
@example
(put 'funny-mode 'mode-class 'special)
@end example

@noindent
This tells Emacs that new buffers created while the current buffer is
in Funny mode should not inherit Funny mode, in case the default value
of @code{major-mode} is @code{nil}.  Modes such as Dired, Rmail,
and Buffer List use this feature.

The @code{define-derived-mode} macro automatically marks the derived
mode as special if the parent mode is special.  The special mode
@code{special-mode} provides a convenient parent for other special
modes to inherit from; it sets @code{buffer-read-only} to @code{t},
and does little else.

@item
If you want to make the new mode the default for files with certain
recognizable names, add an element to @code{auto-mode-alist} to select
the mode for those file names (@pxref{Auto Major Mode}).  If you
define the mode command to autoload, you should add this element in
the same file that calls @code{autoload}.  If you use an autoload
cookie for the mode command, you can also use an autoload cookie for
the form that adds the element (@pxref{autoload cookie}).  If you do
not autoload the mode command, it is sufficient to add the element in
the file that contains the mode definition.

@item
In the comments that document the file, you should provide a sample
@code{autoload} form and an example of how to add to
@code{auto-mode-alist}, that users can include in their init files
(@pxref{Init File}).

@item
@cindex mode loading
The top-level forms in the file defining the mode should be written so
that they may be evaluated more than once without adverse consequences.
Even if you never load the file more than once, someone else will.
@end itemize

@node Auto Major Mode
@subsection How Emacs Chooses a Major Mode
@cindex major mode, automatic selection

  Based on information in the file name or in the file itself, Emacs
automatically selects a major mode for the new buffer when a file is
visited.  It also processes local variables specified in the file text.

@deffn Command fundamental-mode
  Fundamental mode is a major mode that is not specialized for anything
in particular.  Other major modes are defined in effect by comparison
with this one---their definitions say what to change, starting from
Fundamental mode.  The @code{fundamental-mode} function does @emph{not}
run any mode hooks; you're not supposed to customize it.  (If you want Emacs
to behave differently in Fundamental mode, change the @emph{global}
state of Emacs.)
@end deffn

@deffn Command normal-mode &optional find-file
This function establishes the proper major mode and buffer-local variable
bindings for the current buffer.  First it calls @code{set-auto-mode}
(see below), then it runs @code{hack-local-variables} to parse, and
bind or evaluate as appropriate, the file's local variables
(@pxref{File Local Variables}).

If the @var{find-file} argument to @code{normal-mode} is non-@code{nil},
@code{normal-mode} assumes that the @code{find-file} function is calling
it.  In this case, it may process local variables in the @samp{-*-}
line or at the end of the file.  The variable
@code{enable-local-variables} controls whether to do so.  @xref{File
Variables, , Local Variables in Files, emacs, The GNU Emacs Manual},
for the syntax of the local variables section of a file.

If you run @code{normal-mode} interactively, the argument
@var{find-file} is normally @code{nil}.  In this case,
@code{normal-mode} unconditionally processes any file local variables.

The function calls @code{set-auto-mode} to choose a major mode.  If this
does not specify a mode, the buffer stays in the major mode determined
by the default value of @code{major-mode} (see below).

@cindex file mode specification error
@code{normal-mode} uses @code{condition-case} around the call to the
major mode function, so errors are caught and reported as a @samp{File
mode specification error},  followed by the original error message.
@end deffn

@defun set-auto-mode &optional keep-mode-if-same
@cindex visited file mode
  This function selects the major mode that is appropriate for the
current buffer.  It bases its decision (in order of precedence) on
the @w{@samp{-*-}} line, on any @samp{mode:} local variable near the
end of a file, on the @w{@samp{#!}} line (using
@code{interpreter-mode-alist}), on the text at the beginning of the
buffer (using @code{magic-mode-alist}), and finally on the visited
file name (using @code{auto-mode-alist}).  @xref{Choosing Modes, , How
Major Modes are Chosen, emacs, The GNU Emacs Manual}. 
If @code{enable-local-variables} is @code{nil}, @code{set-auto-mode}
does not check the @w{@samp{-*-}} line, or near the end of the file,
for any mode tag.

If @var{keep-mode-if-same} is non-@code{nil}, this function does not
call the mode command if the buffer is already in the proper major
mode.  For instance, @code{set-visited-file-name} sets this to
@code{t} to avoid killing buffer local variables that the user may
have set.
@end defun

@defopt major-mode
The buffer-local value of this variable holds the major mode
currently active.  The default value of this variable holds the
default major mode for new buffers.  The standard default value is
@code{fundamental-mode}.

If the default value of @code{major-mode} is @code{nil}, Emacs uses
the (previously) current buffer's major mode as the default major mode
of a new buffer.  However, if that major mode symbol has a @code{mode-class}
property with value @code{special}, then it is not used for new buffers;
Fundamental mode is used instead.  The modes that have this property are
those such as Dired and Rmail that are useful only with text that has
been specially prepared.
@end defopt

@defun set-buffer-major-mode buffer
This function sets the major mode of @var{buffer} to the default value of
@code{major-mode}; if that is @code{nil}, it uses the
current buffer's major mode (if that is suitable).  As an exception,
if @var{buffer}'s name is @samp{*scratch*}, it sets the mode to
@code{initial-major-mode}.

The low-level primitives for creating buffers do not use this function,
but medium-level commands such as @code{switch-to-buffer} and
@code{find-file-noselect} use it whenever they create buffers.
@end defun

@defopt initial-major-mode
@cindex @samp{*scratch*}
The value of this variable determines the major mode of the initial
@samp{*scratch*} buffer.  The value should be a symbol that is a major
mode command.  The default value is @code{lisp-interaction-mode}.
@end defopt

@defvar interpreter-mode-alist
This variable specifies major modes to use for scripts that specify a
command interpreter in a @samp{#!} line.  Its value is an alist with
elements of the form @code{(@var{interpreter} . @var{mode})}; for
example, @code{("perl" . perl-mode)} is one element present by
default.  The element says to use mode @var{mode} if the file
specifies an interpreter which matches @var{interpreter}.
@end defvar

@defvar magic-mode-alist
This variable's value is an alist with elements of the form
@code{(@var{regexp} .  @var{function})}, where @var{regexp} is a
regular expression and @var{function} is a function or @code{nil}.
After visiting a file, @code{set-auto-mode} calls @var{function} if
the text at the beginning of the buffer matches @var{regexp} and
@var{function} is non-@code{nil}; if @var{function} is @code{nil},
@code{auto-mode-alist} gets to decide the mode.
@end defvar

@defvar magic-fallback-mode-alist
This works like @code{magic-mode-alist}, except that it is handled
only if @code{auto-mode-alist} does not specify a mode for this file.
@end defvar

@defvar auto-mode-alist
This variable contains an association list of file name patterns
(regular expressions) and corresponding major mode commands.  Usually,
the file name patterns test for suffixes, such as @samp{.el} and
@samp{.c}, but this need not be the case.  An ordinary element of the
alist looks like @code{(@var{regexp} .  @var{mode-function})}.

For example,

@smallexample
@group
(("\\`/tmp/fol/" . text-mode)
 ("\\.texinfo\\'" . texinfo-mode)
 ("\\.texi\\'" . texinfo-mode)
@end group
@group
 ("\\.el\\'" . emacs-lisp-mode)
 ("\\.c\\'" . c-mode)
 ("\\.h\\'" . c-mode)
 @dots{})
@end group
@end smallexample

When you visit a file whose expanded file name (@pxref{File Name
Expansion}), with version numbers and backup suffixes removed using
@code{file-name-sans-versions} (@pxref{File Name Components}), matches
a @var{regexp}, @code{set-auto-mode} calls the corresponding
@var{mode-function}.  This feature enables Emacs to select the proper
major mode for most files.

If an element of @code{auto-mode-alist} has the form @code{(@var{regexp}
@var{function} t)}, then after calling @var{function}, Emacs searches
@code{auto-mode-alist} again for a match against the portion of the file
name that did not match before.  This feature is useful for
uncompression packages: an entry of the form @code{("\\.gz\\'"
@var{function} t)} can uncompress the file and then put the uncompressed
file in the proper mode according to the name sans @samp{.gz}.

Here is an example of how to prepend several pattern pairs to
@code{auto-mode-alist}.  (You might use this sort of expression in your
init file.)

@smallexample
@group
(setq auto-mode-alist
  (append
   ;; @r{File name (within directory) starts with a dot.}
   '(("/\\.[^/]*\\'" . fundamental-mode)
     ;; @r{File name has no dot.}
     ("/[^\\./]*\\'" . fundamental-mode)
     ;; @r{File name ends in @samp{.C}.}
     ("\\.C\\'" . c++-mode))
   auto-mode-alist))
@end group
@end smallexample
@end defvar

@node Mode Help
@subsection Getting Help about a Major Mode
@cindex mode help
@cindex help for major mode
@cindex documentation for major mode

  The @code{describe-mode} function is used to provide information
about major modes.  It is normally called with @kbd{C-h m}.  The
@code{describe-mode} function uses the value of @code{major-mode},
which is why every major mode function needs to set the
@code{major-mode} variable.

@deffn Command describe-mode
This function displays the documentation of the current major mode.

The @code{describe-mode} function calls the @code{documentation}
function using the value of @code{major-mode} as an argument.  Thus, it
displays the documentation string of the major mode function.
(@xref{Accessing Documentation}.)
@end deffn

@defvar major-mode
This buffer-local variable holds the symbol for the current buffer's
major mode.  This symbol should have a function definition that is the
command to switch to that major mode.  The @code{describe-mode}
function uses the documentation string of the function as the
documentation of the major mode.
@end defvar

@node Derived Modes
@subsection Defining Derived Modes
@cindex derived mode

  The recommended way to define a new major mode is to derive it
from an existing one using @code{define-derived-mode}.  If there is no
closely related mode, you can inherit from @code{text-mode},
@code{special-mode}, @code{prog-mode}, or in the worst case
@code{fundamental-mode}.

@defmac define-derived-mode variant parent name docstring keyword-args@dots{} body@dots{}
This macro defines @var{variant} as a major mode command, using
@var{name} as the string form of the mode name.  @var{variant} and
@var{parent} should be unquoted symbols.

The new command @var{variant} is defined to call the function
@var{parent}, then override certain aspects of that parent mode:

@itemize @bullet
@item
The new mode has its own sparse keymap, named
@code{@var{variant}-map}.  @code{define-derived-mode}
makes the parent mode's keymap the parent of the new map, unless
@code{@var{variant}-map} is already set and already has a parent.

@item
The new mode has its own syntax table, kept in the variable
@code{@var{variant}-syntax-table}, unless you override this using the
@code{:syntax-table} keyword (see below).  @code{define-derived-mode}
makes the parent mode's syntax-table the parent of
@code{@var{variant}-syntax-table}, unless the latter is already set
and already has a parent different from the standard syntax table.

@item
The new mode has its own abbrev table, kept in the variable
@code{@var{variant}-abbrev-table}, unless you override this using the
@code{:abbrev-table} keyword (see below).

@item
The new mode has its own mode hook, @code{@var{variant}-hook}.  It
runs this hook, after running the hooks of its ancestor modes, with
@code{run-mode-hooks}, as the last thing it does. @xref{Mode Hooks}.
@end itemize

In addition, you can specify how to override other aspects of
@var{parent} with @var{body}.  The command @var{variant}
evaluates the forms in @var{body} after setting up all its usual
overrides, just before running the mode hooks.

If @var{parent} has a non-@code{nil} @code{mode-class} symbol
property, then @code{define-derived-mode} sets the @code{mode-class}
property of @var{variant} to the same value.  This ensures, for
example, that if @var{parent} is a special mode, then @var{variant} is
also a special mode (@pxref{Major Mode Conventions}).

You can also specify @code{nil} for @var{parent}.  This gives the new
mode no parent.  Then @code{define-derived-mode} behaves as described
above, but, of course, omits all actions connected with @var{parent}.

The argument @var{docstring} specifies the documentation string for
the new mode.  @code{define-derived-mode} adds some general
information about the mode's hook, followed by the mode's keymap, at
the end of this docstring.  If you omit @var{docstring},
@code{define-derived-mode} generates a documentation string.

The @var{keyword-args} are pairs of keywords and values.  The values
are evaluated.  The following keywords are currently supported:

@table @code
@item :syntax-table
You can use this to explicitly specify a syntax table for the new
mode.  If you specify a @code{nil} value, the new mode uses the same
syntax table as @var{parent}, or the standard syntax table if
@var{parent} is @code{nil}.  (Note that this does @emph{not} follow
the convention used for non-keyword arguments that a @code{nil} value
is equivalent with not specifying the argument.)

@item :abbrev-table
You can use this to explicitly specify an abbrev table for the new
mode.  If you specify a @code{nil} value, the new mode uses the same
abbrev table as @var{parent}, or @code{fundamental-mode-abbrev-table}
if @var{parent} is @code{nil}.  (Again, a @code{nil} value is
@emph{not} equivalent to not specifying this keyword.)

@item :group
If this is specified, the value should be the customization group for
this mode.  (Not all major modes have one.)  Only the (still
experimental and unadvertised) command @code{customize-mode} currently
uses this.  @code{define-derived-mode} does @emph{not} automatically
define the specified customization group.
@end table

Here is a hypothetical example:

@example
(define-derived-mode hypertext-mode
  text-mode "Hypertext"
  "Major mode for hypertext.
\\@{hypertext-mode-map@}"
  (setq case-fold-search nil))

(define-key hypertext-mode-map
  [down-mouse-3] 'do-hyper-link)
@end example

Do not write an @code{interactive} spec in the definition;
@code{define-derived-mode} does that automatically.
@end defmac

@node Generic Modes
@subsection Generic Modes
@cindex generic mode

  @dfn{Generic modes} are simple major modes with basic support for
comment syntax and Font Lock mode.  To define a generic mode, use the
macro @code{define-generic-mode}.  See the file @file{generic-x.el}
for some examples of the use of @code{define-generic-mode}.

@defmac define-generic-mode mode comment-list keyword-list font-lock-list auto-mode-list function-list &optional docstring
This macro defines a generic mode command named @var{mode} (a symbol,
not quoted).  The optional argument @var{docstring} is the
documentation for the mode command.  If you do not supply it,
@code{define-generic-mode} generates one by default.

The argument @var{comment-list} is a list in which each element is
either a character, a string of one or two characters, or a cons cell.
A character or a string is set up in the mode's syntax table as a
``comment starter.''  If the entry is a cons cell, the @sc{car} is set
up as a ``comment starter'' and the @sc{cdr} as a ``comment ender.''
(Use @code{nil} for the latter if you want comments to end at the end
of the line.)  Note that the syntax table mechanism has limitations
about what comment starters and enders are actually possible.
@xref{Syntax Tables}.

The argument @var{keyword-list} is a list of keywords to highlight
with @code{font-lock-keyword-face}.  Each keyword should be a string.
Meanwhile, @var{font-lock-list} is a list of additional expressions to
highlight.  Each element of this list should have the same form as an
element of @code{font-lock-keywords}.  @xref{Search-based
Fontification}.

The argument @var{auto-mode-list} is a list of regular expressions to
add to the variable @code{auto-mode-alist}.  They are added by the execution
of the @code{define-generic-mode} form, not by expanding the macro call.

Finally, @var{function-list} is a list of functions for the mode
command to call for additional setup.  It calls these functions just
before it runs the mode hook variable @code{@var{mode}-hook}.
@end defmac

@node Mode Hooks
@subsection Mode Hooks

  Every major mode function should finish by running its mode hook and
the mode-independent normal hook @code{after-change-major-mode-hook}.
It does this by calling @code{run-mode-hooks}.  If the major mode is a
derived mode, that is if it calls another major mode (the parent mode)
in its body, it should do this inside @code{delay-mode-hooks} so that
the parent won't run these hooks itself.  Instead, the derived mode's
call to @code{run-mode-hooks} runs the parent's mode hook too.
@xref{Major Mode Conventions}.

  Emacs versions before Emacs 22 did not have @code{delay-mode-hooks}.
When user-implemented major modes have not been updated to use it,
they won't entirely follow these conventions: they may run the
parent's mode hook too early, or fail to run
@code{after-change-major-mode-hook}.  If you encounter such a major
mode, please correct it to follow these conventions.

  When you defined a major mode using @code{define-derived-mode}, it
automatically makes sure these conventions are followed.  If you
define a major mode ``by hand,'' not using @code{define-derived-mode},
use the following functions to handle these conventions automatically.

@defun run-mode-hooks &rest hookvars
Major modes should run their mode hook using this function.  It is
similar to @code{run-hooks} (@pxref{Hooks}), but it also runs
@code{after-change-major-mode-hook}.

When this function is called during the execution of a
@code{delay-mode-hooks} form, it does not run the hooks immediately.
Instead, it arranges for the next call to @code{run-mode-hooks} to run
them.
@end defun

@defmac delay-mode-hooks body@dots{}
When one major mode command calls another, it should do so inside of
@code{delay-mode-hooks}.

This macro executes @var{body}, but tells all @code{run-mode-hooks}
calls during the execution of @var{body} to delay running their hooks.
The hooks will actually run during the next call to
@code{run-mode-hooks} after the end of the @code{delay-mode-hooks}
construct.
@end defmac

@defvar after-change-major-mode-hook
This is a normal hook run by @code{run-mode-hooks}.  It is run at the
very end of every properly-written major mode function.
@end defvar

@node Example Major Modes
@subsection Major Mode Examples

  Text mode is perhaps the simplest mode besides Fundamental mode.
Here are excerpts from  @file{text-mode.el} that illustrate many of
the conventions listed above:

@smallexample
@group
;; @r{Create the syntax table for this mode.}
(defvar text-mode-syntax-table
  (let ((st (make-syntax-table)))
    (modify-syntax-entry ?\" ".   " st)
    (modify-syntax-entry ?\\ ".   " st)
    ;; Add `p' so M-c on `hello' leads to `Hello', not `hello'.
    (modify-syntax-entry ?' "w p" st)
    st)
  "Syntax table used while in `text-mode'.")
@end group

;; @r{Create the keymap for this mode.}
@group
(defvar text-mode-map
  (let ((map (make-sparse-keymap)))
    (define-key map "\e\t" 'ispell-complete-word)
    (define-key map "\es" 'center-line)
    (define-key map "\eS" 'center-paragraph)
    map)
  "Keymap for `text-mode'.
Many other modes, such as Mail mode, Outline mode
and Indented Text mode, inherit all the commands
defined in this map.")
@end group
@end smallexample

  Here is how the actual mode command is defined now:

@smallexample
@group
(define-derived-mode text-mode nil "Text"
  "Major mode for editing text written for humans to read.
In this mode, paragraphs are delimited only by blank or white lines.
You can thus get the full benefit of adaptive filling
 (see the variable `adaptive-fill-mode').
\\@{text-mode-map@}
Turning on Text mode runs the normal hook `text-mode-hook'."
@end group
@group
  (set (make-local-variable 'text-mode-variant) t)
  ;; @r{These two lines are a feature added recently.}
  (set (make-local-variable 'require-final-newline)
       mode-require-final-newline)
  (set (make-local-variable 'indent-line-function) 'indent-relative))
@end group
@end smallexample

@noindent
(The last line is redundant nowadays, since @code{indent-relative} is
the default value, and we'll delete it in a future version.)

  Here is how it was defined formerly, before
@code{define-derived-mode} existed:

@smallexample
@group
;; @r{This isn't needed nowadays, since @code{define-derived-mode} does it.}
(define-abbrev-table 'text-mode-abbrev-table ()
  "Abbrev table used while in text mode.")
@end group

@group
(defun text-mode ()
  "Major mode for editing text intended for humans to read...
 Special commands: \\@{text-mode-map@}
@end group
@group
Turning on text-mode runs the hook `text-mode-hook'."
  (interactive)
  (kill-all-local-variables)
  (use-local-map text-mode-map)
@end group
@group
  (setq local-abbrev-table text-mode-abbrev-table)
  (set-syntax-table text-mode-syntax-table)
@end group
@group
  ;; @r{These four lines are absent from the current version}
  ;; @r{not because this is done some other way, but because}
  ;; @r{nowadays Text mode uses the normal definition of paragraphs.}
  (set (make-local-variable 'paragraph-start)
       (concat "[ \t]*$\\|" page-delimiter))
  (set (make-local-variable 'paragraph-separate) paragraph-start)
  (set (make-local-variable 'indent-line-function) 'indent-relative-maybe)
@end group
@group
  (setq mode-name "Text")
  (setq major-mode 'text-mode)
  (run-mode-hooks 'text-mode-hook)) ; @r{Finally, this permits the user to}
                                    ;   @r{customize the mode with a hook.}
@end group
@end smallexample

@cindex @file{lisp-mode.el}
  The three Lisp modes (Lisp mode, Emacs Lisp mode, and Lisp
Interaction mode) have more features than Text mode and the code is
correspondingly more complicated.  Here are excerpts from
@file{lisp-mode.el} that illustrate how these modes are written.

@cindex syntax table example
@smallexample
@group
;; @r{Create mode-specific table variables.}
(defvar lisp-mode-syntax-table nil "")
(defvar lisp-mode-abbrev-table nil "")
@end group

@group
(defvar emacs-lisp-mode-syntax-table
  (let ((table (make-syntax-table)))
    (let ((i 0))
@end group

@group
      ;; @r{Set syntax of chars up to @samp{0} to say they are}
      ;;   @r{part of symbol names but not words.}
      ;;   @r{(The digit @samp{0} is @code{48} in the @acronym{ASCII} character set.)}
      (while (< i ?0)
        (modify-syntax-entry i "_   " table)
        (setq i (1+ i)))
      ;; @r{@dots{} similar code follows for other character ranges.}
@end group
@group
      ;; @r{Then set the syntax codes for characters that are special in Lisp.}
      (modify-syntax-entry ?  "    " table)
      (modify-syntax-entry ?\t "    " table)
      (modify-syntax-entry ?\f "    " table)
      (modify-syntax-entry ?\n ">   " table)
@end group
@group
      ;; @r{Give CR the same syntax as newline, for selective-display.}
      (modify-syntax-entry ?\^m ">   " table)
      (modify-syntax-entry ?\; "<   " table)
      (modify-syntax-entry ?` "'   " table)
      (modify-syntax-entry ?' "'   " table)
      (modify-syntax-entry ?, "'   " table)
@end group
@group
      ;; @r{@dots{}likewise for many other characters@dots{}}
      (modify-syntax-entry ?\( "()  " table)
      (modify-syntax-entry ?\) ")(  " table)
      (modify-syntax-entry ?\[ "(]  " table)
      (modify-syntax-entry ?\] ")[  " table))
    table))
@end group
@group
;; @r{Create an abbrev table for lisp-mode.}
(define-abbrev-table 'lisp-mode-abbrev-table ())
@end group
@end smallexample

  The three modes for Lisp share much of their code.  For instance,
each calls the following function to set various variables:

@smallexample
@group
(defun lisp-mode-variables (lisp-syntax)
  (when lisp-syntax
    (set-syntax-table lisp-mode-syntax-table))
  (setq local-abbrev-table lisp-mode-abbrev-table)
  @dots{}
@end group
@end smallexample

  In Lisp and most programming languages, we want the paragraph
commands to treat only blank lines as paragraph separators.  And the
modes should understand the Lisp conventions for comments.  The rest of
@code{lisp-mode-variables} sets this up:

@smallexample
@group
  (set (make-local-variable 'paragraph-start)
       (concat page-delimiter "\\|$" ))
  (set (make-local-variable 'paragraph-separate)
       paragraph-start)
  @dots{}
@end group
@group
  (set (make-local-variable 'comment-indent-function)
       'lisp-comment-indent))
  @dots{}
@end group
@end smallexample

  Each of the different Lisp modes has a slightly different keymap.  For
example, Lisp mode binds @kbd{C-c C-z} to @code{run-lisp}, but the other
Lisp modes do not.  However, all Lisp modes have some commands in
common.  The following code sets up the common commands:

@smallexample
@group
(defvar shared-lisp-mode-map
  (let ((map (make-sparse-keymap)))
    (define-key shared-lisp-mode-map "\e\C-q" 'indent-sexp)
    (define-key shared-lisp-mode-map "\177"
                'backward-delete-char-untabify)
    map)
  "Keymap for commands shared by all sorts of Lisp modes.")
@end group
@end smallexample

@noindent
And here is the code to set up the keymap for Lisp mode:

@smallexample
@group
(defvar lisp-mode-map
  (let ((map (make-sparse-keymap)))
    (set-keymap-parent map shared-lisp-mode-map)
    (define-key map "\e\C-x" 'lisp-eval-defun)
    (define-key map "\C-c\C-z" 'run-lisp)
    map)
  "Keymap for ordinary Lisp mode...")
@end group
@end smallexample

  Finally, here is the complete major mode function definition for
Lisp mode.

@smallexample
@group
(defun lisp-mode ()
  "Major mode for editing Lisp code for Lisps other than GNU Emacs Lisp.
Commands:
Delete converts tabs to spaces as it moves back.
Blank lines separate paragraphs.  Semicolons start comments.
\\@{lisp-mode-map@}
Note that `run-lisp' may be used either to start an inferior Lisp job
or to switch back to an existing one.
@end group

@group
Entry to this mode calls the value of `lisp-mode-hook'
if that value is non-nil."
  (interactive)
  (kill-all-local-variables)
@end group
@group
  (use-local-map lisp-mode-map)          ; @r{Select the mode's keymap.}
  (setq major-mode 'lisp-mode)           ; @r{This is how @code{describe-mode}}
                                         ;   @r{finds out what to describe.}
  (setq mode-name "Lisp")                ; @r{This goes into the mode line.}
  (lisp-mode-variables t)                ; @r{This defines various variables.}
  (set (make-local-variable 'comment-start-skip)
       "\\(\\(^\\|[^\\\\\n]\\)\\(\\\\\\\\\\)*\\)\\(;+\\|#|\\) *")
  (set (make-local-variable 'font-lock-keywords-case-fold-search) t)
@end group
@group
  (setq imenu-case-fold-search t)
  (set-syntax-table lisp-mode-syntax-table)
  (run-mode-hooks 'lisp-mode-hook))      ; @r{This permits the user to use a}
                                         ;   @r{hook to customize the mode.}
@end group
@end smallexample

@node Minor Modes
@section Minor Modes
@cindex minor mode

  A @dfn{minor mode} provides features that users may enable or disable
independently of the choice of major mode.  Minor modes can be enabled
individually or in combination.  Minor modes would be better named
``generally available, optional feature modes,'' except that such a name
would be unwieldy.

  A minor mode is not usually meant as a variation of a single major mode.
Usually they are general and can apply to many major modes.  For
example, Auto Fill mode works with any major mode that permits text
insertion.  To be general, a minor mode must be effectively independent
of the things major modes do.

  A minor mode is often much more difficult to implement than a major
mode.  One reason is that you should be able to activate and deactivate
minor modes in any order.  A minor mode should be able to have its
desired effect regardless of the major mode and regardless of the other
minor modes in effect.

  Often the biggest problem in implementing a minor mode is finding a
way to insert the necessary hook into the rest of Emacs.  Minor mode
keymaps make this easier than it used to be.

@defvar minor-mode-list
The value of this variable is a list of all minor mode commands.
@end defvar

@menu
* Minor Mode Conventions::      Tips for writing a minor mode.
* Keymaps and Minor Modes::     How a minor mode can have its own keymap.
* Defining Minor Modes::        A convenient facility for defining minor modes.
@end menu

@node Minor Mode Conventions
@subsection Conventions for Writing Minor Modes
@cindex minor mode conventions
@cindex conventions for writing minor modes

  There are conventions for writing minor modes just as there are for
major modes.  Several of the major mode conventions apply to minor
modes as well: those regarding the name of the mode initialization
function, the names of global symbols, the use of a hook at the end of
the initialization function, and the use of keymaps and other tables.

  In addition, there are several conventions that are specific to
minor modes.  (The easiest way to follow all the conventions is to use
the macro @code{define-minor-mode}; @ref{Defining Minor Modes}.)

@itemize @bullet
@item
@cindex mode variable
Make a variable whose name ends in @samp{-mode} to control the minor
mode.  We call this the @dfn{mode variable}.  The minor mode command
should set this variable (@code{nil} to disable; anything else to
enable).

If possible, implement the mode so that setting the variable
automatically enables or disables the mode.  Then the minor mode command
does not need to do anything except set the variable.

This variable is used in conjunction with the @code{minor-mode-alist} to
display the minor mode name in the mode line.  It can also enable
or disable a minor mode keymap.  Individual commands or hooks can also
check the variable's value.

If you want the minor mode to be enabled separately in each buffer,
make the variable buffer-local.

@item
Define a command whose name is the same as the mode variable.
Its job is to enable and disable the mode by setting the variable.

The command should accept one optional argument.  If the argument is
@code{nil}, it should toggle the mode (turn it on if it is off, and
off if it is on).  It should turn the mode on if the argument is a
positive integer, the symbol @code{t}, or a list whose @sc{car} is one
of those.  It should turn the mode off if the argument is a negative
integer or zero, the symbol @code{-}, or a list whose @sc{car} is a
negative integer or zero.  The meaning of other arguments is not
specified.

Here is an example taken from the definition of @code{transient-mark-mode}.
It shows the use of @code{transient-mark-mode} as a variable that enables or
disables the mode's behavior, and also shows the proper way to toggle,
enable or disable the minor mode based on the raw prefix argument value.

@smallexample
@group
(setq transient-mark-mode
      (if (null arg) (not transient-mark-mode)
        (> (prefix-numeric-value arg) 0)))
@end group
@end smallexample

@item
Add an element to @code{minor-mode-alist} for each minor mode
(@pxref{Definition of minor-mode-alist}), if you want to indicate the
minor mode in the mode line.  This element should be a list of the
following form:

@smallexample
(@var{mode-variable} @var{string})
@end smallexample

Here @var{mode-variable} is the variable that controls enabling of the
minor mode, and @var{string} is a short string, starting with a space,
to represent the mode in the mode line.  These strings must be short so
that there is room for several of them at once.

When you add an element to @code{minor-mode-alist}, use @code{assq} to
check for an existing element, to avoid duplication.  For example:

@smallexample
@group
(unless (assq 'leif-mode minor-mode-alist)
  (setq minor-mode-alist
        (cons '(leif-mode " Leif") minor-mode-alist)))
@end group
@end smallexample

@noindent
or like this, using @code{add-to-list} (@pxref{List Variables}):

@smallexample
@group
(add-to-list 'minor-mode-alist '(leif-mode " Leif"))
@end group
@end smallexample
@end itemize

  Global minor modes distributed with Emacs should if possible support
enabling and disabling via Custom (@pxref{Customization}).  To do this,
the first step is to define the mode variable with @code{defcustom}, and
specify @code{:type 'boolean}.

  If just setting the variable is not sufficient to enable the mode, you
should also specify a @code{:set} method which enables the mode by
invoking the mode command.  Note in the variable's documentation string that
setting the variable other than via Custom may not take effect.

  Also mark the definition with an autoload cookie (@pxref{autoload cookie}),
and specify a @code{:require} so that customizing the variable will load
the library that defines the mode.  This will copy suitable definitions
into @file{loaddefs.el} so that users can use @code{customize-option} to
enable the mode.  For example:

@smallexample
@group

;;;###autoload
(defcustom msb-mode nil
  "Toggle msb-mode.
Setting this variable directly does not take effect;
use either \\[customize] or the function `msb-mode'."
  :set 'custom-set-minor-mode
  :initialize 'custom-initialize-default
  :version "20.4"
  :type    'boolean
  :group   'msb
  :require 'msb)
@end group
@end smallexample

@node Keymaps and Minor Modes
@subsection Keymaps and Minor Modes

  Each minor mode can have its own keymap, which is active when the mode
is enabled.  To set up a keymap for a minor mode, add an element to the
alist @code{minor-mode-map-alist}.  @xref{Definition of minor-mode-map-alist}.

@cindex @code{self-insert-command}, minor modes
  One use of minor mode keymaps is to modify the behavior of certain
self-inserting characters so that they do something else as well as
self-insert.  In general, this is the only way to do that, since the
facilities for customizing @code{self-insert-command} are limited to
special cases (designed for abbrevs and Auto Fill mode).  (Do not try
substituting your own definition of @code{self-insert-command} for the
standard one.  The editor command loop handles this function specially.)

The key sequences bound in a minor mode should consist of @kbd{C-c}
followed by one of @kbd{.,/?`'"[]\|~!#$%^&*()-_+=}.  (The other
punctuation characters are reserved for major modes.)

@node Defining Minor Modes
@subsection Defining Minor Modes

  The macro @code{define-minor-mode} offers a convenient way of
implementing a mode in one self-contained definition.

@defmac define-minor-mode mode doc [init-value [lighter [keymap]]] keyword-args@dots{} body@dots{}
This macro defines a new minor mode whose name is @var{mode} (a
symbol).  It defines a command named @var{mode} to toggle the minor
mode, with @var{doc} as its documentation string.  It also defines a
variable named @var{mode}, which is set to @code{t} or @code{nil} by
enabling or disabling the mode.  The variable is initialized to
@var{init-value}.  Except in unusual circumstances (see below), this
value must be @code{nil}.

The string @var{lighter} says what to display in the mode line
when the mode is enabled; if it is @code{nil}, the mode is not displayed
in the mode line.

The optional argument @var{keymap} specifies the keymap for the minor
mode.  If non-@code{nil}, it should be a variable name (whose value is
a keymap), a keymap, or an alist of the form

@example
(@var{key-sequence} . @var{definition})
@end example

@noindent
where each @var{key-sequence} and @var{definition} are arguments
suitable for passing to @code{define-key} (@pxref{Changing Key
Bindings}).  If @var{keymap} is a keymap or an alist, this also
defines the variable @code{@var{mode}-map}.

The above three arguments @var{init-value}, @var{lighter}, and
@var{keymap} can be (partially) omitted when @var{keyword-args} are
used.  The @var{keyword-args} consist of keywords followed by
corresponding values.  A few keywords have special meanings:

@table @code
@item :group @var{group}
Custom group name to use in all generated @code{defcustom} forms.
Defaults to @var{mode} without the possible trailing @samp{-mode}.
@strong{Warning:} don't use this default group name unless you have
written a @code{defgroup} to define that group properly.  @xref{Group
Definitions}.

@item :global @var{global}
If non-@code{nil}, this specifies that the minor mode should be global
rather than buffer-local.  It defaults to @code{nil}.

One of the effects of making a minor mode global is that the
@var{mode} variable becomes a customization variable.  Toggling it
through the Custom interface turns the mode on and off, and its value
can be saved for future Emacs sessions (@pxref{Saving
Customizations,,, emacs, The GNU Emacs Manual}.  For the saved
variable to work, you should ensure that the @code{define-minor-mode}
form is evaluated each time Emacs starts; for packages that are not
part of Emacs, the easiest way to do this is to specify a
@code{:require} keyword.

@item :init-value @var{init-value}
This is equivalent to specifying @var{init-value} positionally.

@item :lighter @var{lighter}
This is equivalent to specifying @var{lighter} positionally.

@item :keymap @var{keymap}
This is equivalent to specifying @var{keymap} positionally.
@end table

Any other keyword arguments are passed directly to the
@code{defcustom} generated for the variable @var{mode}.

The command named @var{mode} first performs the standard actions such
as setting the variable named @var{mode} and then executes the
@var{body} forms, if any.  It finishes by running the mode hook
variable @code{@var{mode}-hook}.
@end defmac

  The initial value must be @code{nil} except in cases where (1) the
mode is preloaded in Emacs, or (2) it is painless for loading to
enable the mode even though the user did not request it.  For
instance, if the mode has no effect unless something else is enabled,
and will always be loaded by that time, enabling it by default is
harmless.  But these are unusual circumstances.  Normally, the
initial value must be @code{nil}.

@findex easy-mmode-define-minor-mode
  The name @code{easy-mmode-define-minor-mode} is an alias
for this macro.

  Here is an example of using @code{define-minor-mode}:

@smallexample
(define-minor-mode hungry-mode
  "Toggle Hungry mode.
With no argument, this command toggles the mode.
Non-null prefix argument turns on the mode.
Null prefix argument turns off the mode.

When Hungry mode is enabled, the control delete key
gobbles all preceding whitespace except the last.
See the command \\[hungry-electric-delete]."
 ;; The initial value.
 nil
 ;; The indicator for the mode line.
 " Hungry"
 ;; The minor mode bindings.
 '(([C-backspace] . hungry-electric-delete))
 :group 'hunger)
@end smallexample

@noindent
This defines a minor mode named ``Hungry mode,'' a command named
@code{hungry-mode} to toggle it, a variable named @code{hungry-mode}
which indicates whether the mode is enabled, and a variable named
@code{hungry-mode-map} which holds the keymap that is active when the
mode is enabled.  It initializes the keymap with a key binding for
@kbd{C-@key{DEL}}.  It puts the variable @code{hungry-mode} into
custom group @code{hunger}.  There are no @var{body} forms---many
minor modes don't need any.

  Here's an equivalent way to write it:

@smallexample
(define-minor-mode hungry-mode
  "Toggle Hungry mode.
With no argument, this command toggles the mode.
Non-null prefix argument turns on the mode.
Null prefix argument turns off the mode.

When Hungry mode is enabled, the control delete key
gobbles all preceding whitespace except the last.
See the command \\[hungry-electric-delete]."
 ;; The initial value.
 :init-value nil
 ;; The indicator for the mode line.
 :lighter " Hungry"
 ;; The minor mode bindings.
 :keymap
 '(([C-backspace] . hungry-electric-delete)
   ([C-M-backspace]
    . (lambda ()
        (interactive)
        (hungry-electric-delete t))))
 :group 'hunger)
@end smallexample

@defmac define-globalized-minor-mode global-mode mode turn-on keyword-args@dots{}
This defines a global toggle named @var{global-mode} whose meaning is
to enable or disable the buffer-local minor mode @var{mode} in all
buffers.  To turn on the minor mode in a buffer, it uses the function
@var{turn-on}; to turn off the minor mode, it calls @code{mode} with
@minus{}1 as argument.

Globally enabling the mode also affects buffers subsequently created
by visiting files, and buffers that use a major mode other than
Fundamental mode; but it does not detect the creation of a new buffer
in Fundamental mode.

This defines the customization option @var{global-mode} (@pxref{Customization}),
which can be toggled in the Custom interface to turn the minor mode on
and off.  As with @code{define-minor-mode}, you should ensure that the
@code{define-globalized-minor-mode} form is evaluated each time Emacs
starts, for example by providing a @code{:require} keyword.

Use @code{:group @var{group}} in @var{keyword-args} to specify the
custom group for the mode variable of the global minor mode.
@end defmac

@node Mode Line Format
@section Mode-Line Format
@cindex mode line

  Each Emacs window (aside from minibuffer windows) typically has a mode
line at the bottom, which displays status information about the buffer
displayed in the window.  The mode line contains information about the
buffer, such as its name, associated file, depth of recursive editing,
and major and minor modes.  A window can also have a @dfn{header
line}, which is much like the mode line but appears at the top of the
window.

  This section describes how to control the contents of the mode line
and header line.  We include it in this chapter because much of the
information displayed in the mode line relates to the enabled major and
minor modes.

@menu
* Base: Mode Line Basics.       Basic ideas of mode line control.
* Data: Mode Line Data.         The data structure that controls the mode line.
* Top: Mode Line Top.           The top level variable, mode-line-format.
* Mode Line Variables::         Variables used in that data structure.
* %-Constructs::                Putting information into a mode line.
* Properties in Mode::          Using text properties in the mode line.
* Header Lines::                Like a mode line, but at the top.
* Emulating Mode Line::         Formatting text as the mode line would.
@end menu

@node Mode Line Basics
@subsection Mode Line Basics

  @code{mode-line-format} is a buffer-local variable that holds a
@dfn{mode line construct}, a kind of template, which controls what is
displayed on the mode line of the current buffer.  The value of
@code{header-line-format} specifies the buffer's header line in the
same way.  All windows for the same buffer use the same
@code{mode-line-format} and @code{header-line-format}.

  For efficiency, Emacs does not continuously recompute the mode
line and header line of a window.  It does so when circumstances
appear to call for it---for instance, if you change the window
configuration, switch buffers, narrow or widen the buffer, scroll, or
change the buffer's modification status.  If you modify any of the
variables referenced by @code{mode-line-format} (@pxref{Mode Line
Variables}), or any other variables and data structures that affect
how text is displayed (@pxref{Display}), you may want to force an
update of the mode line so as to display the new information or
display it in the new way.

@defun force-mode-line-update &optional all
Force redisplay of the current buffer's mode line and header line.
The next redisplay will update the mode line and header line based on
the latest values of all relevant variables.  With optional
non-@code{nil} @var{all}, force redisplay of all mode lines and header
lines.

This function also forces recomputation of the menu bar menus
and the frame title.
@end defun

  The selected window's mode line is usually displayed in a different
color using the face @code{mode-line}.  Other windows' mode lines
appear in the face @code{mode-line-inactive} instead.  @xref{Faces}.

@node Mode Line Data
@subsection The Data Structure of the Mode Line
@cindex mode-line construct

  The mode-line contents are controlled by a data structure called a
@dfn{mode-line construct}, made up of lists, strings, symbols, and
numbers kept in buffer-local variables.  Each data type has a specific
meaning for the mode-line appearance, as described below.  The same
data structure is used for constructing frame titles (@pxref{Frame
Titles}) and header lines (@pxref{Header Lines}).

  A mode-line construct may be as simple as a fixed string of text,
but it usually specifies how to combine fixed strings with variables'
values to construct the text.  Many of these variables are themselves
defined to have mode-line constructs as their values.

  Here are the meanings of various data types as mode-line constructs:

@table @code
@cindex percent symbol in mode line
@item @var{string}
A string as a mode-line construct appears verbatim except for
@dfn{@code{%}-constructs} in it.  These stand for substitution of
other data; see @ref{%-Constructs}.

If parts of the string have @code{face} properties, they control
display of the text just as they would text in the buffer.  Any
characters which have no @code{face} properties are displayed, by
default, in the face @code{mode-line} or @code{mode-line-inactive}
(@pxref{Standard Faces,,, emacs, The GNU Emacs Manual}).  The
@code{help-echo} and @code{local-map} properties in @var{string} have
special meanings.  @xref{Properties in Mode}.

@item @var{symbol}
A symbol as a mode-line construct stands for its value.  The value of
@var{symbol} is used as a mode-line construct, in place of @var{symbol}.
However, the symbols @code{t} and @code{nil} are ignored, as is any
symbol whose value is void.

There is one exception: if the value of @var{symbol} is a string, it is
displayed verbatim: the @code{%}-constructs are not recognized.

Unless @var{symbol} is marked as ``risky'' (i.e., it has a
non-@code{nil} @code{risky-local-variable} property), all text
properties specified in @var{symbol}'s value are ignored.  This
includes the text properties of strings in @var{symbol}'s value, as
well as all @code{:eval} and @code{:propertize} forms in it.  (The
reason for this is security: non-risky variables could be set
automatically from file variables without prompting the user.)

@item (@var{string} @var{rest}@dots{})
@itemx (@var{list} @var{rest}@dots{})
A list whose first element is a string or list means to process all the
elements recursively and concatenate the results.  This is the most
common form of mode-line construct.

@item (:eval @var{form})
A list whose first element is the symbol @code{:eval} says to evaluate
@var{form}, and use the result as a string to display.  Make sure this
evaluation cannot load any files, as doing so could cause infinite
recursion.

@item (:propertize @var{elt} @var{props}@dots{})
A list whose first element is the symbol @code{:propertize} says to
process the mode-line construct @var{elt} recursively, then add the text
properties specified by @var{props} to the result.  The argument
@var{props} should consist of zero or more pairs @var{text-property}
@var{value}.  (This feature is new as of Emacs 22.1.)

@item (@var{symbol} @var{then} @var{else})
A list whose first element is a symbol that is not a keyword specifies
a conditional.  Its meaning depends on the value of @var{symbol}.  If
@var{symbol} has a non-@code{nil} value, the second element,
@var{then}, is processed recursively as a mode-line element.
Otherwise, the third element, @var{else}, is processed recursively.
You may omit @var{else}; then the mode-line element displays nothing
if the value of @var{symbol} is @code{nil} or void.

@item (@var{width} @var{rest}@dots{})
A list whose first element is an integer specifies truncation or
padding of the results of @var{rest}.  The remaining elements
@var{rest} are processed recursively as mode-line constructs and
concatenated together.  When @var{width} is positive, the result is
space filled on the right if its width is less than @var{width}.  When
@var{width} is negative, the result is truncated on the right to
@minus{}@var{width} columns if its width exceeds @minus{}@var{width}.

For example, the usual way to show what percentage of a buffer is above
the top of the window is to use a list like this: @code{(-3 "%p")}.
@end table

@node Mode Line Top
@subsection The Top Level of Mode Line Control

  The variable in overall control of the mode line is
@code{mode-line-format}.

@defopt mode-line-format
The value of this variable is a mode-line construct that controls the
contents of the mode-line.  It is always buffer-local in all buffers.

If you set this variable to @code{nil} in a buffer, that buffer does
not have a mode line.  (A window that is just one line tall never
displays a mode line.)
@end defopt

  The default value of @code{mode-line-format} is designed to use the
values of other variables such as @code{mode-line-position} and
@code{mode-line-modes} (which in turn incorporates the values of the
variables @code{mode-name} and @code{minor-mode-alist}).  Very few
modes need to alter @code{mode-line-format} itself.  For most
purposes, it is sufficient to alter some of the variables that
@code{mode-line-format} either directly or indirectly refers to.

  If you do alter @code{mode-line-format} itself, the new value should
use the same variables that appear in the default value (@pxref{Mode
Line Variables}), rather than duplicating their contents or displaying
the information in another fashion.  This way, customizations made by
the user or by Lisp programs (such as @code{display-time} and major
modes) via changes to those variables remain effective.

  Here is an example of a @code{mode-line-format} that might be
useful for @code{shell-mode}, since it contains the host name and default
directory.

@example
@group
(setq mode-line-format
  (list "-"
   'mode-line-mule-info
   'mode-line-modified
   'mode-line-frame-identification
   "%b--"
@end group
@group
   ;; @r{Note that this is evaluated while making the list.}
   ;; @r{It makes a mode-line construct which is just a string.}
   (getenv "HOST")
@end group
   ":"
   'default-directory
   "   "
   'global-mode-string
   "   %[("
   '(:eval (mode-line-mode-name))
   'mode-line-process
   'minor-mode-alist
   "%n"
   ")%]--"
@group
   '(which-func-mode ("" which-func-format "--"))
   '(line-number-mode "L%l--")
   '(column-number-mode "C%c--")
   '(-3 "%p")
   "-%-"))
@end group
@end example

@noindent
(The variables @code{line-number-mode}, @code{column-number-mode}
and @code{which-func-mode} enable particular minor modes; as usual,
these variable names are also the minor mode command names.)

@node Mode Line Variables
@subsection Variables Used in the Mode Line

  This section describes variables incorporated by the standard value
of @code{mode-line-format} into the text of the mode line.  There is
nothing inherently special about these variables; any other variables
could have the same effects on the mode line if
@code{mode-line-format}'s value were changed to use them.  However,
various parts of Emacs set these variables on the understanding that
they will control parts of the mode line; therefore, practically
speaking, it is essential for the mode line to use them.

@defvar mode-line-mule-info
This variable holds the value of the mode-line construct that displays
information about the language environment, buffer coding system, and
current input method.  @xref{Non-ASCII Characters}.
@end defvar

@defvar mode-line-modified
This variable holds the value of the mode-line construct that displays
whether the current buffer is modified.  Its default value displays
@samp{**} if the buffer is modified, @samp{--} if the buffer is not
modified, @samp{%%} if the buffer is read only, and @samp{%*} if the
buffer is read only and modified.

Changing this variable does not force an update of the mode line.
@end defvar

@defvar mode-line-frame-identification
This variable identifies the current frame.  Its default value
displays @code{" "} if you are using a window system which can show
multiple frames, or @code{"-%F "} on an ordinary terminal which shows
only one frame at a time.
@end defvar

@defvar mode-line-buffer-identification
This variable identifies the buffer being displayed in the window.
Its default value displays the buffer name, padded with spaces to at
least 12 columns.
@end defvar

@defopt mode-line-position
This variable indicates the position in the buffer.  Its default value
displays the buffer percentage and, optionally, the buffer size, the
line number and the column number.
@end defopt

@defvar vc-mode
The variable @code{vc-mode}, buffer-local in each buffer, records
whether the buffer's visited file is maintained with version control,
and, if so, which kind.  Its value is a string that appears in the mode
line, or @code{nil} for no version control.
@end defvar

@defopt mode-line-modes
This variable displays the buffer's major and minor modes.  Its
default value also displays the recursive editing level, information
on the process status, and whether narrowing is in effect.
@end defopt

  The following three variables are used in @code{mode-line-modes}:

@defvar mode-name
This buffer-local variable holds the ``pretty'' name of the current
buffer's major mode.  Each major mode should set this variable so that
the mode name will appear in the mode line.  The value does not have
to be a string, but can use any of the data types valid in a mode-line
construct (@pxref{Mode Line Data}).  To compute the string that will
identify the mode name in the mode line, use @code{format-mode-line}
(@pxref{Emulating Mode Line}).
@end defvar

@defvar mode-line-process
This buffer-local variable contains the mode-line information on process
status in modes used for communicating with subprocesses.  It is
displayed immediately following the major mode name, with no intervening
space.  For example, its value in the @samp{*shell*} buffer is
@code{(":%s")}, which allows the shell to display its status along
with the major mode as: @samp{(Shell:run)}.  Normally this variable
is @code{nil}.
@end defvar

@defvar minor-mode-alist
@anchor{Definition of minor-mode-alist}
This variable holds an association list whose elements specify how the
mode line should indicate that a minor mode is active.  Each element of
the @code{minor-mode-alist} should be a two-element list:

@example
(@var{minor-mode-variable} @var{mode-line-string})
@end example

More generally, @var{mode-line-string} can be any mode-line spec.  It
appears in the mode line when the value of @var{minor-mode-variable}
is non-@code{nil}, and not otherwise.  These strings should begin with
spaces so that they don't run together.  Conventionally, the
@var{minor-mode-variable} for a specific mode is set to a
non-@code{nil} value when that minor mode is activated.

@code{minor-mode-alist} itself is not buffer-local.  Each variable
mentioned in the alist should be buffer-local if its minor mode can be
enabled separately in each buffer.
@end defvar

@defvar global-mode-string
This variable holds a mode-line spec that, by default, appears in the
mode line just after the @code{which-func-mode} minor mode if set,
else after @code{mode-line-modes}.  The command @code{display-time}
sets @code{global-mode-string} to refer to the variable
@code{display-time-string}, which holds a string containing the time
and load information.

The @samp{%M} construct substitutes the value of
@code{global-mode-string}, but that is obsolete, since the variable is
included in the mode line from @code{mode-line-format}.
@end defvar

Here is a simplified version of the default value of
@code{mode-line-format}.  The real default value also
specifies addition of text properties.

@example
@group
("-"
 mode-line-mule-info
 mode-line-modified
 mode-line-frame-identification
 mode-line-buffer-identification
@end group
 "   "
 mode-line-position
 (vc-mode vc-mode)
 "   "
@group
 mode-line-modes
 (which-func-mode ("" which-func-format "--"))
 (global-mode-string ("--" global-mode-string))
 "-%-")
@end group
@end example

@node %-Constructs
@subsection @code{%}-Constructs in the Mode Line

  Strings used as mode-line constructs can use certain
@code{%}-constructs to substitute various kinds of data.  Here is a
list of the defined @code{%}-constructs, and what they mean.  In any
construct except @samp{%%}, you can add a decimal integer after the
@samp{%} to specify a minimum field width.  If the width is less, the
field is padded with spaces to the right.

@table @code
@item %b
The current buffer name, obtained with the @code{buffer-name} function.
@xref{Buffer Names}.

@item %c
The current column number of point.

@item %e
When Emacs is nearly out of memory for Lisp objects, a brief message
saying so.  Otherwise, this is empty.

@item %f
The visited file name, obtained with the @code{buffer-file-name}
function.  @xref{Buffer File Name}.

@item %F
The title (only on a window system) or the name of the selected frame.
@xref{Basic Parameters}.

@item %i
The size of the accessible part of the current buffer; basically
@code{(- (point-max) (point-min))}.

@item %I
Like @samp{%i}, but the size is printed in a more readable way by using
@samp{k} for 10^3, @samp{M} for 10^6, @samp{G} for 10^9, etc., to
abbreviate.

@item %l
The current line number of point, counting within the accessible portion
of the buffer.

@item %n
@samp{Narrow} when narrowing is in effect; nothing otherwise (see
@code{narrow-to-region} in @ref{Narrowing}).

@item %p
The percentage of the buffer text above the @strong{top} of window, or
@samp{Top}, @samp{Bottom} or @samp{All}.  Note that the default
mode-line specification truncates this to three characters.

@item %P
The percentage of the buffer text that is above the @strong{bottom} of
the window (which includes the text visible in the window, as well as
the text above the top), plus @samp{Top} if the top of the buffer is
visible on screen; or @samp{Bottom} or @samp{All}.

@item %s
The status of the subprocess belonging to the current buffer, obtained with
@code{process-status}.  @xref{Process Information}.

@item %t
Whether the visited file is a text file or a binary file.  This is a
meaningful distinction only on certain operating systems (@pxref{MS-DOS
File Types}).

@item %z
The mnemonics of keyboard, terminal, and buffer coding systems.

@item %Z
Like @samp{%z}, but including the end-of-line format.

@item %*
@samp{%} if the buffer is read only (see @code{buffer-read-only}); @*
@samp{*} if the buffer is modified (see @code{buffer-modified-p}); @*
@samp{-} otherwise.  @xref{Buffer Modification}.

@item %+
@samp{*} if the buffer is modified (see @code{buffer-modified-p}); @*
@samp{%} if the buffer is read only (see @code{buffer-read-only}); @*
@samp{-} otherwise.  This differs from @samp{%*} only for a modified
read-only buffer.  @xref{Buffer Modification}.

@item %&
@samp{*} if the buffer is modified, and @samp{-} otherwise.

@item %[
An indication of the depth of recursive editing levels (not counting
minibuffer levels): one @samp{[} for each editing level.
@xref{Recursive Editing}.

@item %]
One @samp{]} for each recursive editing level (not counting minibuffer
levels).

@item %-
Dashes sufficient to fill the remainder of the mode line.

@item %%
The character @samp{%}---this is how to include a literal @samp{%} in a
string in which @code{%}-constructs are allowed.
@end table

The following two @code{%}-constructs are still supported, but they are
obsolete, since you can get the same results with the variables
@code{mode-name} and @code{global-mode-string}.

@table @code
@item %m
The value of @code{mode-name}.

@item %M
The value of @code{global-mode-string}.
@end table

@node Properties in Mode
@subsection Properties in the Mode Line
@cindex text properties in the mode line

  Certain text properties are meaningful in the
mode line.  The @code{face} property affects the appearance of text; the
@code{help-echo} property associates help strings with the text, and
@code{local-map} can make the text mouse-sensitive.

  There are four ways to specify text properties for text in the mode
line:

@enumerate
@item
Put a string with a text property directly into the mode-line data
structure.

@item
Put a text property on a mode-line %-construct such as @samp{%12b}; then
the expansion of the %-construct will have that same text property.

@item
Use a @code{(:propertize @var{elt} @var{props}@dots{})} construct to
give @var{elt} a text property specified by @var{props}.

@item
Use a list containing @code{:eval @var{form}} in the mode-line data
structure, and make @var{form} evaluate to a string that has a text
property.
@end enumerate

  You can use the @code{local-map} property to specify a keymap.  This
keymap only takes real effect for mouse clicks; binding character keys
and function keys to it has no effect, since it is impossible to move
point into the mode line.

  When the mode line refers to a variable which does not have a
non-@code{nil} @code{risky-local-variable} property, any text
properties given or specified within that variable's values are
ignored.  This is because such properties could otherwise specify
functions to be called, and those functions could come from file
local variables.

@node Header Lines
@subsection Window Header Lines
@cindex header line (of a window)
@cindex window header line

  A window can have a @dfn{header line} at the
top, just as it can have a mode line at the bottom.  The header line
feature works just like the mode-line feature, except that it's
controlled by different variables.

@defvar header-line-format
This variable, local in every buffer, specifies how to display the
header line, for windows displaying the buffer.  The format of the value
is the same as for @code{mode-line-format} (@pxref{Mode Line Data}).
It is normally @code{nil}, so that ordinary buffers have no header line.
@end defvar

  A window that is just one line tall never displays a header line.  A
window that is two lines tall cannot display both a mode line and a
header line at once; if it has a mode line, then it does not display a
header line.

@node Emulating Mode Line
@subsection Emulating Mode-Line Formatting

  You can use the function @code{format-mode-line} to compute
the text that would appear in a mode line or header line
based on a certain mode-line specification.

@defun format-mode-line format &optional face window buffer
This function formats a line of text according to @var{format} as if it
were generating the mode line for @var{window}, but it also returns the
text as a string.  The argument @var{window} defaults to the selected
window.  If @var{buffer} is non-@code{nil}, all the information used is
taken from @var{buffer}; by default, it comes from @var{window}'s
buffer.

The value string normally has text properties that correspond to the
faces, keymaps, etc., that the mode line would have.  Any character for
which no @code{face} property is specified by @var{format} gets a
default value determined by @var{face}.  If @var{face} is @code{t}, that
stands for either @code{mode-line} if @var{window} is selected,
otherwise @code{mode-line-inactive}.  If @var{face} is @code{nil} or
omitted, that stands for the default face.  If @var{face} is an integer,
the value returned by this function will have no text properties.

You can also specify other valid faces as the value of @var{face}.
If specified, that face provides the @code{face} property for characters
whose face is not specified by @var{format}.

Note that using @code{mode-line}, @code{mode-line-inactive}, or
@code{header-line} as @var{face} will actually redisplay the mode line
or the header line, respectively, using the current definitions of the
corresponding face, in addition to returning the formatted string.
(Other faces do not cause redisplay.)

For example, @code{(format-mode-line header-line-format)} returns the
text that would appear in the selected window's header line (@code{""}
if it has no header line).  @code{(format-mode-line header-line-format
'header-line)} returns the same text, with each character
carrying the face that it will have in the header line itself, and also
redraws the header line.
@end defun

@node Imenu
@section Imenu

@cindex Imenu
  @dfn{Imenu} is a feature that lets users select a definition or
section in the buffer, from a menu which lists all of them, to go
directly to that location in the buffer.  Imenu works by constructing
a buffer index which lists the names and buffer positions of the
definitions, or other named portions of the buffer; then the user can
choose one of them and move point to it.  Major modes can add a menu
bar item to use Imenu using @code{imenu-add-to-menubar}.

@defun imenu-add-to-menubar name
This function defines a local menu bar item named @var{name}
to run Imenu.
@end defun

  The user-level commands for using Imenu are described in the Emacs
Manual (@pxref{Imenu,, Imenu, emacs, the Emacs Manual}).  This section
explains how to customize Imenu's method of finding definitions or
buffer portions for a particular major mode.

  The usual and simplest way is to set the variable
@code{imenu-generic-expression}:

@defvar imenu-generic-expression
This variable, if non-@code{nil}, is a list that specifies regular
expressions for finding definitions for Imenu.  Simple elements of
@code{imenu-generic-expression} look like this:

@example
(@var{menu-title} @var{regexp} @var{index})
@end example

Here, if @var{menu-title} is non-@code{nil}, it says that the matches
for this element should go in a submenu of the buffer index;
@var{menu-title} itself specifies the name for the submenu.  If
@var{menu-title} is @code{nil}, the matches for this element go directly
in the top level of the buffer index.

The second item in the list, @var{regexp}, is a regular expression
(@pxref{Regular Expressions}); anything in the buffer that it matches
is considered a definition, something to mention in the buffer index.
The third item, @var{index}, is a non-negative integer that indicates
which subexpression in @var{regexp} matches the definition's name.

An element can also look like this:

@example
(@var{menu-title} @var{regexp} @var{index} @var{function} @var{arguments}@dots{})
@end example

Each match for this element creates an index item, and when the index
item is selected by the user, it calls @var{function} with arguments
consisting of the item name, the buffer position, and @var{arguments}.

For Emacs Lisp mode, @code{imenu-generic-expression} could look like
this:

@c should probably use imenu-syntax-alist and \\sw rather than [-A-Za-z0-9+]
@example
@group
((nil "^\\s-*(def\\(un\\|subst\\|macro\\|advice\\)\
\\s-+\\([-A-Za-z0-9+]+\\)" 2)
@end group
@group
 ("*Vars*" "^\\s-*(def\\(var\\|const\\)\
\\s-+\\([-A-Za-z0-9+]+\\)" 2)
@end group
@group
 ("*Types*"
  "^\\s-*\
(def\\(type\\|struct\\|class\\|ine-condition\\)\
\\s-+\\([-A-Za-z0-9+]+\\)" 2))
@end group
@end example

Setting this variable makes it buffer-local in the current buffer.
@end defvar

@defvar imenu-case-fold-search
This variable controls whether matching against the regular
expressions in the value of @code{imenu-generic-expression} is
case-sensitive: @code{t}, the default, means matching should ignore
case.

Setting this variable makes it buffer-local in the current buffer.
@end defvar

@defvar imenu-syntax-alist
This variable is an alist of syntax table modifiers to use while
processing @code{imenu-generic-expression}, to override the syntax table
of the current buffer.  Each element should have this form:

@example
(@var{characters} . @var{syntax-description})
@end example

The @sc{car}, @var{characters}, can be either a character or a string.
The element says to give that character or characters the syntax
specified by @var{syntax-description}, which is passed to
@code{modify-syntax-entry} (@pxref{Syntax Table Functions}).

This feature is typically used to give word syntax to characters which
normally have symbol syntax, and thus to simplify
@code{imenu-generic-expression} and speed up matching.
For example, Fortran mode uses it this way:

@example
(setq imenu-syntax-alist '(("_$" . "w")))
@end example

The @code{imenu-generic-expression} regular expressions can then use
@samp{\\sw+} instead of @samp{\\(\\sw\\|\\s_\\)+}.  Note that this
technique may be inconvenient when the mode needs to limit the initial
character of a name to a smaller set of characters than are allowed in
the rest of a name.

Setting this variable makes it buffer-local in the current buffer.
@end defvar

  Another way to customize Imenu for a major mode is to set the
variables @code{imenu-prev-index-position-function} and
@code{imenu-extract-index-name-function}:

@defvar imenu-prev-index-position-function
If this variable is non-@code{nil}, its value should be a function that
finds the next ``definition'' to put in the buffer index, scanning
backward in the buffer from point.  It should return @code{nil} if it
doesn't find another ``definition'' before point.  Otherwise it should
leave point at the place it finds a ``definition'' and return any
non-@code{nil} value.

Setting this variable makes it buffer-local in the current buffer.
@end defvar

@defvar imenu-extract-index-name-function
If this variable is non-@code{nil}, its value should be a function to
return the name for a definition, assuming point is in that definition
as the @code{imenu-prev-index-position-function} function would leave
it.

Setting this variable makes it buffer-local in the current buffer.
@end defvar

  The last way to customize Imenu for a major mode is to set the
variable @code{imenu-create-index-function}:

@defvar imenu-create-index-function
This variable specifies the function to use for creating a buffer
index.  The function should take no arguments, and return an index
alist for the current buffer.  It is called within
@code{save-excursion}, so where it leaves point makes no difference.

The index alist can have three types of elements.  Simple elements
look like this:

@example
(@var{index-name} . @var{index-position})
@end example

Selecting a simple element has the effect of moving to position
@var{index-position} in the buffer.  Special elements look like this:

@example
(@var{index-name} @var{index-position} @var{function} @var{arguments}@dots{})
@end example

Selecting a special element performs:

@example
(funcall @var{function}
         @var{index-name} @var{index-position} @var{arguments}@dots{})
@end example

A nested sub-alist element looks like this:

@example
(@var{menu-title} @var{sub-alist})
@end example

It creates the submenu @var{menu-title} specified by @var{sub-alist}.

The default value of @code{imenu-create-index-function} is
@code{imenu-default-create-index-function}.  This function calls the
value of @code{imenu-prev-index-position-function} and the value of
@code{imenu-extract-index-name-function} to produce the index alist.
However, if either of these two variables is @code{nil}, the default
function uses @code{imenu-generic-expression} instead.

Setting this variable makes it buffer-local in the current buffer.
@end defvar

@node Font Lock Mode
@section Font Lock Mode
@cindex Font Lock mode

  @dfn{Font Lock mode} is a feature that automatically attaches
@code{face} properties to certain parts of the buffer based on their
syntactic role.  How it parses the buffer depends on the major mode;
most major modes define syntactic criteria for which faces to use in
which contexts.  This section explains how to customize Font Lock for a
particular major mode.

  Font Lock mode finds text to highlight in two ways: through
syntactic parsing based on the syntax table, and through searching
(usually for regular expressions).  Syntactic fontification happens
first; it finds comments and string constants and highlights them.
Search-based fontification happens second.

@menu
* Font Lock Basics::            Overview of customizing Font Lock.
* Search-based Fontification::  Fontification based on regexps.
* Customizing Keywords::        Customizing search-based fontification.
* Other Font Lock Variables::   Additional customization facilities.
* Levels of Font Lock::         Each mode can define alternative levels
                                  so that the user can select more or less.
* Precalculated Fontification::  How Lisp programs that produce the buffer
                                  contents can also specify how to fontify it.
* Faces for Font Lock::         Special faces specifically for Font Lock.
* Syntactic Font Lock::         Fontification based on syntax tables.
* Setting Syntax Properties::   Defining character syntax based on context
                                  using the Font Lock mechanism.
* Multiline Font Lock::         How to coerce Font Lock into properly
                                  highlighting multiline constructs.
@end menu

@node Font Lock Basics
@subsection Font Lock Basics

  There are several variables that control how Font Lock mode highlights
text.  But major modes should not set any of these variables directly.
Instead, they should set @code{font-lock-defaults} as a buffer-local
variable.  The value assigned to this variable is used, if and when Font
Lock mode is enabled, to set all the other variables.

@defvar font-lock-defaults
This variable is set by major modes, as a buffer-local variable, to
specify how to fontify text in that mode.  It automatically becomes
buffer-local when you set it.  If its value is @code{nil}, Font-Lock
mode does no highlighting, and you can use the @samp{Faces} menu
(under @samp{Edit} and then @samp{Text Properties} in the menu bar) to
assign faces explicitly to text in the buffer.

If non-@code{nil}, the value should look like this:

@example
(@var{keywords} [@var{keywords-only} [@var{case-fold}
 [@var{syntax-alist} [@var{syntax-begin} @var{other-vars}@dots{}]]]])
@end example

The first element, @var{keywords}, indirectly specifies the value of
@code{font-lock-keywords} which directs search-based fontification.
It can be a symbol, a variable or a function whose value is the list
to use for @code{font-lock-keywords}.  It can also be a list of
several such symbols, one for each possible level of fontification.
The first symbol specifies the @samp{mode default} level of
fontification, the next symbol level 1 fontification, the next level 2,
and so on.  The @samp{mode default} level is normally the same as level
1.  It is used when @code{font-lock-maximum-decoration} has a @code{nil}
value.  @xref{Levels of Font Lock}.

The second element, @var{keywords-only}, specifies the value of the
variable @code{font-lock-keywords-only}.  If this is omitted or
@code{nil}, syntactic fontification (of strings and comments) is also
performed.  If this is non-@code{nil}, such fontification is not
performed.  @xref{Syntactic Font Lock}.

The third element, @var{case-fold}, specifies the value of
@code{font-lock-keywords-case-fold-search}.  If it is non-@code{nil},
Font Lock mode ignores case when searching as directed by
@code{font-lock-keywords}.

If the fourth element, @var{syntax-alist}, is non-@code{nil}, it
should be a list of cons cells of the form @code{(@var{char-or-string}
. @var{string})}.  These are used to set up a syntax table for
syntactic fontification (@pxref{Syntax Table Functions}).  The
resulting syntax table is stored in @code{font-lock-syntax-table}.

The fifth element, @var{syntax-begin}, specifies the value of
@code{font-lock-beginning-of-syntax-function}.  We recommend setting
this variable to @code{nil} and using @code{syntax-begin-function}
instead.

All the remaining elements (if any) are collectively called
@var{other-vars}.  Each of these elements should have the form
@code{(@var{variable} . @var{value})}---which means, make
@var{variable} buffer-local and then set it to @var{value}.  You can
use these @var{other-vars} to set other variables that affect
fontification, aside from those you can control with the first five
elements.  @xref{Other Font Lock Variables}.
@end defvar

  If your mode fontifies text explicitly by adding
@code{font-lock-face} properties, it can specify @code{(nil t)} for
@code{font-lock-defaults} to turn off all automatic fontification.
However, this is not required; it is possible to fontify some things
using @code{font-lock-face} properties and set up automatic
fontification for other parts of the text.

@node Search-based Fontification
@subsection Search-based Fontification

  The most important variable for customizing Font Lock mode is
@code{font-lock-keywords}.  It specifies the search criteria for
search-based fontification.  You should specify the value of this
variable with @var{keywords} in @code{font-lock-defaults}.

@defvar font-lock-keywords
This variable's value is a list of the keywords to highlight.  Be
careful when composing regular expressions for this list; a poorly
written pattern can dramatically slow things down!
@end defvar

  Each element of @code{font-lock-keywords} specifies how to find
certain cases of text, and how to highlight those cases.  Font Lock mode
processes the elements of @code{font-lock-keywords} one by one, and for
each element, it finds and handles all matches.  Ordinarily, once
part of the text has been fontified already, this cannot be overridden
by a subsequent match in the same text; but you can specify different
behavior using the @var{override} element of a @var{subexp-highlighter}.

  Each element of @code{font-lock-keywords} should have one of these
forms:

@table @code
@item @var{regexp}
Highlight all matches for @var{regexp} using
@code{font-lock-keyword-face}.  For example,

@example
;; @r{Highlight occurrences of the word @samp{foo}}
;; @r{using @code{font-lock-keyword-face}.}
"\\<foo\\>"
@end example

The function @code{regexp-opt} (@pxref{Regexp Functions}) is useful
for calculating optimal regular expressions to match a number of
different keywords.

@item @var{function}
Find text by calling @var{function}, and highlight the matches
it finds using @code{font-lock-keyword-face}.

When @var{function} is called, it receives one argument, the limit of
the search; it should begin searching at point, and not search beyond the
limit.  It should return non-@code{nil} if it succeeds, and set the
match data to describe the match that was found.  Returning @code{nil}
indicates failure of the search.

Fontification will call @var{function} repeatedly with the same limit,
and with point where the previous invocation left it, until
@var{function} fails.  On failure, @var{function} need not reset point
in any particular way.

@item (@var{matcher} . @var{subexp})
In this kind of element, @var{matcher} is either a regular
expression or a function, as described above.  The @sc{cdr},
@var{subexp}, specifies which subexpression of @var{matcher} should be
highlighted (instead of the entire text that @var{matcher} matched).

@example
;; @r{Highlight the @samp{bar} in each occurrence of @samp{fubar},}
;; @r{using @code{font-lock-keyword-face}.}
("fu\\(bar\\)" . 1)
@end example

If you use @code{regexp-opt} to produce the regular expression
@var{matcher}, you can use @code{regexp-opt-depth} (@pxref{Regexp
Functions}) to calculate the value for @var{subexp}.

@item (@var{matcher} . @var{facespec})
In this kind of element, @var{facespec} is an expression whose value
specifies the face to use for highlighting.  In the simplest case,
@var{facespec} is a Lisp variable (a symbol) whose value is a face
name.

@example
;; @r{Highlight occurrences of @samp{fubar},}
;; @r{using the face which is the value of @code{fubar-face}.}
("fubar" . fubar-face)
@end example

However, @var{facespec} can also evaluate to a list of this form:

@example
(face @var{face} @var{prop1} @var{val1} @var{prop2} @var{val2}@dots{})
@end example

@noindent
to specify the face @var{face} and various additional text properties
to put on the text that matches.  If you do this, be sure to add the
other text property names that you set in this way to the value of
@code{font-lock-extra-managed-props} so that the properties will also
be cleared out when they are no longer appropriate.  Alternatively,
you can set the variable @code{font-lock-unfontify-region-function} to
a function that clears these properties.  @xref{Other Font Lock
Variables}.

@item (@var{matcher} . @var{subexp-highlighter})
In this kind of element, @var{subexp-highlighter} is a list
which specifies how to highlight matches found by @var{matcher}.
It has the form:

@example
(@var{subexp} @var{facespec} [@var{override} [@var{laxmatch}]])
@end example

The @sc{car}, @var{subexp}, is an integer specifying which subexpression
of the match to fontify (0 means the entire matching text).  The second
subelement, @var{facespec}, is an expression whose value specifies the
face, as described above.

The last two values in @var{subexp-highlighter}, @var{override} and
@var{laxmatch}, are optional flags.  If @var{override} is @code{t},
this element can override existing fontification made by previous
elements of @code{font-lock-keywords}.  If it is @code{keep}, then
each character is fontified if it has not been fontified already by
some other element.  If it is @code{prepend}, the face specified by
@var{facespec} is added to the beginning of the @code{font-lock-face}
property.  If it is @code{append}, the face is added to the end of the
@code{font-lock-face} property.

If @var{laxmatch} is non-@code{nil}, it means there should be no error
if there is no subexpression numbered @var{subexp} in @var{matcher}.
Obviously, fontification of the subexpression numbered @var{subexp} will
not occur.  However, fontification of other subexpressions (and other
regexps) will continue.  If @var{laxmatch} is @code{nil}, and the
specified subexpression is missing, then an error is signaled which
terminates search-based fontification.

Here are some examples of elements of this kind, and what they do:

@smallexample
;; @r{Highlight occurrences of either @samp{foo} or @samp{bar}, using}
;; @r{@code{foo-bar-face}, even if they have already been highlighted.}
;; @r{@code{foo-bar-face} should be a variable whose value is a face.}
("foo\\|bar" 0 foo-bar-face t)

;; @r{Highlight the first subexpression within each occurrence}
;; @r{that the function @code{fubar-match} finds,}
;; @r{using the face which is the value of @code{fubar-face}.}
(fubar-match 1 fubar-face)
@end smallexample

@item (@var{matcher} . @var{anchored-highlighter})
In this kind of element, @var{anchored-highlighter} specifies how to
highlight text that follows a match found by @var{matcher}.  So a
match found by @var{matcher} acts as the anchor for further searches
specified by @var{anchored-highlighter}.  @var{anchored-highlighter}
is a list of the following form:

@example
(@var{anchored-matcher} @var{pre-form} @var{post-form}
                        @var{subexp-highlighters}@dots{})
@end example

Here, @var{anchored-matcher}, like @var{matcher}, is either a regular
expression or a function.  After a match of @var{matcher} is found,
point is at the end of the match.  Now, Font Lock evaluates the form
@var{pre-form}.  Then it searches for matches of
@var{anchored-matcher} and uses @var{subexp-highlighters} to highlight
these.  A @var{subexp-highlighter} is as described above.  Finally,
Font Lock evaluates @var{post-form}.

The forms @var{pre-form} and @var{post-form} can be used to initialize
before, and cleanup after, @var{anchored-matcher} is used.  Typically,
@var{pre-form} is used to move point to some position relative to the
match of @var{matcher}, before starting with @var{anchored-matcher}.
@var{post-form} might be used to move back, before resuming with
@var{matcher}.

After Font Lock evaluates @var{pre-form}, it does not search for
@var{anchored-matcher} beyond the end of the line.  However, if
@var{pre-form} returns a buffer position that is greater than the
position of point after @var{pre-form} is evaluated, then the position
returned by @var{pre-form} is used as the limit of the search instead.
It is generally a bad idea to return a position greater than the end
of the line; in other words, the @var{anchored-matcher} search should
not span lines.

For example,

@smallexample
;; @r{Highlight occurrences of the word @samp{item} following}
;; @r{an occurrence of the word @samp{anchor} (on the same line)}
;; @r{in the value of @code{item-face}.}
("\\<anchor\\>" "\\<item\\>" nil nil (0 item-face))
@end smallexample

Here, @var{pre-form} and @var{post-form} are @code{nil}.  Therefore
searching for @samp{item} starts at the end of the match of
@samp{anchor}, and searching for subsequent instances of @samp{anchor}
resumes from where searching for @samp{item} concluded.

@item (@var{matcher} @var{highlighters}@dots{})
This sort of element specifies several @var{highlighter} lists for a
single @var{matcher}.  A @var{highlighter} list can be of the type
@var{subexp-highlighter} or @var{anchored-highlighter} as described
above.

For example,

@smallexample
;; @r{Highlight occurrences of the word @samp{anchor} in the value}
;; @r{of @code{anchor-face}, and subsequent occurrences of the word}
;; @r{@samp{item} (on the same line) in the value of @code{item-face}.}
("\\<anchor\\>" (0 anchor-face)
                ("\\<item\\>" nil nil (0 item-face)))
@end smallexample

@item (eval . @var{form})
Here @var{form} is an expression to be evaluated the first time
this value of @code{font-lock-keywords} is used in a buffer.
Its value should have one of the forms described in this table.
@end table

@strong{Warning:} Do not design an element of @code{font-lock-keywords}
to match text which spans lines; this does not work reliably.
For details, see @xref{Multiline Font Lock}.

You can use @var{case-fold} in @code{font-lock-defaults} to specify
the value of @code{font-lock-keywords-case-fold-search} which says
whether search-based fontification should be case-insensitive.

@defvar font-lock-keywords-case-fold-search
Non-@code{nil} means that regular expression matching for the sake of
@code{font-lock-keywords} should be case-insensitive.
@end defvar

@node Customizing Keywords
@subsection Customizing Search-Based Fontification

  You can use @code{font-lock-add-keywords} to add additional
search-based fontification rules to a major mode, and
@code{font-lock-remove-keywords} to remove rules.

@defun font-lock-add-keywords mode keywords &optional how
This function adds highlighting @var{keywords}, for the current buffer
or for major mode @var{mode}.  The argument @var{keywords} should be a
list with the same format as the variable @code{font-lock-keywords}.

If @var{mode} is a symbol which is a major mode command name, such as
@code{c-mode}, the effect is that enabling Font Lock mode in
@var{mode} will add @var{keywords} to @code{font-lock-keywords}.
Calling with a non-@code{nil} value of @var{mode} is correct only in
your @file{~/.emacs} file.

If @var{mode} is @code{nil}, this function adds @var{keywords} to
@code{font-lock-keywords} in the current buffer.  This way of calling
@code{font-lock-add-keywords} is usually used in mode hook functions.

By default, @var{keywords} are added at the beginning of
@code{font-lock-keywords}.  If the optional argument @var{how} is
@code{set}, they are used to replace the value of
@code{font-lock-keywords}.  If @var{how} is any other non-@code{nil}
value, they are added at the end of @code{font-lock-keywords}.

Some modes provide specialized support you can use in additional
highlighting patterns.  See the variables
@code{c-font-lock-extra-types}, @code{c++-font-lock-extra-types},
and @code{java-font-lock-extra-types}, for example.

@strong{Warning:} major mode functions must not call
@code{font-lock-add-keywords} under any circumstances, either directly
or indirectly, except through their mode hooks.  (Doing so would lead
to incorrect behavior for some minor modes.)  They should set up their
rules for search-based fontification by setting
@code{font-lock-keywords}.
@end defun

@defun font-lock-remove-keywords mode keywords
This function removes @var{keywords} from @code{font-lock-keywords}
for the current buffer or for major mode @var{mode}.  As in
@code{font-lock-add-keywords}, @var{mode} should be a major mode
command name or @code{nil}.  All the caveats and requirements for
@code{font-lock-add-keywords} apply here too.
@end defun

  For example, this code

@smallexample
(font-lock-add-keywords 'c-mode
 '(("\\<\\(FIXME\\):" 1 font-lock-warning-face prepend)
   ("\\<\\(and\\|or\\|not\\)\\>" . font-lock-keyword-face)))
@end smallexample

@noindent
adds two fontification patterns for C mode: one to fontify the word
@samp{FIXME}, even in comments, and another to fontify the words
@samp{and}, @samp{or} and @samp{not} as keywords.

@noindent
That example affects only C mode proper.  To add the same patterns to
C mode @emph{and} all modes derived from it, do this instead:

@smallexample
(add-hook 'c-mode-hook
 (lambda ()
  (font-lock-add-keywords nil
   '(("\\<\\(FIXME\\):" 1 font-lock-warning-face prepend)
     ("\\<\\(and\\|or\\|not\\)\\>" .
      font-lock-keyword-face)))))
@end smallexample

@node Other Font Lock Variables
@subsection Other Font Lock Variables

  This section describes additional variables that a major mode can
set by means of @var{other-vars} in @code{font-lock-defaults}
(@pxref{Font Lock Basics}).

@defvar font-lock-mark-block-function
If this variable is non-@code{nil}, it should be a function that is
called with no arguments, to choose an enclosing range of text for
refontification for the command @kbd{M-o M-o}
(@code{font-lock-fontify-block}).

The function should report its choice by placing the region around it.
A good choice is a range of text large enough to give proper results,
but not too large so that refontification becomes slow.  Typical values
are @code{mark-defun} for programming modes or @code{mark-paragraph} for
textual modes.
@end defvar

@defvar font-lock-extra-managed-props
This variable specifies additional properties (other than
@code{font-lock-face}) that are being managed by Font Lock mode.  It
is used by @code{font-lock-default-unfontify-region}, which normally
only manages the @code{font-lock-face} property.  If you want Font
Lock to manage other properties as well, you must specify them in a
@var{facespec} in @code{font-lock-keywords} as well as add them to
this list.  @xref{Search-based Fontification}.
@end defvar

@defvar font-lock-fontify-buffer-function
Function to use for fontifying the buffer.  The default value is
@code{font-lock-default-fontify-buffer}.
@end defvar

@defvar font-lock-unfontify-buffer-function
Function to use for unfontifying the buffer.  This is used when
turning off Font Lock mode.  The default value is
@code{font-lock-default-unfontify-buffer}.
@end defvar

@defvar font-lock-fontify-region-function
Function to use for fontifying a region.  It should take two
arguments, the beginning and end of the region, and an optional third
argument @var{verbose}.  If @var{verbose} is non-@code{nil}, the
function should print status messages.  The default value is
@code{font-lock-default-fontify-region}.
@end defvar

@defvar font-lock-unfontify-region-function
Function to use for unfontifying a region.  It should take two
arguments, the beginning and end of the region.  The default value is
@code{font-lock-default-unfontify-region}.
@end defvar

@defun jit-lock-register function &optional contextual
This function tells Font Lock mode to run the Lisp function
@var{function} any time it has to fontify or refontify part of the
current buffer.  It calls @var{function} before calling the default
fontification functions, and gives it two arguments, @var{start} and
@var{end}, which specify the region to be fontified or refontified.

The optional argument @var{contextual}, if non-@code{nil}, forces Font
Lock mode to always refontify a syntactically relevant part of the
buffer, and not just the modified lines.  This argument can usually be
omitted.
@end defun

@defun jit-lock-unregister function
If @var{function} was previously registered as a fontification
function using @code{jit-lock-register}, this function unregisters it.
@end defun

@node Levels of Font Lock
@subsection Levels of Font Lock

  Many major modes offer three different levels of fontification.  You
can define multiple levels by using a list of symbols for @var{keywords}
in @code{font-lock-defaults}.  Each symbol specifies one level of
fontification; it is up to the user to choose one of these levels,
normally by setting @code{font-lock-maximum-decoration} (@pxref{Font
Lock,,, emacs, the GNU Emacs Manual}).  The chosen level's symbol
value is used to initialize @code{font-lock-keywords}.

  Here are the conventions for how to define the levels of
fontification:

@itemize @bullet
@item
Level 1: highlight function declarations, file directives (such as include or
import directives), strings and comments.  The idea is speed, so only
the most important and top-level components are fontified.

@item
Level 2: in addition to level 1, highlight all language keywords,
including type names that act like keywords, as well as named constant
values.  The idea is that all keywords (either syntactic or semantic)
should be fontified appropriately.

@item
Level 3: in addition to level 2, highlight the symbols being defined in
function and variable declarations, and all builtin function names,
wherever they appear.
@end itemize

@node Precalculated Fontification
@subsection Precalculated Fontification

  Some major modes such as @code{list-buffers} and @code{occur}
construct the buffer text programmatically.  The easiest way for them
to support Font Lock mode is to specify the faces of text when they
insert the text in the buffer.

  The way to do this is to specify the faces in the text with the
special text property @code{font-lock-face} (@pxref{Special
Properties}).  When Font Lock mode is enabled, this property controls
the display, just like the @code{face} property.  When Font Lock mode
is disabled, @code{font-lock-face} has no effect on the display.

  It is ok for a mode to use @code{font-lock-face} for some text and
also use the normal Font Lock machinery.  But if the mode does not use
the normal Font Lock machinery, it should not set the variable
@code{font-lock-defaults}.

@node Faces for Font Lock
@subsection Faces for Font Lock
@cindex faces for font lock
@cindex font lock faces

  Font Lock mode can highlight using any face, but Emacs defines several
faces specifically for syntactic highlighting.  These @dfn{Font Lock
faces} are listed below.  They can also be used by major modes for
syntactic highlighting outside of Font Lock mode (@pxref{Major Mode
Conventions}).

  Each of these symbols is both a face name, and a variable whose
default value is the symbol itself.  Thus, the default value of
@code{font-lock-comment-face} is @code{font-lock-comment-face}.

  The faces are listed with descriptions of their typical usage, and in
order of greater to lesser ``prominence''.  If a mode's syntactic
categories do not fit well with the usage descriptions, the faces can be
assigned using the ordering as a guide.

@table @code
@item font-lock-warning-face
@vindex font-lock-warning-face
for a construct that is peculiar, or that greatly changes the meaning of
other text, like @samp{;;;###autoload} in Emacs Lisp and @samp{#error}
in C.

@item font-lock-function-name-face
@vindex font-lock-function-name-face
for the name of a function being defined or declared.

@item font-lock-variable-name-face
@vindex font-lock-variable-name-face
for the name of a variable being defined or declared.

@item font-lock-keyword-face
@vindex font-lock-keyword-face
for a keyword with special syntactic significance, like @samp{for} and
@samp{if} in C.

@item font-lock-comment-face
@vindex font-lock-comment-face
for comments.

@item font-lock-comment-delimiter-face
@vindex font-lock-comment-delimiter-face
for comments delimiters, like @samp{/*} and @samp{*/} in C.  On most
terminals, this inherits from @code{font-lock-comment-face}.

@item font-lock-type-face
@vindex font-lock-type-face
for the names of user-defined data types.

@item font-lock-constant-face
@vindex font-lock-constant-face
for the names of constants, like @samp{NULL} in C.

@item font-lock-builtin-face
@vindex font-lock-builtin-face
for the names of built-in functions.

@item font-lock-preprocessor-face
@vindex font-lock-preprocessor-face
for preprocessor commands.  This inherits, by default, from
@code{font-lock-builtin-face}.

@item font-lock-string-face
@vindex font-lock-string-face
for string constants.

@item font-lock-doc-face
@vindex font-lock-doc-face
for documentation strings in the code.  This inherits, by default, from
@code{font-lock-string-face}.

@item font-lock-negation-char-face
@vindex font-lock-negation-char-face
for easily-overlooked negation characters.
@end table

@node Syntactic Font Lock
@subsection Syntactic Font Lock
@cindex syntactic font lock

Syntactic fontification uses the syntax table to find comments and
string constants (@pxref{Syntax Tables}).  It highlights them using
@code{font-lock-comment-face} and @code{font-lock-string-face}
(@pxref{Faces for Font Lock}), or whatever
@code{font-lock-syntactic-face-function} chooses.  There are several
variables that affect syntactic fontification; you should set them by
means of @code{font-lock-defaults} (@pxref{Font Lock Basics}).

@defvar font-lock-keywords-only
Non-@code{nil} means Font Lock should not do syntactic fontification;
it should only fontify based on @code{font-lock-keywords}.  The normal
way for a mode to set this variable to @code{t} is with
@var{keywords-only} in @code{font-lock-defaults}.
@end defvar

@defvar font-lock-syntax-table
This variable holds the syntax table to use for fontification of
comments and strings.  Specify it using @var{syntax-alist} in
@code{font-lock-defaults}.  If this is @code{nil}, fontification uses
the buffer's syntax table.
@end defvar

@defvar font-lock-beginning-of-syntax-function
If this variable is non-@code{nil}, it should be a function to move
point back to a position that is syntactically at ``top level'' and
outside of strings or comments.  Font Lock uses this when necessary
to get the right results for syntactic fontification.

This function is called with no arguments.  It should leave point at
the beginning of any enclosing syntactic block.  Typical values are
@code{beginning-of-line} (used when the start of the line is known to
be outside a syntactic block), or @code{beginning-of-defun} for
programming modes, or @code{backward-paragraph} for textual modes.

If the value is @code{nil}, Font Lock uses
@code{syntax-begin-function} to move back outside of any comment,
string, or sexp.  This variable is semi-obsolete; we recommend setting
@code{syntax-begin-function} instead.

Specify this variable using @var{syntax-begin} in
@code{font-lock-defaults}.
@end defvar

@defvar font-lock-syntactic-face-function
A function to determine which face to use for a given syntactic
element (a string or a comment).  The function is called with one
argument, the parse state at point returned by
@code{parse-partial-sexp}, and should return a face.  The default
value returns @code{font-lock-comment-face} for comments and
@code{font-lock-string-face} for strings.

This can be used to highlighting different kinds of strings or
comments differently.  It is also sometimes abused together with
@code{font-lock-syntactic-keywords} to highlight constructs that span
multiple lines, but this is too esoteric to document here.

Specify this variable using @var{other-vars} in
@code{font-lock-defaults}.
@end defvar

@node Setting Syntax Properties
@subsection Setting Syntax Properties

  Font Lock mode can be used to update @code{syntax-table} properties
automatically (@pxref{Syntax Properties}).  This is useful in
languages for which a single syntax table by itself is not sufficient.

@defvar font-lock-syntactic-keywords
This variable enables and controls updating @code{syntax-table}
properties by Font Lock.  Its value should be a list of elements of
this form:

@example
(@var{matcher} @var{subexp} @var{syntax} @var{override} @var{laxmatch})
@end example

The parts of this element have the same meanings as in the corresponding
sort of element of @code{font-lock-keywords},

@example
(@var{matcher} @var{subexp} @var{facespec} @var{override} @var{laxmatch})
@end example

However, instead of specifying the value @var{facespec} to use for the
@code{face} property, it specifies the value @var{syntax} to use for
the @code{syntax-table} property.  Here, @var{syntax} can be a string
(as taken by @code{modify-syntax-entry}), a syntax table, a cons cell
(as returned by @code{string-to-syntax}), or an expression whose value
is one of those two types.  @var{override} cannot be @code{prepend} or
@code{append}.

For example, an element of the form:

@example
("\\$\\(#\\)" 1 ".")
@end example

highlights syntactically a hash character when following a dollar
character, with a SYNTAX of @code{"."} (meaning punctuation syntax).
Assuming that the buffer syntax table specifies hash characters to
have comment start syntax, the element will only highlight hash
characters that do not follow dollar characters as comments
syntactically.

An element of the form:

@example
 ("\\('\\).\\('\\)"
  (1 "\"")
  (2 "\""))
@end example

highlights syntactically both single quotes which surround a single
character, with a SYNTAX of @code{"\""} (meaning string quote syntax).
Assuming that the buffer syntax table does not specify single quotes
to have quote syntax, the element will only highlight single quotes of
the form @samp{'@var{c}'} as strings syntactically.  Other forms, such
as @samp{foo'bar} or @samp{'fubar'}, will not be highlighted as
strings.

Major modes normally set this variable with @var{other-vars} in
@code{font-lock-defaults}.
@end defvar

@node Multiline Font Lock
@subsection Multiline Font Lock Constructs
@cindex multiline font lock

  Normally, elements of @code{font-lock-keywords} should not match
across multiple lines; that doesn't work reliably, because Font Lock
usually scans just part of the buffer, and it can miss a multi-line
construct that crosses the line boundary where the scan starts.  (The
scan normally starts at the beginning of a line.)

  Making elements that match multiline constructs work properly has
two aspects: correct @emph{identification} and correct
@emph{rehighlighting}.  The first means that Font Lock finds all
multiline constructs.  The second means that Font Lock will correctly
rehighlight all the relevant text when a multiline construct is
changed---for example, if some of the text that was previously part of
a multiline construct ceases to be part of it.  The two aspects are
closely related, and often getting one of them to work will appear to
make the other also work.  However, for reliable results you must
attend explicitly to both aspects.

  There are three ways to ensure correct identification of multiline
constructs:

@itemize
@item
Add a function to @code{font-lock-extend-region-functions} that does
the @emph{identification} and extends the scan so that the scanned
text never starts or ends in the middle of a multiline construct.
@item
Use the @code{font-lock-fontify-region-function} hook similarly to
extend the scan so that the scanned text never starts or ends in the
middle of a multiline construct.
@item
Somehow identify the multiline construct right when it gets inserted
into the buffer (or at any point after that but before font-lock
tries to highlight it), and mark it with a @code{font-lock-multiline}
which will instruct font-lock not to start or end the scan in the
middle of the construct.
@end itemize

  There are three ways to do rehighlighting of multiline constructs:

@itemize
@item
Place a @code{font-lock-multiline} property on the construct.  This
will rehighlight the whole construct if any part of it is changed.  In
some cases you can do this automatically by setting the
@code{font-lock-multiline} variable, which see.
@item
Make sure @code{jit-lock-contextually} is set and rely on it doing its
job.  This will only rehighlight the part of the construct that
follows the actual change, and will do it after a short delay.
This only works if the highlighting of the various parts of your
multiline construct never depends on text in subsequent lines.
Since @code{jit-lock-contextually} is activated by default, this can
be an attractive solution.
@item
Place a @code{jit-lock-defer-multiline} property on the construct.
This works only if @code{jit-lock-contextually} is used, and with the
same delay before rehighlighting, but like @code{font-lock-multiline},
it also handles the case where highlighting depends on
subsequent lines.
@end itemize

@menu
* Font Lock Multiline::         Marking multiline chunks with a text property.
* Region to Refontify::         Controlling which region gets refontified
                                  after a buffer change.
@end menu

@node Font Lock Multiline
@subsubsection Font Lock Multiline

  One way to ensure reliable rehighlighting of multiline Font Lock
constructs is to put on them the text property @code{font-lock-multiline}.
It should be present and non-@code{nil} for text that is part of a
multiline construct.

  When Font Lock is about to highlight a range of text, it first
extends the boundaries of the range as necessary so that they do not
fall within text marked with the @code{font-lock-multiline} property.
Then it removes any @code{font-lock-multiline} properties from the
range, and highlights it.  The highlighting specification (mostly
@code{font-lock-keywords}) must reinstall this property each time,
whenever it is appropriate.

  @strong{Warning:} don't use the @code{font-lock-multiline} property
on large ranges of text, because that will make rehighlighting slow.

@defvar font-lock-multiline
If the @code{font-lock-multiline} variable is set to @code{t}, Font
Lock will try to add the @code{font-lock-multiline} property
automatically on multiline constructs.  This is not a universal
solution, however, since it slows down Font Lock somewhat.  It can
miss some multiline constructs, or make the property larger or smaller
than necessary.

For elements whose @var{matcher} is a function, the function should
ensure that submatch 0 covers the whole relevant multiline construct,
even if only a small subpart will be highlighted.  It is often just as
easy to add the @code{font-lock-multiline} property by hand.
@end defvar

  The @code{font-lock-multiline} property is meant to ensure proper
refontification; it does not automatically identify new multiline
constructs.  Identifying the requires that Font-Lock operate on large
enough chunks at a time.  This will happen by accident on many cases,
which may give the impression that multiline constructs magically work.
If you set the @code{font-lock-multiline} variable non-@code{nil},
this impression will be even stronger, since the highlighting of those
constructs which are found will be properly updated from then on.
But that does not work reliably.

  To find multiline constructs reliably, you must either manually
place the @code{font-lock-multiline} property on the text before
Font-Lock looks at it, or use
@code{font-lock-fontify-region-function}.

@node Region to Refontify
@subsubsection Region to Fontify after a Buffer Change

  When a buffer is changed, the region that Font Lock refontifies is
by default the smallest sequence of whole lines that spans the change.
While this works well most of the time, sometimes it doesn't---for
example, when a change alters the syntactic meaning of text on an
earlier line.

  You can enlarge (or even reduce) the region to refontify by setting
the following variable:

@defvar font-lock-extend-after-change-region-function
This buffer-local variable is either @code{nil} or a function for
Font-Lock to call to determine the region to scan and fontify.

The function is given three parameters, the standard @var{beg},
@var{end}, and @var{old-len} from @code{after-change-functions}
(@pxref{Change Hooks}).  It should return either a cons of the
beginning and end buffer positions (in that order) of the region to
fontify, or @code{nil} (which means choose the region in the standard
way).  This function needs to preserve point, the match-data, and the
current restriction.  The region it returns may start or end in the
middle of a line.

Since this function is called after every buffer change, it should be
reasonably fast.
@end defvar

@node Auto-Indentation
@section Auto-indentation of code

For programming languages, an important feature of a major mode is to
provide automatic indentation.  This is controlled in Emacs by
@code{indent-line-function} (@pxref{Mode-Specific Indent}).
Writing a good indentation function can be difficult and to a large
extent it is still a black art.

Many major mode authors will start by writing a simple indentation
function that works for simple cases, for example by comparing with the
indentation of the previous text line.  For most programming languages
that are not really line-based, this tends to scale very poorly:
improving such a function to let it handle more diverse situations tends
to become more and more difficult, resulting in the end with a large,
complex, unmaintainable indentation function which nobody dares to touch.

A good indentation function will usually need to actually parse the
text, according to the syntax of the language.  Luckily, it is not
necessary to parse the text in as much detail as would be needed
for a compiler, but on the other hand, the parser embedded in the
indentation code will want to be somewhat friendly to syntactically
incorrect code.

Good maintainable indentation functions usually fall into 2 categories:
either parsing forward from some ``safe'' starting point until the
position of interest, or parsing backward from the position of interest.
Neither of the two is a clearly better choice than the other: parsing
backward is often more difficult than parsing forward because
programming languages are designed to be parsed forward, but for the
purpose of indentation it has the advantage of not needing to
guess a ``safe'' starting point, and it generally enjoys the property
that only a minimum of text will be analyzed to decide the indentation
of a line, so indentation will tend to be unaffected by syntax errors in
some earlier unrelated piece of code.  Parsing forward on the other hand
is usually easier and has the advantage of making it possible to
reindent efficiently a whole region at a time, with a single parse.

Rather than write your own indentation function from scratch, it is
often preferable to try and reuse some existing ones or to rely
on a generic indentation engine.  There are sadly few such
engines.  The CC-mode indentation code (used with C, C++, Java, Awk
and a few other such modes) has been made more generic over the years,
so if your language seems somewhat similar to one of those languages,
you might try to use that engine.  @c FIXME: documentation?
Another one is SMIE which takes an approach in the spirit
of Lisp sexps and adapts it to non-Lisp languages.

@menu
* SMIE::                        A simple minded indentation engine
@end menu

@node SMIE
@subsection Simple Minded Indentation Engine

SMIE is a package that provides a generic navigation and indentation
engine.  Based on a very simple parser using an ``operator precedence
grammar'', it lets major modes extend the sexp-based navigation of Lisp
to non-Lisp languages as well as provide a simple to use but reliable
auto-indentation.

Operator precedence grammar is a very primitive technology for parsing
compared to some of the more common techniques used in compilers.
It has the following characteristics: its parsing power is very limited,
and it is largely unable to detect syntax errors, but it has the
advantage of being algorithmically efficient and able to parse forward
just as well as backward.  In practice that means that SMIE can use it
for indentation based on backward parsing, that it can provide both
@code{forward-sexp} and @code{backward-sexp} functionality, and that it
will naturally work on syntactically incorrect code without any extra
effort.  The downside is that it also means that most programming
languages cannot be parsed correctly using SMIE, at least not without
resorting to some special tricks (@pxref{SMIE Tricks}).

@menu
* SMIE setup::                  SMIE setup and features
* Operator Precedence Grammars::  A very simple parsing technique
* SMIE Grammar::                Defining the grammar of a language
* SMIE Lexer::                  Defining tokens
* SMIE Tricks::                 Working around the parser's limitations
* SMIE Indentation::            Specifying indentation rules
* SMIE Indentation Helpers::    Helper functions for indentation rules
* SMIE Indentation Example::    Sample indentation rules
@end menu

@node SMIE setup
@subsubsection SMIE Setup and Features

SMIE is meant to be a one-stop shop for structural navigation and
various other features which rely on the syntactic structure of code, in
particular automatic indentation.  The main entry point is
@code{smie-setup} which is a function typically called while setting
up a major mode.

@defun smie-setup grammar rules-function &rest keywords
Setup SMIE navigation and indentation.
@var{grammar} is a grammar table generated by @code{smie-prec2->grammar}.
@var{rules-function} is a set of indentation rules for use on
@code{smie-rules-function}.
@var{keywords} are additional arguments, which can include the following
keywords:
@itemize
@item
@code{:forward-token} @var{fun}: Specify the forward lexer to use.
@item
@code{:backward-token} @var{fun}: Specify the backward lexer to use.
@end itemize
@end defun

Calling this function is sufficient to make commands such as
@code{forward-sexp}, @code{backward-sexp}, and @code{transpose-sexps} be
able to properly handle structural elements other than just the paired
parentheses already handled by syntax tables.  For example, if the
provided grammar is precise enough, @code{transpose-sexps} can correctly
transpose the two arguments of a @code{+} operator, taking into account
the precedence rules of the language.

Calling `smie-setup' is also sufficient to make TAB indentation work in
the expected way, extends @code{blink-matching-paren} to apply to
elements like @code{begin...end}, and provides some commands that you
can bind in the major mode keymap.

@deffn Command smie-close-block
This command closes the most recently opened (and not yet closed) block.
@end deffn

@deffn Command smie-down-list &optional arg
This command is like @code{down-list} but it also pays attention to
nesting of tokens other than parentheses, such as @code{begin...end}.
@end deffn

@node Operator Precedence Grammars
@subsubsection Operator Precedence Grammars

SMIE's precedence grammars simply give to each token a pair of
precedences: the left-precedence and the right-precedence.  We say
@code{T1 < T2} if the right-precedence of token @code{T1} is less than
the left-precedence of token @code{T2}.  A good way to read this
@code{<} is as a kind of parenthesis: if we find @code{... T1 something
T2 ...}  then that should be parsed as @code{... T1 (something T2 ...}
rather than as @code{... T1 something) T2 ...}.  The latter
interpretation would be the case if we had @code{T1 > T2}.  If we have
@code{T1 = T2}, it means that token T2 follows token T1 in the same
syntactic construction, so typically we have @code{"begin" = "end"}.
Such pairs of precedences are sufficient to express left-associativity
or right-associativity of infix operators, nesting of tokens like
parentheses and many other cases.

@c Let's leave this undocumented to leave it more open for change!
@c @defvar smie-grammar
@c The value of this variable is an alist specifying the left and right
@c precedence of each token.  It is meant to be initialized by using one of
@c the functions below.
@c @end defvar

@defun smie-prec2->grammar table
This function takes a @emph{prec2} grammar @var{table} and returns an
alist suitable for use in @code{smie-setup}.  The @emph{prec2}
@var{table} is itself meant to be built by one of the functions below.
@end defun

@defun smie-merge-prec2s &rest tables
This function takes several @emph{prec2} @var{tables} and merges them
into a new @emph{prec2} table.
@end defun

@defun smie-precs->prec2 precs
This function builds a @emph{prec2} table from a table of precedences
@var{precs}.  @var{precs} should be a list, sorted by precedence (for
example @code{"+"} will come before @code{"*"}), of elements of the form
@code{(@var{assoc} @var{op} ...)}, where each @var{op} is a token that
acts as an operator; @var{assoc} is their associativity, which can be
either @code{left}, @code{right}, @code{assoc}, or @code{nonassoc}.
All operators in a given element share the same precedence level
and associativity.
@end defun

@defun smie-bnf->prec2 bnf &rest resolvers
This function lets you specify the grammar using a BNF notation.
It accepts a @var{bnf} description of the grammar along with a set of
conflict resolution rules @var{resolvers}, and
returns a @emph{prec2} table.

@var{bnf} is a list of nonterminal definitions of the form
@code{(@var{nonterm} @var{rhs1} @var{rhs2} ...)} where each @var{rhs}
is a (non-empty) list of terminals (aka tokens) or non-terminals.

Not all grammars are accepted:
@itemize
@item
An @var{rhs} cannot be an empty list (an empty list is never needed,
since SMIE allows all non-terminals to match the empty string anyway).
@item
An @var{rhs} cannot have 2 consecutive non-terminals: each pair of
non-terminals needs to be separated by a terminal (aka token).
This is a fundamental limitation of operator precedence grammars.
@end itemize

Additionally, conflicts can occur:
@itemize
@item
The returned @emph{prec2} table holds constraints between pairs of tokens, and
for any given pair only one constraint can be present: T1 < T2,
T1 = T2, or T1 > T2.
@item
A token can be an @code{opener} (something similar to an open-paren),
a @code{closer} (like a close-paren), or @code{neither} of the two
(e.g. an infix operator, or an inner token like @code{"else"}).
@end itemize

Precedence conflicts can be resolved via @var{resolvers}, which
is a list of @emph{precs} tables (see @code{smie-precs->prec2}): for
each precedence conflict, if those @code{precs} tables
specify a particular constraint, then the conflict is resolved by using
this constraint instead, else a conflict is reported and one of the
conflicting constraints is picked arbitrarily and the others are
simply ignored.
@end defun

@node SMIE Grammar
@subsubsection Defining the Grammar of a Language

The usual way to define the SMIE grammar of a language is by
defining a new global variable that holds the precedence table by
giving a set of BNF rules.
For example, the grammar definition for a small Pascal-like language
could look like:
@example
@group
(require 'smie)
(defvar sample-smie-grammar
  (smie-prec2->grammar
   (smie-bnf->prec2
@end group
@group
    '((id)
      (inst ("begin" insts "end")
            ("if" exp "then" inst "else" inst)
            (id ":=" exp)
            (exp))
      (insts (insts ";" insts) (inst))
      (exp (exp "+" exp)
           (exp "*" exp)
           ("(" exps ")"))
      (exps (exps "," exps) (exp)))
@end group
@group
    '((assoc ";"))
    '((assoc ","))
    '((assoc "+") (assoc "*")))))
@end group
@end example

@noindent
A few things to note:

@itemize
@item
The above grammar does not explicitly mention the syntax of function
calls: SMIE will automatically allow any sequence of sexps, such as
identifiers, balanced parentheses, or @code{begin ... end} blocks
to appear anywhere anyway.
@item
The grammar category @code{id} has no right hand side: this does not
mean that it can match only the empty string, since as mentioned any
sequence of sexps can appear anywhere anyway.
@item
Because non terminals cannot appear consecutively in the BNF grammar, it
is difficult to correctly handle tokens that act as terminators, so the
above grammar treats @code{";"} as a statement @emph{separator} instead,
which SMIE can handle very well.
@item
Separators used in sequences (such as @code{","} and @code{";"} above)
are best defined with BNF rules such as @code{(foo (foo "separator" foo) ...)}
which generate precedence conflicts which are then resolved by giving
them an explicit @code{(assoc "separator")}.
@item
The @code{("(" exps ")")} rule was not needed to pair up parens, since
SMIE will pair up any characters that are marked as having paren syntax
in the syntax table.  What this rule does instead (together with the
definition of @code{exps}) is to make it clear that @code{","} should
not appear outside of parentheses.
@item
Rather than have a single @emph{precs} table to resolve conflicts, it is
preferable to have several tables, so as to let the BNF part of the
grammar specify relative precedences where possible.
@item
Unless there is a very good reason to prefer @code{left} or
@code{right}, it is usually preferable to mark operators as associative,
using @code{assoc}.  For that reason @code{"+"} and @code{"*"} are
defined above as @code{assoc}, although the language defines them
formally as left associative.
@end itemize

@node SMIE Lexer
@subsubsection Defining Tokens

SMIE comes with a predefined lexical analyzer which uses syntax tables
in the following way: any sequence of characters that have word or
symbol syntax is considered a token, and so is any sequence of
characters that have punctuation syntax.  This default lexer is
often a good starting point but is rarely actually correct for any given
language.  For example, it will consider @code{"2,+3"} to be composed
of 3 tokens: @code{"2"}, @code{",+"}, and @code{"3"}.

To describe the lexing rules of your language to SMIE, you need
2 functions, one to fetch the next token, and another to fetch the
previous token.  Those functions will usually first skip whitespace and
comments and then look at the next chunk of text to see if it
is a special token.  If so it should skip the token and
return a description of this token.  Usually this is simply the string
extracted from the buffer, but it can be anything you want.
For example:
@example
@group
(defvar sample-keywords-regexp
  (regexp-opt '("+" "*" "," ";" ">" ">=" "<" "<=" ":=" "=")))
@end group
@group
(defun sample-smie-forward-token ()
  (forward-comment (point-max))
  (cond
   ((looking-at sample-keywords-regexp)
    (goto-char (match-end 0))
    (match-string-no-properties 0))
   (t (buffer-substring-no-properties
       (point)
       (progn (skip-syntax-forward "w_")
              (point))))))
@end group
@group
(defun sample-smie-backward-token ()
  (forward-comment (- (point)))
  (cond
   ((looking-back sample-keywords-regexp (- (point) 2) t)
    (goto-char (match-beginning 0))
    (match-string-no-properties 0))
   (t (buffer-substring-no-properties
       (point)
       (progn (skip-syntax-backward "w_")
              (point))))))
@end group
@end example

Notice how those lexers return the empty string when in front of
parentheses.  This is because SMIE automatically takes care of the
parentheses defined in the syntax table.  More specifically if the lexer
returns nil or an empty string, SMIE tries to handle the corresponding
text as a sexp according to syntax tables.

@node SMIE Tricks
@subsubsection Living With a Weak Parser

The parsing technique used by SMIE does not allow tokens to behave
differently in different contexts.  For most programming languages, this
manifests itself by precedence conflicts when converting the
BNF grammar.

Sometimes, those conflicts can be worked around by expressing the
grammar slightly differently.  For example, for Modula-2 it might seem
natural to have a BNF grammar that looks like this:

@example
  ...
  (inst ("IF" exp "THEN" insts "ELSE" insts "END")
        ("CASE" exp "OF" cases "END")
        ...)
  (cases (cases "|" cases)
         (caselabel ":" insts)
         ("ELSE" insts))
  ...
@end example

But this will create conflicts for @code{"ELSE"}: on the one hand, the
IF rule implies (among many other things) that @code{"ELSE" = "END"};
but on the other hand, since @code{"ELSE"} appears within @code{cases},
which appears left of @code{"END"}, we also have @code{"ELSE" > "END"}.
We can solve the conflict either by using:
@example
  ...
  (inst ("IF" exp "THEN" insts "ELSE" insts "END")
        ("CASE" exp "OF" cases "END")
        ("CASE" exp "OF" cases "ELSE" insts "END")
        ...)
  (cases (cases "|" cases) (caselabel ":" insts))
  ...
@end example
or
@example
  ...
  (inst ("IF" exp "THEN" else "END")
        ("CASE" exp "OF" cases "END")
        ...)
  (else (insts "ELSE" insts))
  (cases (cases "|" cases) (caselabel ":" insts) (else))
  ...
@end example

Reworking the grammar to try and solve conflicts has its downsides, tho,
because SMIE assumes that the grammar reflects the logical structure of
the code, so it is preferable to keep the BNF closer to the intended
abstract syntax tree.

Other times, after careful consideration you may conclude that those
conflicts are not serious and simply resolve them via the
@var{resolvers} argument of @code{smie-bnf->prec2}.  Usually this is
because the grammar is simply ambiguous: the conflict does not affect
the set of programs described by the grammar, but only the way those
programs are parsed.  This is typically the case for separators and
associative infix operators, where you want to add a resolver like
@code{'((assoc "|"))}.  Another case where this can happen is for the
classic @emph{dangling else} problem, where you will use @code{'((assoc
"else" "then"))}.  It can also happen for cases where the conflict is
real and cannot really be resolved, but it is unlikely to pose a problem
in practice.

Finally, in many cases some conflicts will remain despite all efforts to
restructure the grammar.  Do not despair: while the parser cannot be
made more clever, you can make the lexer as smart as you want.  So, the
solution is then to look at the tokens involved in the conflict and to
split one of those tokens into 2 (or more) different tokens.  E.g. if
the grammar needs to distinguish between two incompatible uses of the
token @code{"begin"}, make the lexer return different tokens (say
@code{"begin-fun"} and @code{"begin-plain"}) depending on which kind of
@code{"begin"} it finds.  This pushes the work of distinguishing the
different cases to the lexer, which will thus have to look at the
surrounding text to find ad-hoc clues.

@node SMIE Indentation
@subsubsection Specifying Indentation Rules

Based on the provided grammar, SMIE will be able to provide automatic
indentation without any extra effort.  But in practice, this default
indentation style will probably not be good enough.  You will want to
tweak it in many different cases.

SMIE indentation is based on the idea that indentation rules should be
as local as possible.  To this end, it relies on the idea of
@emph{virtual} indentation, which is the indentation that a particular
program point would have if it were at the beginning of a line.
Of course, if that program point is indeed at the beginning of a line,
its virtual indentation is its current indentation.  But if not, then
SMIE uses the indentation algorithm to compute the virtual indentation
of that point.  Now in practice, the virtual indentation of a program
point does not have to be identical to the indentation it would have if
we inserted a newline before it.  To see how this works, the SMIE rule
for indentation after a @code{@{} in C does not care whether the
@code{@{} is standing on a line of its own or is at the end of the
preceding line.  Instead, these different cases are handled in the
indentation rule that decides how to indent before a @code{@{}.

Another important concept is the notion of @emph{parent}: The
@emph{parent} of a token, is the head token of the nearest enclosing
syntactic construct.  For example, the parent of an @code{else} is the
@code{if} to which it belongs, and the parent of an @code{if}, in turn,
is the lead token of the surrounding construct.  The command
@code{backward-sexp} jumps from a token to its parent, but there are
some caveats: for @emph{openers} (tokens which start a construct, like
@code{if}), you need to start with point before the token, while for
others you need to start with point after the token.
@code{backward-sexp} stops with point before the parent token if that is
the @emph{opener} of the token of interest, and otherwise it stops with
point after the parent token.

SMIE indentation rules are specified using a function that takes two
arguments @var{method} and @var{arg} where the meaning of @var{arg} and the
expected return value depend on @var{method}.

@var{method} can be:
@itemize
@item
@code{:after}, in which case @var{arg} is a token and the function
should return the @var{offset} to use for indentation after @var{arg}.
@item
@code{:before}, in which case @var{arg} is a token and the function
should return the @var{offset} to use to indent @var{arg} itself.
@item
@code{:elem}, in which case the function should return either the offset
to use to indent function arguments (if @var{arg} is the symbol
@code{arg}) or the basic indentation step (if @var{arg} is the symbol
@code{basic}).
@item
@code{:list-intro}, in which case @var{arg} is a token and the function
should return non-@code{nil} if the token is followed by a list of
expressions (not separated by any token) rather than an expression.
@end itemize

When @var{arg} is a token, the function is called with point just before
that token.  A return value of nil always means to fallback on the
default behavior, so the function should return nil for arguments it
does not expect.

@var{offset} can be:
@itemize
@item
@code{nil}: use the default indentation rule.
@item
@code{(column . @var{column})}: indent to column @var{column}.
@item
@var{number}: offset by @var{number}, relative to a base token which is
the current token for @code{:after} and its parent for @code{:before}.
@end itemize

@node SMIE Indentation Helpers
@subsubsection Helper Functions for Indentation Rules

SMIE provides various functions designed specifically for use in the
indentation rules function (several of those functions break if used in
another context).  These functions all start with the prefix
@code{smie-rule-}.

@defun smie-rule-bolp
Return non-@code{nil} if the current token is the first on the line.
@end defun

@defun smie-rule-hanging-p
Return non-@code{nil} if the current token is @emph{hanging}.
A token is @emph{hanging} if it is the last token on the line
and if it is preceded by other tokens: a lone token on a line is not
hanging.
@end defun

@defun smie-rule-next-p &rest tokens
Return non-@code{nil} if the next token is among @var{tokens}.
@end defun

@defun smie-rule-prev-p &rest tokens
Return non-@code{nil} if the previous token is among @var{tokens}.
@end defun

@defun smie-rule-parent-p &rest parents
Return non-@code{nil} if the current token's parent is among @var{parents}.
@end defun

@defun smie-rule-sibling-p
Return non-nil if the current token's parent is actually a sibling.
This is the case for example when the parent of a @code{","} is just the
previous @code{","}.
@end defun

@defun smie-rule-parent &optional offset
Return the proper offset to align the current token with the parent.
If non-@code{nil}, @var{offset} should be an integer giving an
additional offset to apply.
@end defun

@defun smie-rule-separator method
Indent current token as a @emph{separator}.

By @emph{separator}, we mean here a token whose sole purpose is to
separate various elements within some enclosing syntactic construct, and
which does not have any semantic significance in itself (i.e. it would
typically not exist as a node in an abstract syntax tree).

Such a token is expected to have an associative syntax and be closely
tied to its syntactic parent.  Typical examples are @code{","} in lists
of arguments (enclosed inside parentheses), or @code{";"} in sequences
of instructions (enclosed in a @code{@{...@}} or @code{begin...end}
block).

@var{method} should be the method name that was passed to
`smie-rules-function'.
@end defun

@node SMIE Indentation Example
@subsubsection Sample Indentation Rules

Here is an example of an indentation function:

@example
<<<<<<< HEAD
=======
;; For the `case' macro.
(eval-when-compile (require 'cl))

>>>>>>> 049bcbcb
(defun sample-smie-rules (kind token)
  (pcase (cons kind token)
    (`(:elem . basic) sample-indent-basic)
    (`(,_ . ",") (smie-rule-separator kind))
    (`(:after . ":=") sample-indent-basic)
    (`(:before . ,(or `"begin" `"(" `"@{")))
     (if (smie-rule-hanging-p) (smie-rule-parent)))
    (`(:before . "if")
     (and (not (smie-rule-bolp)) (smie-rule-prev-p "else")
          (smie-rule-parent)))))
@end example

@noindent
A few things to note:

@itemize
@item
The first case indicates the basic indentation increment to use.
If @code{sample-indent-basic} is nil, then SMIE uses the global
setting @code{smie-indent-basic}.  The major mode could have set
@code{smie-indent-basic} buffer-locally instead, but that
is discouraged.

@item
The rule for the token @code{","} make SMIE try to be more clever when
the comma separator is placed at the beginning of lines.  It tries to
outdent the separator so as to align the code after the comma; for
example:

@example
x = longfunctionname (
        arg1
      , arg2
    );
@end example

@item
The rule for indentation after @code{":="} exists because otherwise
SMIE would treat @code{":="} as an infix operator and would align the
right argument with the left one.

@item
The rule for indentation before @code{"begin"} is an example of the use
of virtual indentation:  This rule is used only when @code{"begin"} is
hanging, which can happen only when @code{"begin"} is not at the
beginning of a line.  So this is not used when indenting
@code{"begin"} itself but only when indenting something relative to this
@code{"begin"}.  Concretely, this rule changes the indentation from:

@example
    if x > 0 then begin
            dosomething(x);
        end
@end example
to
@example
    if x > 0 then begin
        dosomething(x);
    end
@end example

@item
The rule for indentation before @code{"if"} is similar to the one for
@code{"begin"}, but where the purpose is to treat @code{"else if"}
as a single unit, so as to align a sequence of tests rather than indent
each test further to the right.  This function does this only in the
case where the @code{"if"} is not placed on a separate line, hence the
@code{smie-rule-bolp} test.

If we know that the @code{"else"} is always aligned with its @code{"if"}
and is always at the beginning of a line, we can use a more efficient
rule:
@example
((equal token "if")
 (and (not (smie-rule-bolp))
      (smie-rule-prev-p "else")
      (save-excursion
        (sample-smie-backward-token)
        (cons 'column (current-column)))))
@end example

The advantage of this formulation is that it reuses the indentation of
the previous @code{"else"}, rather than going all the way back to the
first @code{"if"} of the sequence.
@end itemize

@node Desktop Save Mode
@section Desktop Save Mode
@cindex desktop save mode

@dfn{Desktop Save Mode} is a feature to save the state of Emacs from
one session to another.  The user-level commands for using Desktop
Save Mode are described in the GNU Emacs Manual (@pxref{Saving Emacs
Sessions,,, emacs, the GNU Emacs Manual}).  Modes whose buffers visit
a file, don't have to do anything to use this feature.

For buffers not visiting a file to have their state saved, the major
mode must bind the buffer local variable @code{desktop-save-buffer} to
a non-@code{nil} value.

@defvar desktop-save-buffer
If this buffer-local variable is non-@code{nil}, the buffer will have
its state saved in the desktop file at desktop save.  If the value is
a function, it is called at desktop save with argument
@var{desktop-dirname}, and its value is saved in the desktop file along
with the state of the buffer for which it was called.  When file names
are returned as part of the auxiliary information, they should be
formatted using the call

@example
(desktop-file-name @var{file-name} @var{desktop-dirname})
@end example

@end defvar

For buffers not visiting a file to be restored, the major mode must
define a function to do the job, and that function must be listed in
the alist @code{desktop-buffer-mode-handlers}.

@defvar desktop-buffer-mode-handlers
Alist with elements

@example
(@var{major-mode} . @var{restore-buffer-function})
@end example

The function @var{restore-buffer-function} will be called with
argument list

@example
(@var{buffer-file-name} @var{buffer-name} @var{desktop-buffer-misc})
@end example

and it should return the restored buffer.
Here @var{desktop-buffer-misc} is the value returned by the function
optionally bound to @code{desktop-save-buffer}.
@end defvar

@ignore
   Local Variables:
   fill-column: 72
   End:
@end ignore<|MERGE_RESOLUTION|>--- conflicted
+++ resolved
@@ -3825,12 +3825,6 @@
 Here is an example of an indentation function:
 
 @example
-<<<<<<< HEAD
-=======
-;; For the `case' macro.
-(eval-when-compile (require 'cl))
-
->>>>>>> 049bcbcb
 (defun sample-smie-rules (kind token)
   (pcase (cons kind token)
     (`(:elem . basic) sample-indent-basic)
