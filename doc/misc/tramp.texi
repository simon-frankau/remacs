--- conflicted
+++ resolved
@@ -815,17 +815,9 @@
 @cindex method smb
 @cindex smb method
 
-<<<<<<< HEAD
-This is another non-native @value{tramp} method.  @command{smbclient}
-connects to any host with SMB/CIFS protocol, such as MS Windows and
-Samba Servers running on Unixes.  Tests show this @value{tramp} method
-works with MS Windows NT, MS Windows 2000, MS Windows XP, MS Windows
-Vista, and MS Windows 7.
-=======
 This non-native @value{tramp} method connects via the Server Message
 Block (SMB) networking protocol to hosts running file servers that are
 typically based on @url{https://www.samba.org/,,Samba} or MS Windows.
->>>>>>> 60902756
 
 Using @command{smbclient} requires a few tweaks when working with
 @value{tramp}:
@@ -877,15 +869,9 @@
 behavior is unlike other @value{tramp} methods, where local user name
 is substituted.
 
-<<<<<<< HEAD
-@option{smb} method is unavailable if Emacs is run under a local user
-authentication context in MS Windows.  However such users can still
-access remote files using UNC file names instead of @value{tramp}:
-=======
-The @option{smb} method is unavailable if @value{emacsname} is run under a
+The @option{smb} method is unavailable if Emacs is run under a
 local user authentication context in MS Windows.  However such users
 can still access remote files using UNC file names instead of @value{tramp}:
->>>>>>> 60902756
 
 @example
 //melancholia/daniel$$/.emacs
