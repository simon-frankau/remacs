@c -*-texinfo-*-
@c texi/trampver.texi.  Generated from trampver.texi.in by configure.

@c This is part of the Emacs manual.
@c Copyright (C) 2003-2017 Free Software Foundation, Inc.
@c See file doclicense.texi for copying conditions.

@c In the Tramp GIT, the version number is auto-frobbed from
@c configure.ac, so you should edit that file and run
@c "autoconf && ./configure" to change the version number.
<<<<<<< HEAD
@set trampver 2.3.3.26.1
=======
@set trampver 2.4.0-pre
>>>>>>> 735680fa

@c Other flags from configuration
@set instprefix /usr/local
@set lispdir /usr/local/share/emacs/site-lisp
@set infodir /usr/local/share/info

@c Formatting of the tramp program name consistent.
@set tramp @sc{Tramp}

@c Some flags which define the remote file name syntax.
@ifclear unified
@ifclear separate
@set unified
@end ifclear
@end ifclear

@ifset unified
@set prefix             /
@set prefixwithspace    /
@set prefixhop
@set postfix            :
@set postfixhop         :
@set ipv6prefix         [
@set ipv6postfix        ]
@end ifset

@ifset separate
@set prefix             /[
@set prefixwithspace    / [
@set prefixhop          [
@set postfix            ]
@set postfixhop         /
@set ipv6prefix
@set ipv6postfix
@end ifset<|MERGE_RESOLUTION|>--- conflicted
+++ resolved
@@ -8,11 +8,7 @@
 @c In the Tramp GIT, the version number is auto-frobbed from
 @c configure.ac, so you should edit that file and run
 @c "autoconf && ./configure" to change the version number.
-<<<<<<< HEAD
-@set trampver 2.3.3.26.1
-=======
 @set trampver 2.4.0-pre
->>>>>>> 735680fa
 
 @c Other flags from configuration
 @set instprefix /usr/local
