--- conflicted
+++ resolved
@@ -110,14 +110,8 @@
 means to use the @samp{--dired} option; and @code{nil} means not to
 use the @samp{--dired} option.
 
-<<<<<<< HEAD
   On MS-Windows systems, Emacs emulates @command{ls}.
 @xref{ls in Lisp}, for options and peculiarities of this emulation.
-=======
-  On MS-Windows and MS-DOS systems, and also on some remote systems,
-Emacs emulates @command{ls}.  @xref{ls in Lisp}, for options and
-peculiarities of this emulation.
->>>>>>> 6695c1be
 
 @findex dired-other-window
 @kindex C-x 4 d
