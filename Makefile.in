--- conflicted
+++ resolved
@@ -1175,7 +1175,6 @@
 	fi
 	$(MAKE) -C lisp $@
 
-<<<<<<< HEAD
 .PHONY: rustfmt
 
 rustfmt:
@@ -1184,7 +1183,7 @@
 	(cd rust_src/remacs-util && cargo fmt)
 	(cd rust_src/remacs-macros && cargo fmt)
 	(cd rust_src/alloc_unexecmacosx && cargo fmt)
-=======
+
 .PHONY: gitmerge
 
 GITMERGE_EMACS = ./src/emacs${EXEEXT}
@@ -1193,5 +1192,4 @@
 gitmerge:
 	${GITMERGE_EMACS} -batch --no-site-file --no-site-lisp \
 	  -l ${srcdir}/admin/gitmerge.el \
-	  --eval '(setq gitmerge-minimum-missing ${GITMERGE_NMIN})' -f gitmerge
->>>>>>> 85f5ee14
+	  --eval '(setq gitmerge-minimum-missing ${GITMERGE_NMIN})' -f gitmerge