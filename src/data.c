/* Primitive operations on Lisp data types for GNU Emacs Lisp interpreter.
   Copyright (C) 1985-1986, 1988, 1993-1995, 1997-2017 Free Software
   Foundation, Inc.

This file is part of GNU Emacs.

GNU Emacs is free software: you can redistribute it and/or modify
it under the terms of the GNU General Public License as published by
the Free Software Foundation, either version 3 of the License, or (at
your option) any later version.

GNU Emacs is distributed in the hope that it will be useful,
but WITHOUT ANY WARRANTY; without even the implied warranty of
MERCHANTABILITY or FITNESS FOR A PARTICULAR PURPOSE.  See the
GNU General Public License for more details.

You should have received a copy of the GNU General Public License
along with GNU Emacs.  If not, see <http://www.gnu.org/licenses/>.  */


#include <config.h>

#include <math.h>
#include <stdio.h>

#include <byteswap.h>
#include <count-one-bits.h>
#include <intprops.h>

#include "lisp.h"
#include "puresize.h"
#include "character.h"
#include "buffer.h"
#include "keyboard.h"
#include "process.h"
#include "frame.h"
#include "keymap.h"
#include "remacs-lib.h"

static void swap_in_symval_forwarding (struct Lisp_Symbol *,
				       struct Lisp_Buffer_Local_Value *);

static bool
BOOLFWDP (union Lisp_Fwd *a)
{
  return XFWDTYPE (a) == Lisp_Fwd_Bool;
}
static bool
INTFWDP (union Lisp_Fwd *a)
{
  return XFWDTYPE (a) == Lisp_Fwd_Int;
}
static bool
KBOARD_OBJFWDP (union Lisp_Fwd *a)
{
  return XFWDTYPE (a) == Lisp_Fwd_Kboard_Obj;
}
static bool
OBJFWDP (union Lisp_Fwd *a)
{
  return XFWDTYPE (a) == Lisp_Fwd_Obj;
}

static struct Lisp_Boolfwd *
XBOOLFWD (union Lisp_Fwd *a)
{
  eassert (BOOLFWDP (a));
  return &a->u_boolfwd;
}
static struct Lisp_Kboard_Objfwd *
XKBOARD_OBJFWD (union Lisp_Fwd *a)
{
  eassert (KBOARD_OBJFWDP (a));
  return &a->u_kboard_objfwd;
}
static struct Lisp_Intfwd *
XINTFWD (union Lisp_Fwd *a)
{
  eassert (INTFWDP (a));
  return &a->u_intfwd;
}
static struct Lisp_Objfwd *
XOBJFWD (union Lisp_Fwd *a)
{
  eassert (OBJFWDP (a));
  return &a->u_objfwd;
}

static void
CHECK_SUBR (Lisp_Object x)
{
  CHECK_TYPE (SUBRP (x), Qsubrp, x);
}

static void
set_blv_found (struct Lisp_Buffer_Local_Value *blv, int found)
{
  eassert (found == !EQ (blv->defcell, blv->valcell));
  blv->found = found;
}

static Lisp_Object
blv_value (struct Lisp_Buffer_Local_Value *blv)
{
  return XCDR (blv->valcell);
}

static void
set_blv_value (struct Lisp_Buffer_Local_Value *blv, Lisp_Object val)
{
  XSETCDR (blv->valcell, val);
}

static void
set_blv_where (struct Lisp_Buffer_Local_Value *blv, Lisp_Object val)
{
  blv->where = val;
}

static void
set_blv_defcell (struct Lisp_Buffer_Local_Value *blv, Lisp_Object val)
{
  blv->defcell = val;
}

static void
set_blv_valcell (struct Lisp_Buffer_Local_Value *blv, Lisp_Object val)
{
  blv->valcell = val;
}

static _Noreturn void
wrong_length_argument (Lisp_Object a1, Lisp_Object a2, Lisp_Object a3)
{
  Lisp_Object size1 = make_number (bool_vector_size (a1));
  Lisp_Object size2 = make_number (bool_vector_size (a2));
  if (NILP (a3))
    xsignal2 (Qwrong_length_argument, size1, size2);
  else
    xsignal3 (Qwrong_length_argument, size1, size2,
	      make_number (bool_vector_size (a3)));
}

_Noreturn void
wrong_type_argument (register Lisp_Object predicate, register Lisp_Object value)
{
  /* If VALUE is not even a valid Lisp object, we'd want to abort here
     where we can get a backtrace showing where it came from.  We used
     to try and do that by checking the tagbits, but nowadays all
     tagbits are potentially valid.  */
  /* if ((unsigned int) XTYPE (value) >= Lisp_Type_Limit)
   *   emacs_abort (); */

  xsignal2 (Qwrong_type_argument, predicate, value);
}

void
pure_write_error (Lisp_Object obj)
{
  xsignal2 (Qerror, build_string ("Attempt to modify read-only object"), obj);
}

void
args_out_of_range (Lisp_Object a1, Lisp_Object a2)
{
  xsignal2 (Qargs_out_of_range, a1, a2);
}

void
args_out_of_range_3 (Lisp_Object a1, Lisp_Object a2, Lisp_Object a3)
{
  xsignal3 (Qargs_out_of_range, a1, a2, a3);
}

void
circular_list (Lisp_Object list)
{
  xsignal1 (Qcircular_list, list);
}



/* Data type predicates.  */

DEFUN ("type-of", Ftype_of, Stype_of, 1, 1, 0,
       doc: /* Return a symbol representing the type of OBJECT.
The symbol returned names the object's basic type;
for example, (type-of 1) returns `integer'.  */)
  (Lisp_Object object)
{
  switch (XTYPE (object))
    {
    case_Lisp_Int:
      return Qinteger;

    case Lisp_Symbol:
      return Qsymbol;

    case Lisp_String:
      return Qstring;

    case Lisp_Cons:
      return Qcons;

    case Lisp_Misc:
      switch (XMISCTYPE (object))
	{
	case Lisp_Misc_Marker:
	  return Qmarker;
	case Lisp_Misc_Overlay:
	  return Qoverlay;
        case Lisp_Misc_Finalizer:
          return Qfinalizer;
#ifdef HAVE_MODULES
	case Lisp_Misc_User_Ptr:
	  return Quser_ptr;
#endif
	default:
	  emacs_abort ();
	}

    case Lisp_Vectorlike:
      switch (PSEUDOVECTOR_TYPE (XVECTOR (object)))
        {
        case PVEC_NORMAL_VECTOR: return Qvector;
        case PVEC_WINDOW_CONFIGURATION: return Qwindow_configuration;
        case PVEC_PROCESS: return Qprocess;
        case PVEC_WINDOW: return Qwindow;
        case PVEC_SUBR: return Qsubr;
        case PVEC_COMPILED: return Qcompiled_function;
        case PVEC_BUFFER: return Qbuffer;
        case PVEC_CHAR_TABLE: return Qchar_table;
        case PVEC_BOOL_VECTOR: return Qbool_vector;
        case PVEC_FRAME: return Qframe;
        case PVEC_HASH_TABLE: return Qhash_table;
        case PVEC_FONT:
          if (FONT_SPEC_P (object))
	    return Qfont_spec;
          if (FONT_ENTITY_P (object))
	    return Qfont_entity;
          if (FONT_OBJECT_P (object))
	    return Qfont_object;
          else
            emacs_abort (); /* return Qfont?  */
        case PVEC_THREAD: return Qthread;
        case PVEC_MUTEX: return Qmutex;
        case PVEC_CONDVAR: return Qcondition_variable;
        case PVEC_TERMINAL: return Qterminal;
        case PVEC_RECORD:
          {
            Lisp_Object t = AREF (object, 0);
            if (RECORDP (t) && 1 < PVSIZE (t))
              /* Return the type name field of the class!  */
              return AREF (t, 1);
            else
              return t;
          }
        case PVEC_MODULE_FUNCTION:
          return Qmodule_function;
        /* "Impossible" cases.  */
        case PVEC_XWIDGET:
        case PVEC_OTHER:
        case PVEC_XWIDGET_VIEW:
        case PVEC_SUB_CHAR_TABLE:
        case PVEC_FREE: ;
        }
      emacs_abort ();

    case Lisp_Float:
      return Qfloat;

    default:
      emacs_abort ();
    }
}

/* Define this in C to avoid unnecessarily consing up the symbol
   name.  */
DEFUN ("keywordp", Fkeywordp, Skeywordp, 1, 1, 0,
       doc: /* Return t if OBJECT is a keyword.
This means that it is a symbol with a print name beginning with `:'
interned in the initial obarray.  */)
  (Lisp_Object object)
{
  if (SYMBOLP (object)
      && SREF (SYMBOL_NAME (object), 0) == ':'
      && SYMBOL_INTERNED_IN_INITIAL_OBARRAY_P (object))
    return Qt;
  return Qnil;
}

<<<<<<< HEAD
=======
DEFUN ("vectorp", Fvectorp, Svectorp, 1, 1, 0,
       doc: /* Return t if OBJECT is a vector.  */)
  (Lisp_Object object)
{
  if (VECTORP (object))
    return Qt;
  return Qnil;
}

DEFUN ("recordp", Frecordp, Srecordp, 1, 1, 0,
       doc: /* Return t if OBJECT is a record.  */)
  (Lisp_Object object)
{
  if (RECORDP (object))
    return Qt;
  return Qnil;
}

DEFUN ("stringp", Fstringp, Sstringp, 1, 1, 0,
       doc: /* Return t if OBJECT is a string.  */
       attributes: const)
  (Lisp_Object object)
{
  if (STRINGP (object))
    return Qt;
  return Qnil;
}

DEFUN ("multibyte-string-p", Fmultibyte_string_p, Smultibyte_string_p,
       1, 1, 0,
       doc: /* Return t if OBJECT is a multibyte string.
Return nil if OBJECT is either a unibyte string, or not a string.  */)
  (Lisp_Object object)
{
  if (STRINGP (object) && STRING_MULTIBYTE (object))
    return Qt;
  return Qnil;
}

DEFUN ("char-table-p", Fchar_table_p, Schar_table_p, 1, 1, 0,
       doc: /* Return t if OBJECT is a char-table.  */)
  (Lisp_Object object)
{
  if (CHAR_TABLE_P (object))
    return Qt;
  return Qnil;
}

DEFUN ("vector-or-char-table-p", Fvector_or_char_table_p,
       Svector_or_char_table_p, 1, 1, 0,
       doc: /* Return t if OBJECT is a char-table or vector.  */)
  (Lisp_Object object)
{
  if (VECTORP (object) || CHAR_TABLE_P (object))
    return Qt;
  return Qnil;
}

DEFUN ("bool-vector-p", Fbool_vector_p, Sbool_vector_p, 1, 1, 0,
       doc: /* Return t if OBJECT is a bool-vector.  */)
  (Lisp_Object object)
{
  if (BOOL_VECTOR_P (object))
    return Qt;
  return Qnil;
}

DEFUN ("arrayp", Farrayp, Sarrayp, 1, 1, 0,
       doc: /* Return t if OBJECT is an array (string or vector).  */)
  (Lisp_Object object)
{
  if (ARRAYP (object))
    return Qt;
  return Qnil;
}

DEFUN ("sequencep", Fsequencep, Ssequencep, 1, 1, 0,
       doc: /* Return t if OBJECT is a sequence (list or array).  */)
  (register Lisp_Object object)
{
  if (CONSP (object) || NILP (object) || ARRAYP (object))
    return Qt;
  return Qnil;
}

DEFUN ("bufferp", Fbufferp, Sbufferp, 1, 1, 0,
       doc: /* Return t if OBJECT is an editor buffer.  */)
  (Lisp_Object object)
{
  if (BUFFERP (object))
    return Qt;
  return Qnil;
}

DEFUN ("markerp", Fmarkerp, Smarkerp, 1, 1, 0,
       doc: /* Return t if OBJECT is a marker (editor pointer).  */)
  (Lisp_Object object)
{
  if (MARKERP (object))
    return Qt;
  return Qnil;
}

>>>>>>> 5c9b6e90
#ifdef HAVE_MODULES
DEFUN ("user-ptrp", Fuser_ptrp, Suser_ptrp, 1, 1, 0,
       doc: /* Return t if OBJECT is a module user pointer.  */)
     (Lisp_Object object)
{
  if (USER_PTRP (object))
    return Qt;
  return Qnil;
}
#endif

<<<<<<< HEAD
=======
DEFUN ("subrp", Fsubrp, Ssubrp, 1, 1, 0,
       doc: /* Return t if OBJECT is a built-in function.  */)
  (Lisp_Object object)
{
  if (SUBRP (object))
    return Qt;
  return Qnil;
}

DEFUN ("byte-code-function-p", Fbyte_code_function_p, Sbyte_code_function_p,
       1, 1, 0,
       doc: /* Return t if OBJECT is a byte-compiled function object.  */)
  (Lisp_Object object)
{
  if (COMPILEDP (object))
    return Qt;
  return Qnil;
}

DEFUN ("module-function-p", Fmodule_function_p, Smodule_function_p, 1, 1, NULL,
       doc: /* Return t if OBJECT is a function loaded from a dynamic module.  */
       attributes: const)
  (Lisp_Object object)
{
  return MODULE_FUNCTIONP (object) ? Qt : Qnil;
}

DEFUN ("char-or-string-p", Fchar_or_string_p, Schar_or_string_p, 1, 1, 0,
       doc: /* Return t if OBJECT is a character or a string.  */
       attributes: const)
  (register Lisp_Object object)
{
  if (CHARACTERP (object) || STRINGP (object))
    return Qt;
  return Qnil;
}

DEFUN ("integerp", Fintegerp, Sintegerp, 1, 1, 0,
       doc: /* Return t if OBJECT is an integer.  */
       attributes: const)
  (Lisp_Object object)
{
  if (INTEGERP (object))
    return Qt;
  return Qnil;
}

DEFUN ("integer-or-marker-p", Finteger_or_marker_p, Sinteger_or_marker_p, 1, 1, 0,
       doc: /* Return t if OBJECT is an integer or a marker (editor pointer).  */)
  (register Lisp_Object object)
{
  if (MARKERP (object) || INTEGERP (object))
    return Qt;
  return Qnil;
}

DEFUN ("natnump", Fnatnump, Snatnump, 1, 1, 0,
       doc: /* Return t if OBJECT is a nonnegative integer.  */
       attributes: const)
  (Lisp_Object object)
{
  if (NATNUMP (object))
    return Qt;
  return Qnil;
}

DEFUN ("numberp", Fnumberp, Snumberp, 1, 1, 0,
       doc: /* Return t if OBJECT is a number (floating point or integer).  */
       attributes: const)
  (Lisp_Object object)
{
  if (NUMBERP (object))
    return Qt;
  else
    return Qnil;
}

DEFUN ("number-or-marker-p", Fnumber_or_marker_p,
       Snumber_or_marker_p, 1, 1, 0,
       doc: /* Return t if OBJECT is a number or a marker.  */)
  (Lisp_Object object)
{
  if (NUMBERP (object) || MARKERP (object))
    return Qt;
  return Qnil;
}

DEFUN ("floatp", Ffloatp, Sfloatp, 1, 1, 0,
       doc: /* Return t if OBJECT is a floating point number.  */
       attributes: const)
  (Lisp_Object object)
{
  if (FLOATP (object))
    return Qt;
  return Qnil;
}

DEFUN ("threadp", Fthreadp, Sthreadp, 1, 1, 0,
       doc: /* Return t if OBJECT is a thread.  */)
  (Lisp_Object object)
{
  if (THREADP (object))
    return Qt;
  return Qnil;
}

DEFUN ("mutexp", Fmutexp, Smutexp, 1, 1, 0,
       doc: /* Return t if OBJECT is a mutex.  */)
  (Lisp_Object object)
{
  if (MUTEXP (object))
    return Qt;
  return Qnil;
}

DEFUN ("condition-variable-p", Fcondition_variable_p, Scondition_variable_p,
       1, 1, 0,
       doc: /* Return t if OBJECT is a condition variable.  */)
  (Lisp_Object object)
{
  if (CONDVARP (object))
    return Qt;
  return Qnil;
}

/* Extract and set components of lists.  */

DEFUN ("car", Fcar, Scar, 1, 1, 0,
       doc: /* Return the car of LIST.  If arg is nil, return nil.
Error if arg is not nil and not a cons cell.  See also `car-safe'.

See Info node `(elisp)Cons Cells' for a discussion of related basic
Lisp concepts such as car, cdr, cons cell and list.  */)
  (register Lisp_Object list)
{
  return CAR (list);
}

DEFUN ("car-safe", Fcar_safe, Scar_safe, 1, 1, 0,
       doc: /* Return the car of OBJECT if it is a cons cell, or else nil.  */)
  (Lisp_Object object)
{
  return CAR_SAFE (object);
}

DEFUN ("cdr", Fcdr, Scdr, 1, 1, 0,
       doc: /* Return the cdr of LIST.  If arg is nil, return nil.
Error if arg is not nil and not a cons cell.  See also `cdr-safe'.

See Info node `(elisp)Cons Cells' for a discussion of related basic
Lisp concepts such as cdr, car, cons cell and list.  */)
  (register Lisp_Object list)
{
  return CDR (list);
}

DEFUN ("cdr-safe", Fcdr_safe, Scdr_safe, 1, 1, 0,
       doc: /* Return the cdr of OBJECT if it is a cons cell, or else nil.  */)
  (Lisp_Object object)
{
  return CDR_SAFE (object);
}

DEFUN ("setcar", Fsetcar, Ssetcar, 2, 2, 0,
       doc: /* Set the car of CELL to be NEWCAR.  Returns NEWCAR.  */)
  (register Lisp_Object cell, Lisp_Object newcar)
{
  CHECK_CONS (cell);
  CHECK_IMPURE (cell, XCONS (cell));
  XSETCAR (cell, newcar);
  return newcar;
}

DEFUN ("setcdr", Fsetcdr, Ssetcdr, 2, 2, 0,
       doc: /* Set the cdr of CELL to be NEWCDR.  Returns NEWCDR.  */)
  (register Lisp_Object cell, Lisp_Object newcdr)
{
  CHECK_CONS (cell);
  CHECK_IMPURE (cell, XCONS (cell));
  XSETCDR (cell, newcdr);
  return newcdr;
}
>>>>>>> 5c9b6e90

/* Extract and set components of symbols.  */

DEFUN ("boundp", Fboundp, Sboundp, 1, 1, 0,
       doc: /* Return t if SYMBOL's value is not void.
Note that if `lexical-binding' is in effect, this refers to the
global value outside of any lexical scope.  */)
  (register Lisp_Object symbol)
{
  Lisp_Object valcontents;
  struct Lisp_Symbol *sym;
  CHECK_SYMBOL (symbol);
  sym = XSYMBOL (symbol);

 start:
  switch (sym->redirect)
    {
    case SYMBOL_PLAINVAL: valcontents = SYMBOL_VAL (sym); break;
    case SYMBOL_VARALIAS: sym = indirect_variable (sym); goto start;
    case SYMBOL_LOCALIZED:
      {
	struct Lisp_Buffer_Local_Value *blv = SYMBOL_BLV (sym);
	if (blv->fwd)
	  /* In set_internal, we un-forward vars when their value is
	     set to Qunbound.  */
    	  return Qt;
	else
	  {
	    swap_in_symval_forwarding (sym, blv);
	    valcontents = blv_value (blv);
	  }
	break;
      }
    case SYMBOL_FORWARDED:
      /* In set_internal, we un-forward vars when their value is
	 set to Qunbound.  */
      return Qt;
    default: emacs_abort ();
    }

  return (EQ (valcontents, Qunbound) ? Qnil : Qt);
}

<<<<<<< HEAD
=======
/* It has been previously suggested to make this function an alias for
   symbol-function, but upon discussion at Bug#23957, there is a risk
   breaking backward compatibility, as some users of fboundp may
   expect `t' in particular, rather than any true value.  */
DEFUN ("fboundp", Ffboundp, Sfboundp, 1, 1, 0,
       doc: /* Return t if SYMBOL's function definition is not void.  */)
  (register Lisp_Object symbol)
{
  CHECK_SYMBOL (symbol);
  return NILP (XSYMBOL (symbol)->function) ? Qnil : Qt;
}

>>>>>>> 5c9b6e90
DEFUN ("makunbound", Fmakunbound, Smakunbound, 1, 1, 0,
       doc: /* Make SYMBOL's value be void.
Return SYMBOL.  */)
  (register Lisp_Object symbol)
{
  CHECK_SYMBOL (symbol);
  if (SYMBOL_CONSTANT_P (symbol))
    xsignal1 (Qsetting_constant, symbol);
  Fset (symbol, Qunbound);
  return symbol;
}

DEFUN ("fmakunbound", Ffmakunbound, Sfmakunbound, 1, 1, 0,
       doc: /* Make SYMBOL's function definition be nil.
Return SYMBOL.  */)
  (register Lisp_Object symbol)
{
  CHECK_SYMBOL (symbol);
  if (NILP (symbol) || EQ (symbol, Qt))
    xsignal1 (Qsetting_constant, symbol);
  set_symbol_function (symbol, Qnil);
  return symbol;
}

DEFUN ("fset", Ffset, Sfset, 2, 2, 0,
       doc: /* Set SYMBOL's function definition to DEFINITION, and return DEFINITION.  */)
  (register Lisp_Object symbol, Lisp_Object definition)
{
  register Lisp_Object function;
  CHECK_SYMBOL (symbol);
  /* Perhaps not quite the right error signal, but seems good enough.  */
  if (NILP (symbol))
    xsignal1 (Qsetting_constant, symbol);

  function = XSYMBOL (symbol)->function;

  if (!NILP (Vautoload_queue) && !NILP (function))
    Vautoload_queue = Fcons (Fcons (symbol, function), Vautoload_queue);

  if (AUTOLOADP (function))
    Fput (symbol, Qautoload, XCDR (function));

  /* Convert to eassert or remove after GC bug is found.  In the
     meantime, check unconditionally, at a slight perf hit.  */
  if (! valid_lisp_object_p (definition))
    emacs_abort ();

  set_symbol_function (symbol, definition);

  return definition;
}

DEFUN ("defalias", Fdefalias, Sdefalias, 2, 3, 0,
       doc: /* Set SYMBOL's function definition to DEFINITION.
Associates the function with the current load file, if any.
The optional third argument DOCSTRING specifies the documentation string
for SYMBOL; if it is omitted or nil, SYMBOL uses the documentation string
determined by DEFINITION.

Internally, this normally uses `fset', but if SYMBOL has a
`defalias-fset-function' property, the associated value is used instead.

The return value is undefined.  */)
  (register Lisp_Object symbol, Lisp_Object definition, Lisp_Object docstring)
{
  CHECK_SYMBOL (symbol);
  if (!NILP (Vpurify_flag)
      /* If `definition' is a keymap, immutable (and copying) is wrong.  */
      && !KEYMAPP (definition))
    definition = Fpurecopy (definition);

  {
    bool autoload = AUTOLOADP (definition);
    if (NILP (Vpurify_flag) || !autoload)
      { /* Only add autoload entries after dumping, because the ones before are
	   not useful and else we get loads of them from the loaddefs.el.  */

	if (AUTOLOADP (XSYMBOL (symbol)->function))
	  /* Remember that the function was already an autoload.  */
	  LOADHIST_ATTACH (Fcons (Qt, symbol));
	LOADHIST_ATTACH (Fcons (autoload ? Qautoload : Qdefun, symbol));
      }
  }

  { /* Handle automatic advice activation.  */
    Lisp_Object hook = Fget (symbol, Qdefalias_fset_function);
    if (!NILP (hook))
      call2 (hook, symbol, definition);
    else
      Ffset (symbol, definition);
  }

  if (!NILP (docstring))
    Fput (symbol, Qfunction_documentation, docstring);
  /* We used to return `definition', but now that `defun' and `defmacro' expand
     to a call to `defalias', we return `symbol' for backward compatibility
     (bug#11686).  */
  return symbol;
}

DEFUN ("setplist", Fsetplist, Ssetplist, 2, 2, 0,
       doc: /* Set SYMBOL's property list to NEWPLIST, and return NEWPLIST.  */)
  (register Lisp_Object symbol, Lisp_Object newplist)
{
  CHECK_SYMBOL (symbol);
  set_symbol_plist (symbol, newplist);
  return newplist;
}

DEFUN ("subr-arity", Fsubr_arity, Ssubr_arity, 1, 1, 0,
       doc: /* Return minimum and maximum number of args allowed for SUBR.
SUBR must be a built-in function.
The returned value is a pair (MIN . MAX).  MIN is the minimum number
of args.  MAX is the maximum number or the symbol `many', for a
function with `&rest' args, or `unevalled' for a special form.  */)
  (Lisp_Object subr)
{
  short minargs, maxargs;
  CHECK_SUBR (subr);
  minargs = XSUBR (subr)->min_args;
  maxargs = XSUBR (subr)->max_args;
  return Fcons (make_number (minargs),
		maxargs == MANY ?        Qmany
		: maxargs == UNEVALLED ? Qunevalled
		:                        make_number (maxargs));
}

DEFUN ("subr-name", Fsubr_name, Ssubr_name, 1, 1, 0,
       doc: /* Return name of subroutine SUBR.
SUBR must be a built-in function.  */)
  (Lisp_Object subr)
{
  const char *name;
  CHECK_SUBR (subr);
  name = XSUBR (subr)->symbol_name;
  return build_string (name);
}

DEFUN ("interactive-form", Finteractive_form, Sinteractive_form, 1, 1, 0,
       doc: /* Return the interactive form of CMD or nil if none.
If CMD is not a command, the return value is nil.
Value, if non-nil, is a list (interactive SPEC).  */)
  (Lisp_Object cmd)
{
  Lisp_Object fun = indirect_function (cmd); /* Check cycles.  */

  if (NILP (fun))
    return Qnil;

  /* Use an `interactive-form' property if present, analogous to the
     function-documentation property.  */
  fun = cmd;
  while (SYMBOLP (fun))
    {
      Lisp_Object tmp = Fget (fun, Qinteractive_form);
      if (!NILP (tmp))
	return tmp;
      else
	fun = Fsymbol_function (fun);
    }

  if (SUBRP (fun))
    {
      const char *spec = XSUBR (fun)->intspec;
      if (spec)
	return list2 (Qinteractive,
		      (*spec != '(') ? build_string (spec) :
		      Fcar (Fread_from_string (build_string (spec), Qnil, Qnil)));
    }
  else if (COMPILEDP (fun))
    {
      if (PVSIZE (fun) > COMPILED_INTERACTIVE)
	return list2 (Qinteractive, AREF (fun, COMPILED_INTERACTIVE));
    }
  else if (AUTOLOADP (fun))
    return Finteractive_form (Fautoload_do_load (fun, cmd, Qnil));
  else if (CONSP (fun))
    {
      Lisp_Object funcar = XCAR (fun);
      if (EQ (funcar, Qclosure))
	return Fassq (Qinteractive, Fcdr (Fcdr (XCDR (fun))));
      else if (EQ (funcar, Qlambda))
	return Fassq (Qinteractive, Fcdr (XCDR (fun)));
    }
  return Qnil;
}


/***********************************************************************
		Getting and Setting Values of Symbols
 ***********************************************************************/

/* Return the symbol holding SYMBOL's value.  Signal
   `cyclic-variable-indirection' if SYMBOL's chain of variable
   indirections contains a loop.  */

struct Lisp_Symbol *
indirect_variable (struct Lisp_Symbol *symbol)
{
  struct Lisp_Symbol *tortoise, *hare;

  hare = tortoise = symbol;

  while (hare->redirect == SYMBOL_VARALIAS)
    {
      hare = SYMBOL_ALIAS (hare);
      if (hare->redirect != SYMBOL_VARALIAS)
	break;

      hare = SYMBOL_ALIAS (hare);
      tortoise = SYMBOL_ALIAS (tortoise);

      if (hare == tortoise)
	{
	  Lisp_Object tem;
	  XSETSYMBOL (tem, symbol);
	  xsignal1 (Qcyclic_variable_indirection, tem);
	}
    }

  return hare;
}


DEFUN ("indirect-variable", Findirect_variable, Sindirect_variable, 1, 1, 0,
       doc: /* Return the variable at the end of OBJECT's variable chain.
If OBJECT is a symbol, follow its variable indirections (if any), and
return the variable at the end of the chain of aliases.  See Info node
`(elisp)Variable Aliases'.

If OBJECT is not a symbol, just return it.  If there is a loop in the
chain of aliases, signal a `cyclic-variable-indirection' error.  */)
  (Lisp_Object object)
{
  if (SYMBOLP (object))
    {
      struct Lisp_Symbol *sym = indirect_variable (XSYMBOL (object));
      XSETSYMBOL (object, sym);
    }
  return object;
}


/* Given the raw contents of a symbol value cell,
   return the Lisp value of the symbol.
   This does not handle buffer-local variables; use
   swap_in_symval_forwarding for that.  */

Lisp_Object
do_symval_forwarding (register union Lisp_Fwd *valcontents)
{
  register Lisp_Object val;
  switch (XFWDTYPE (valcontents))
    {
    case Lisp_Fwd_Int:
      XSETINT (val, *XINTFWD (valcontents)->intvar);
      return val;

    case Lisp_Fwd_Bool:
      return (*XBOOLFWD (valcontents)->boolvar ? Qt : Qnil);

    case Lisp_Fwd_Obj:
      return *XOBJFWD (valcontents)->objvar;

    case Lisp_Fwd_Buffer_Obj:
      return per_buffer_value (current_buffer,
			       XBUFFER_OBJFWD (valcontents)->offset);

    case Lisp_Fwd_Kboard_Obj:
      /* We used to simply use current_kboard here, but from Lisp
	 code, its value is often unexpected.  It seems nicer to
	 allow constructions like this to work as intuitively expected:

	 (with-selected-frame frame
	 (define-key local-function-map "\eOP" [f1]))

	 On the other hand, this affects the semantics of
	 last-command and real-last-command, and people may rely on
	 that.  I took a quick look at the Lisp codebase, and I
	 don't think anything will break.  --lorentey  */
      return *(Lisp_Object *)(XKBOARD_OBJFWD (valcontents)->offset
			      + (char *)FRAME_KBOARD (SELECTED_FRAME ()));
    default: emacs_abort ();
    }
}

/* Used to signal a user-friendly error when symbol WRONG is
   not a member of CHOICE, which should be a list of symbols.  */

void
wrong_choice (Lisp_Object choice, Lisp_Object wrong)
{
  ptrdiff_t i = 0, len = XINT (Flength (choice));
  Lisp_Object obj, *args;
  AUTO_STRING (one_of, "One of ");
  AUTO_STRING (comma, ", ");
  AUTO_STRING (or, " or ");
  AUTO_STRING (should_be_specified, " should be specified");

  USE_SAFE_ALLOCA;
  SAFE_ALLOCA_LISP (args, len * 2 + 1);

  args[i++] = one_of;

  for (obj = choice; !NILP (obj); obj = XCDR (obj))
    {
      args[i++] = SYMBOL_NAME (XCAR (obj));
      args[i++] = (NILP (XCDR (obj)) ? should_be_specified
		   : NILP (XCDR (XCDR (obj))) ? or : comma);
    }

  obj = Fconcat (i, args);
  SAFE_FREE ();
  xsignal2 (Qerror, obj, wrong);
}

/* Used to signal a user-friendly error if WRONG is not a number or
   integer/floating-point number outsize of inclusive MIN..MAX range.  */

static void
wrong_range (Lisp_Object min, Lisp_Object max, Lisp_Object wrong)
{
  AUTO_STRING (value_should_be_from, "Value should be from ");
  AUTO_STRING (to, " to ");
  xsignal2 (Qerror,
	    CALLN (Fconcat, value_should_be_from, Fnumber_to_string (min),
		   to, Fnumber_to_string (max)),
	    wrong);
}

/* Store NEWVAL into SYMBOL, where VALCONTENTS is found in the value cell
   of SYMBOL.  If SYMBOL is buffer-local, VALCONTENTS should be the
   buffer-independent contents of the value cell: forwarded just one
   step past the buffer-localness.

   BUF non-zero means set the value in buffer BUF instead of the
   current buffer.  This only plays a role for per-buffer variables.  */

static void
store_symval_forwarding (union Lisp_Fwd *valcontents, register Lisp_Object newval, struct buffer *buf)
{
  switch (XFWDTYPE (valcontents))
    {
    case Lisp_Fwd_Int:
      CHECK_NUMBER (newval);
      *XINTFWD (valcontents)->intvar = XINT (newval);
      break;

    case Lisp_Fwd_Bool:
      *XBOOLFWD (valcontents)->boolvar = !NILP (newval);
      break;

    case Lisp_Fwd_Obj:
      *XOBJFWD (valcontents)->objvar = newval;

      /* If this variable is a default for something stored
	 in the buffer itself, such as default-fill-column,
	 find the buffers that don't have local values for it
	 and update them.  */
      if (XOBJFWD (valcontents)->objvar > (Lisp_Object *) &buffer_defaults
	  && XOBJFWD (valcontents)->objvar < (Lisp_Object *) (&buffer_defaults + 1))
	{
	  int offset = ((char *) XOBJFWD (valcontents)->objvar
			- (char *) &buffer_defaults);
	  int idx = PER_BUFFER_IDX (offset);

	  Lisp_Object tail, buf;

	  if (idx <= 0)
	    break;

	  FOR_EACH_LIVE_BUFFER (tail, buf)
	    {
	      struct buffer *b = XBUFFER (buf);

	      if (! PER_BUFFER_VALUE_P (b, idx))
		set_per_buffer_value (b, offset, newval);
	    }
	}
      break;

    case Lisp_Fwd_Buffer_Obj:
      {
	int offset = XBUFFER_OBJFWD (valcontents)->offset;
	Lisp_Object predicate = XBUFFER_OBJFWD (valcontents)->predicate;

	if (!NILP (newval))
	  {
	    if (SYMBOLP (predicate))
	      {
		Lisp_Object prop;

		if ((prop = Fget (predicate, Qchoice), !NILP (prop)))
		  {
		    if (NILP (Fmemq (newval, prop)))
		      wrong_choice (prop, newval);
		  }
		else if ((prop = Fget (predicate, Qrange), !NILP (prop)))
		  {
		    Lisp_Object min = XCAR (prop), max = XCDR (prop);
		    if (! NUMBERP (newval)
			|| NILP (CALLN (Fleq, min, newval, max)))
		      wrong_range (min, max, newval);
		  }
		else if (FUNCTIONP (predicate))
		  {
		    if (NILP (call1 (predicate, newval)))
		      wrong_type_argument (predicate, newval);
		  }
	      }
	  }
	if (buf == NULL)
	  buf = current_buffer;
	set_per_buffer_value (buf, offset, newval);
      }
      break;

    case Lisp_Fwd_Kboard_Obj:
      {
	char *base = (char *) FRAME_KBOARD (SELECTED_FRAME ());
	char *p = base + XKBOARD_OBJFWD (valcontents)->offset;
	*(Lisp_Object *) p = newval;
      }
      break;

    default:
      emacs_abort (); /* goto def; */
    }
}

/* Set up SYMBOL to refer to its global binding.  This makes it safe
   to alter the status of other bindings.  BEWARE: this may be called
   during the mark phase of GC, where we assume that Lisp_Object slots
   of BLV are marked after this function has changed them.  */

void
swap_in_global_binding (struct Lisp_Symbol *symbol)
{
  struct Lisp_Buffer_Local_Value *blv = SYMBOL_BLV (symbol);

  /* Unload the previously loaded binding.  */
  if (blv->fwd)
    set_blv_value (blv, do_symval_forwarding (blv->fwd));

  /* Select the global binding in the symbol.  */
  set_blv_valcell (blv, blv->defcell);
  if (blv->fwd)
    store_symval_forwarding (blv->fwd, XCDR (blv->defcell), NULL);

  /* Indicate that the global binding is set up now.  */
  set_blv_where (blv, Qnil);
  set_blv_found (blv, 0);
}

/* Set up the buffer-local symbol SYMBOL for validity in the current buffer.
   VALCONTENTS is the contents of its value cell,
   which points to a struct Lisp_Buffer_Local_Value.

   Return the value forwarded one step past the buffer-local stage.
   This could be another forwarding pointer.  */

static void
swap_in_symval_forwarding (struct Lisp_Symbol *symbol, struct Lisp_Buffer_Local_Value *blv)
{
  register Lisp_Object tem1;

  eassert (blv == SYMBOL_BLV (symbol));

  tem1 = blv->where;

  if (NILP (tem1)
      || current_buffer != XBUFFER (tem1))
    {

      /* Unload the previously loaded binding.  */
      tem1 = blv->valcell;
      if (blv->fwd)
	set_blv_value (blv, do_symval_forwarding (blv->fwd));
      /* Choose the new binding.  */
      {
	Lisp_Object var;
	XSETSYMBOL (var, symbol);
	tem1 = assq_no_quit (var, BVAR (current_buffer, local_var_alist));
	set_blv_where (blv, Fcurrent_buffer ());
      }
      if (!(blv->found = !NILP (tem1)))
	tem1 = blv->defcell;

      /* Load the new binding.  */
      set_blv_valcell (blv, tem1);
      if (blv->fwd)
	store_symval_forwarding (blv->fwd, blv_value (blv), NULL);
    }
}

/* Find the value of a symbol, returning Qunbound if it's not bound.
   This is helpful for code which just wants to get a variable's value
   if it has one, without signaling an error.
   Note that it must not be possible to quit
   within this function.  Great care is required for this.  */

Lisp_Object
find_symbol_value (Lisp_Object symbol)
{
  struct Lisp_Symbol *sym;

  CHECK_SYMBOL (symbol);
  sym = XSYMBOL (symbol);

 start:
  switch (sym->redirect)
    {
    case SYMBOL_VARALIAS: sym = indirect_variable (sym); goto start;
    case SYMBOL_PLAINVAL: return SYMBOL_VAL (sym);
    case SYMBOL_LOCALIZED:
      {
	struct Lisp_Buffer_Local_Value *blv = SYMBOL_BLV (sym);
	swap_in_symval_forwarding (sym, blv);
	return blv->fwd ? do_symval_forwarding (blv->fwd) : blv_value (blv);
      }
      /* FALLTHROUGH */
    case SYMBOL_FORWARDED:
      return do_symval_forwarding (SYMBOL_FWD (sym));
    default: emacs_abort ();
    }
}

DEFUN ("symbol-value", Fsymbol_value, Ssymbol_value, 1, 1, 0,
       doc: /* Return SYMBOL's value.  Error if that is void.
Note that if `lexical-binding' is in effect, this returns the
global value outside of any lexical scope.  */)
  (Lisp_Object symbol)
{
  Lisp_Object val;

  val = find_symbol_value (symbol);
  if (!EQ (val, Qunbound))
    return val;

  xsignal1 (Qvoid_variable, symbol);
}

DEFUN ("set", Fset, Sset, 2, 2, 0,
       doc: /* Set SYMBOL's value to NEWVAL, and return NEWVAL.  */)
  (register Lisp_Object symbol, Lisp_Object newval)
{
  set_internal (symbol, newval, Qnil, SET_INTERNAL_SET);
  return newval;
}

/* Store the value NEWVAL into SYMBOL.
   If buffer-locality is an issue, WHERE specifies which context to use.
   (nil stands for the current buffer/frame).

   If BINDFLAG is SET_INTERNAL_SET, then if this symbol is supposed to
   become local in every buffer where it is set, then we make it
   local.  If BINDFLAG is SET_INTERNAL_BIND or SET_INTERNAL_UNBIND, we
   don't do that.  */

void
set_internal (Lisp_Object symbol, Lisp_Object newval, Lisp_Object where,
              enum Set_Internal_Bind bindflag)
{
  bool voide = EQ (newval, Qunbound);
  struct Lisp_Symbol *sym;
  Lisp_Object tem1;

  /* If restoring in a dead buffer, do nothing.  */
  /* if (BUFFERP (where) && NILP (XBUFFER (where)->name))
      return; */

  CHECK_SYMBOL (symbol);
  sym = XSYMBOL (symbol);
  switch (sym->trapped_write)
    {
    case SYMBOL_NOWRITE:
      if (NILP (Fkeywordp (symbol))
          || !EQ (newval, Fsymbol_value (symbol)))
        xsignal1 (Qsetting_constant, symbol);
      else
        /* Allow setting keywords to their own value.  */
        return;

    case SYMBOL_TRAPPED_WRITE:
      /* Setting due to thread-switching doesn't count.  */
      if (bindflag != SET_INTERNAL_THREAD_SWITCH)
        notify_variable_watchers (symbol, voide? Qnil : newval,
                                  (bindflag == SET_INTERNAL_BIND? Qlet :
                                   bindflag == SET_INTERNAL_UNBIND? Qunlet :
                                   voide? Qmakunbound : Qset),
                                  where);
      /* FALLTHROUGH!  */
    case SYMBOL_UNTRAPPED_WRITE:
        break;

    default: emacs_abort ();
    }

 start:
  switch (sym->redirect)
    {
    case SYMBOL_VARALIAS: sym = indirect_variable (sym); goto start;
    case SYMBOL_PLAINVAL: SET_SYMBOL_VAL (sym , newval); return;
    case SYMBOL_LOCALIZED:
      {
	struct Lisp_Buffer_Local_Value *blv = SYMBOL_BLV (sym);
	if (NILP (where))
	  XSETBUFFER (where, current_buffer);

	/* If the current buffer is not the buffer whose binding is
	   loaded, or if it's a Lisp_Buffer_Local_Value and
	   the default binding is loaded, the loaded binding may be the
	   wrong one.  */
	if (!EQ (blv->where, where)
	    /* Also unload a global binding (if the var is local_if_set).  */
	    || (EQ (blv->valcell, blv->defcell)))
	  {
	    /* The currently loaded binding is not necessarily valid.
	       We need to unload it, and choose a new binding.  */

	    /* Write out `realvalue' to the old loaded binding.  */
	    if (blv->fwd)
	      set_blv_value (blv, do_symval_forwarding (blv->fwd));

	    /* Find the new binding.  */
	    XSETSYMBOL (symbol, sym); /* May have changed via aliasing.  */
	    tem1 = assq_no_quit (symbol,
				 BVAR (XBUFFER (where), local_var_alist));
	    set_blv_where (blv, where);
	    blv->found = 1;

	    if (NILP (tem1))
	      {
		/* This buffer still sees the default value.  */

		/* If the variable is a Lisp_Some_Buffer_Local_Value,
		   or if this is `let' rather than `set',
		   make CURRENT-ALIST-ELEMENT point to itself,
		   indicating that we're seeing the default value.
		   Likewise if the variable has been let-bound
		   in the current buffer.  */
		if (bindflag || !blv->local_if_set
		    || let_shadows_buffer_binding_p (sym))
		  {
		    blv->found = 0;
		    tem1 = blv->defcell;
		  }
		/* If it's a local_if_set, being set not bound,
		   and we're not within a let that was made for this buffer,
		   create a new buffer-local binding for the variable.
		   That means, give this buffer a new assoc for a local value
		   and load that binding.  */
		else
		  {
		    tem1 = Fcons (symbol, XCDR (blv->defcell));
		    bset_local_var_alist
		      (XBUFFER (where),
		       Fcons (tem1, BVAR (XBUFFER (where), local_var_alist)));
		  }
	      }

	    /* Record which binding is now loaded.  */
	    set_blv_valcell (blv, tem1);
	  }

	/* Store the new value in the cons cell.  */
	set_blv_value (blv, newval);

	if (blv->fwd)
	  {
	    if (voide)
	      /* If storing void (making the symbol void), forward only through
		 buffer-local indicator, not through Lisp_Objfwd, etc.  */
	      blv->fwd = NULL;
	    else
	      store_symval_forwarding (blv->fwd, newval,
				       BUFFERP (where)
				       ? XBUFFER (where) : current_buffer);
	  }
	break;
      }
    case SYMBOL_FORWARDED:
      {
	struct buffer *buf
	  = BUFFERP (where) ? XBUFFER (where) : current_buffer;
	union Lisp_Fwd *innercontents = SYMBOL_FWD (sym);
	if (BUFFER_OBJFWDP (innercontents))
	  {
	    int offset = XBUFFER_OBJFWD (innercontents)->offset;
	    int idx = PER_BUFFER_IDX (offset);
	    if (idx > 0
                && bindflag == SET_INTERNAL_SET
		&& !let_shadows_buffer_binding_p (sym))
	      SET_PER_BUFFER_VALUE_P (buf, idx, 1);
	  }

	if (voide)
	  { /* If storing void (making the symbol void), forward only through
	       buffer-local indicator, not through Lisp_Objfwd, etc.  */
	    sym->redirect = SYMBOL_PLAINVAL;
	    SET_SYMBOL_VAL (sym, newval);
	  }
	else
	  store_symval_forwarding (/* sym, */ innercontents, newval, buf);
	break;
      }
    default: emacs_abort ();
    }
  return;
}

static void
set_symbol_trapped_write (Lisp_Object symbol, enum symbol_trapped_write trap)
{
  struct Lisp_Symbol *sym = XSYMBOL (symbol);
  if (sym->trapped_write == SYMBOL_NOWRITE)
    xsignal1 (Qtrapping_constant, symbol);
  sym->trapped_write = trap;
}

static void
restore_symbol_trapped_write (Lisp_Object symbol)
{
  set_symbol_trapped_write (symbol, SYMBOL_TRAPPED_WRITE);
}

static void
harmonize_variable_watchers (Lisp_Object alias, Lisp_Object base_variable)
{
  if (!EQ (base_variable, alias)
      && EQ (base_variable, Findirect_variable (alias)))
    set_symbol_trapped_write
      (alias, XSYMBOL (base_variable)->trapped_write);
}

DEFUN ("add-variable-watcher", Fadd_variable_watcher, Sadd_variable_watcher,
       2, 2, 0,
       doc: /* Cause WATCH-FUNCTION to be called when SYMBOL is set.

It will be called with 4 arguments: (SYMBOL NEWVAL OPERATION WHERE).
SYMBOL is the variable being changed.
NEWVAL is the value it will be changed to.
OPERATION is a symbol representing the kind of change, one of: `set',
`let', `unlet', `makunbound', and `defvaralias'.
WHERE is a buffer if the buffer-local value of the variable being
changed, nil otherwise.

All writes to aliases of SYMBOL will call WATCH-FUNCTION too.  */)
  (Lisp_Object symbol, Lisp_Object watch_function)
{
  symbol = Findirect_variable (symbol);
  set_symbol_trapped_write (symbol, SYMBOL_TRAPPED_WRITE);
  map_obarray (Vobarray, harmonize_variable_watchers, symbol);

  Lisp_Object watchers = Fget (symbol, Qwatchers);
  Lisp_Object member = Fmember (watch_function, watchers);
  if (NILP (member))
    Fput (symbol, Qwatchers, Fcons (watch_function, watchers));
  return Qnil;
}

DEFUN ("remove-variable-watcher", Fremove_variable_watcher, Sremove_variable_watcher,
       2, 2, 0,
       doc: /* Undo the effect of `add-variable-watcher'.
Remove WATCH-FUNCTION from the list of functions to be called when
SYMBOL (or its aliases) are set.  */)
  (Lisp_Object symbol, Lisp_Object watch_function)
{
  symbol = Findirect_variable (symbol);
  Lisp_Object watchers = Fget (symbol, Qwatchers);
  watchers = Fdelete (watch_function, watchers);
  if (NILP (watchers))
    {
      set_symbol_trapped_write (symbol, SYMBOL_UNTRAPPED_WRITE);
      map_obarray (Vobarray, harmonize_variable_watchers, symbol);
    }
  Fput (symbol, Qwatchers, watchers);
  return Qnil;
}

DEFUN ("get-variable-watchers", Fget_variable_watchers, Sget_variable_watchers,
       1, 1, 0,
       doc: /* Return a list of SYMBOL's active watchers.  */)
  (Lisp_Object symbol)
{
  return (SYMBOL_TRAPPED_WRITE_P (symbol) == SYMBOL_TRAPPED_WRITE)
    ? Fget (Findirect_variable (symbol), Qwatchers)
    : Qnil;
}

void
notify_variable_watchers (Lisp_Object symbol,
                          Lisp_Object newval,
                          Lisp_Object operation,
                          Lisp_Object where)
{
  symbol = Findirect_variable (symbol);

  ptrdiff_t count = SPECPDL_INDEX ();
  record_unwind_protect (restore_symbol_trapped_write, symbol);
  /* Avoid recursion.  */
  set_symbol_trapped_write (symbol, SYMBOL_UNTRAPPED_WRITE);

  if (NILP (where)
      && !EQ (operation, Qset_default) && !EQ (operation, Qmakunbound)
      && !NILP (Flocal_variable_if_set_p (symbol, Fcurrent_buffer ())))
    {
      XSETBUFFER (where, current_buffer);
    }

  if (EQ (operation, Qset_default))
    operation = Qset;

  for (Lisp_Object watchers = Fget (symbol, Qwatchers);
       CONSP (watchers);
       watchers = XCDR (watchers))
    {
      Lisp_Object watcher = XCAR (watchers);
      /* Call subr directly to avoid gc.  */
      if (SUBRP (watcher))
        {
          Lisp_Object args[] = { symbol, newval, operation, where };
          funcall_subr (XSUBR (watcher), ARRAYELTS (args), args);
        }
      else
        CALLN (Ffuncall, watcher, symbol, newval, operation, where);
    }

  unbind_to (count, Qnil);
}


/* Access or set a buffer-local symbol's default value.  */

/* Return the default value of SYMBOL, but don't check for voidness.
   Return Qunbound if it is void.  */

static Lisp_Object
default_value (Lisp_Object symbol)
{
  struct Lisp_Symbol *sym;

  CHECK_SYMBOL (symbol);
  sym = XSYMBOL (symbol);

 start:
  switch (sym->redirect)
    {
    case SYMBOL_VARALIAS: sym = indirect_variable (sym); goto start;
    case SYMBOL_PLAINVAL: return SYMBOL_VAL (sym);
    case SYMBOL_LOCALIZED:
      {
	/* If var is set up for a buffer that lacks a local value for it,
	   the current value is nominally the default value.
	   But the `realvalue' slot may be more up to date, since
	   ordinary setq stores just that slot.  So use that.  */
	struct Lisp_Buffer_Local_Value *blv = SYMBOL_BLV (sym);
	if (blv->fwd && EQ (blv->valcell, blv->defcell))
	  return do_symval_forwarding (blv->fwd);
	else
	  return XCDR (blv->defcell);
      }
    case SYMBOL_FORWARDED:
      {
	union Lisp_Fwd *valcontents = SYMBOL_FWD (sym);

	/* For a built-in buffer-local variable, get the default value
	   rather than letting do_symval_forwarding get the current value.  */
	if (BUFFER_OBJFWDP (valcontents))
	  {
	    int offset = XBUFFER_OBJFWD (valcontents)->offset;
	    if (PER_BUFFER_IDX (offset) != 0)
	      return per_buffer_default (offset);
	  }

	/* For other variables, get the current value.  */
	return do_symval_forwarding (valcontents);
      }
    default: emacs_abort ();
    }
}

DEFUN ("default-boundp", Fdefault_boundp, Sdefault_boundp, 1, 1, 0,
       doc: /* Return t if SYMBOL has a non-void default value.
This is the value that is seen in buffers that do not have their own values
for this variable.  */)
  (Lisp_Object symbol)
{
  register Lisp_Object value;

  value = default_value (symbol);
  return (EQ (value, Qunbound) ? Qnil : Qt);
}

DEFUN ("default-value", Fdefault_value, Sdefault_value, 1, 1, 0,
       doc: /* Return SYMBOL's default value.
This is the value that is seen in buffers that do not have their own values
for this variable.  The default value is meaningful for variables with
local bindings in certain buffers.  */)
  (Lisp_Object symbol)
{
  Lisp_Object value = default_value (symbol);
  if (!EQ (value, Qunbound))
    return value;

  xsignal1 (Qvoid_variable, symbol);
}

void
set_default_internal (Lisp_Object symbol, Lisp_Object value,
                      enum Set_Internal_Bind bindflag)
{
  struct Lisp_Symbol *sym;

  CHECK_SYMBOL (symbol);
  sym = XSYMBOL (symbol);
  switch (sym->trapped_write)
    {
    case SYMBOL_NOWRITE:
      if (NILP (Fkeywordp (symbol))
          || !EQ (value, Fsymbol_value (symbol)))
        xsignal1 (Qsetting_constant, symbol);
      else
        /* Allow setting keywords to their own value.  */
        return;

    case SYMBOL_TRAPPED_WRITE:
      /* Don't notify here if we're going to call Fset anyway.  */
      if (sym->redirect != SYMBOL_PLAINVAL
          /* Setting due to thread switching doesn't count.  */
          && bindflag != SET_INTERNAL_THREAD_SWITCH)
        notify_variable_watchers (symbol, value, Qset_default, Qnil);
      /* FALLTHROUGH!  */
    case SYMBOL_UNTRAPPED_WRITE:
        break;

    default: emacs_abort ();
    }

 start:
  switch (sym->redirect)
    {
    case SYMBOL_VARALIAS: sym = indirect_variable (sym); goto start;
    case SYMBOL_PLAINVAL: set_internal (symbol, value, Qnil, bindflag); return;
    case SYMBOL_LOCALIZED:
      {
	struct Lisp_Buffer_Local_Value *blv = SYMBOL_BLV (sym);

	/* Store new value into the DEFAULT-VALUE slot.  */
	XSETCDR (blv->defcell, value);

	/* If the default binding is now loaded, set the REALVALUE slot too.  */
	if (blv->fwd && EQ (blv->defcell, blv->valcell))
	  store_symval_forwarding (blv->fwd, value, NULL);
        return;
      }
    case SYMBOL_FORWARDED:
      {
	union Lisp_Fwd *valcontents = SYMBOL_FWD (sym);

	/* Handle variables like case-fold-search that have special slots
	   in the buffer.
	   Make them work apparently like Lisp_Buffer_Local_Value variables.  */
	if (BUFFER_OBJFWDP (valcontents))
	  {
	    int offset = XBUFFER_OBJFWD (valcontents)->offset;
	    int idx = PER_BUFFER_IDX (offset);

	    set_per_buffer_default (offset, value);

	    /* If this variable is not always local in all buffers,
	       set it in the buffers that don't nominally have a local value.  */
	    if (idx > 0)
	      {
		struct buffer *b;

		FOR_EACH_BUFFER (b)
		  if (!PER_BUFFER_VALUE_P (b, idx))
		    set_per_buffer_value (b, offset, value);
	      }
	  }
	else
          set_internal (symbol, value, Qnil, bindflag);
        return;
      }
    default: emacs_abort ();
    }
}

DEFUN ("set-default", Fset_default, Sset_default, 2, 2, 0,
       doc: /* Set SYMBOL's default value to VALUE.  SYMBOL and VALUE are evaluated.
The default value is seen in buffers that do not have their own values
for this variable.  */)
  (Lisp_Object symbol, Lisp_Object value)
{
  set_default_internal (symbol, value, SET_INTERNAL_SET);
  return value;
}

DEFUN ("setq-default", Fsetq_default, Ssetq_default, 0, UNEVALLED, 0,
       doc: /* Set the default value of variable VAR to VALUE.
VAR, the variable name, is literal (not evaluated);
VALUE is an expression: it is evaluated and its value returned.
The default value of a variable is seen in buffers
that do not have their own values for the variable.

More generally, you can use multiple variables and values, as in
  (setq-default VAR VALUE VAR VALUE...)
This sets each VAR's default value to the corresponding VALUE.
The VALUE for the Nth VAR can refer to the new default values
of previous VARs.
usage: (setq-default [VAR VALUE]...)  */)
  (Lisp_Object args)
{
  Lisp_Object args_left, symbol, val;

  args_left = val = args;

  while (CONSP (args_left))
    {
      val = eval_sub (Fcar (XCDR (args_left)));
      symbol = XCAR (args_left);
      Fset_default (symbol, val);
      args_left = Fcdr (XCDR (args_left));
    }

  return val;
}

/* Lisp functions for creating and removing buffer-local variables.  */

union Lisp_Val_Fwd
  {
    Lisp_Object value;
    union Lisp_Fwd *fwd;
  };

static struct Lisp_Buffer_Local_Value *
make_blv (struct Lisp_Symbol *sym, bool forwarded,
	  union Lisp_Val_Fwd valcontents)
{
  struct Lisp_Buffer_Local_Value *blv = xmalloc (sizeof *blv);
  Lisp_Object symbol;
  Lisp_Object tem;

 XSETSYMBOL (symbol, sym);
 tem = Fcons (symbol, (forwarded
                       ? do_symval_forwarding (valcontents.fwd)
                       : valcontents.value));

  /* Buffer_Local_Values cannot have as realval a buffer-local
     or keyboard-local forwarding.  */
  eassert (!(forwarded && BUFFER_OBJFWDP (valcontents.fwd)));
  eassert (!(forwarded && KBOARD_OBJFWDP (valcontents.fwd)));
  blv->fwd = forwarded ? valcontents.fwd : NULL;
  set_blv_where (blv, Qnil);
  blv->local_if_set = 0;
  set_blv_defcell (blv, tem);
  set_blv_valcell (blv, tem);
  set_blv_found (blv, 0);
  return blv;
}

DEFUN ("make-variable-buffer-local", Fmake_variable_buffer_local,
       Smake_variable_buffer_local, 1, 1, "vMake Variable Buffer Local: ",
       doc: /* Make VARIABLE become buffer-local whenever it is set.
At any time, the value for the current buffer is in effect,
unless the variable has never been set in this buffer,
in which case the default value is in effect.
Note that binding the variable with `let', or setting it while
a `let'-style binding made in this buffer is in effect,
does not make the variable buffer-local.  Return VARIABLE.

This globally affects all uses of this variable, so it belongs together with
the variable declaration, rather than with its uses (if you just want to make
a variable local to the current buffer for one particular use, use
`make-local-variable').  Buffer-local bindings are normally cleared
while setting up a new major mode, unless they have a `permanent-local'
property.

The function `default-value' gets the default value and `set-default' sets it.  */)
  (register Lisp_Object variable)
{
  struct Lisp_Symbol *sym;
  struct Lisp_Buffer_Local_Value *blv = NULL;
  union Lisp_Val_Fwd valcontents;
  bool forwarded;

  CHECK_SYMBOL (variable);
  sym = XSYMBOL (variable);

 start:
  switch (sym->redirect)
    {
    case SYMBOL_VARALIAS: sym = indirect_variable (sym); goto start;
    case SYMBOL_PLAINVAL:
      forwarded = 0; valcontents.value = SYMBOL_VAL (sym);
      if (EQ (valcontents.value, Qunbound))
	valcontents.value = Qnil;
      break;
    case SYMBOL_LOCALIZED:
      blv = SYMBOL_BLV (sym);
      break;
    case SYMBOL_FORWARDED:
      forwarded = 1; valcontents.fwd = SYMBOL_FWD (sym);
      if (KBOARD_OBJFWDP (valcontents.fwd))
	error ("Symbol %s may not be buffer-local",
	       SDATA (SYMBOL_NAME (variable)));
      else if (BUFFER_OBJFWDP (valcontents.fwd))
	return variable;
      break;
    default: emacs_abort ();
    }

  if (SYMBOL_CONSTANT_P (variable))
    error ("Symbol %s may not be buffer-local", SDATA (SYMBOL_NAME (variable)));

  if (!blv)
    {
      blv = make_blv (sym, forwarded, valcontents);
      sym->redirect = SYMBOL_LOCALIZED;
      SET_SYMBOL_BLV (sym, blv);
    }

  blv->local_if_set = 1;
  return variable;
}

DEFUN ("make-local-variable", Fmake_local_variable, Smake_local_variable,
       1, 1, "vMake Local Variable: ",
       doc: /* Make VARIABLE have a separate value in the current buffer.
Other buffers will continue to share a common default value.
\(The buffer-local value of VARIABLE starts out as the same value
VARIABLE previously had.  If VARIABLE was void, it remains void.)
Return VARIABLE.

If the variable is already arranged to become local when set,
this function causes a local value to exist for this buffer,
just as setting the variable would do.

This function returns VARIABLE, and therefore
  (set (make-local-variable \\='VARIABLE) VALUE-EXP)
works.

See also `make-variable-buffer-local'.

Do not use `make-local-variable' to make a hook variable buffer-local.
Instead, use `add-hook' and specify t for the LOCAL argument.  */)
  (Lisp_Object variable)
{
  Lisp_Object tem;
  bool forwarded;
  union Lisp_Val_Fwd valcontents;
  struct Lisp_Symbol *sym;
  struct Lisp_Buffer_Local_Value *blv = NULL;

  CHECK_SYMBOL (variable);
  sym = XSYMBOL (variable);

 start:
  switch (sym->redirect)
    {
    case SYMBOL_VARALIAS: sym = indirect_variable (sym); goto start;
    case SYMBOL_PLAINVAL:
      forwarded = 0; valcontents.value = SYMBOL_VAL (sym); break;
    case SYMBOL_LOCALIZED:
      blv = SYMBOL_BLV (sym);
      break;
    case SYMBOL_FORWARDED:
      forwarded = 1; valcontents.fwd = SYMBOL_FWD (sym);
      if (KBOARD_OBJFWDP (valcontents.fwd))
	error ("Symbol %s may not be buffer-local",
	       SDATA (SYMBOL_NAME (variable)));
      break;
    default: emacs_abort ();
    }

  if (sym->trapped_write == SYMBOL_NOWRITE)
    error ("Symbol %s may not be buffer-local",
	   SDATA (SYMBOL_NAME (variable)));

  if (blv ? blv->local_if_set
      : (forwarded && BUFFER_OBJFWDP (valcontents.fwd)))
    {
      tem = Fboundp (variable);
      /* Make sure the symbol has a local value in this particular buffer,
	 by setting it to the same value it already has.  */
      Fset (variable, (EQ (tem, Qt) ? Fsymbol_value (variable) : Qunbound));
      return variable;
    }
  if (!blv)
    {
      blv = make_blv (sym, forwarded, valcontents);
      sym->redirect = SYMBOL_LOCALIZED;
      SET_SYMBOL_BLV (sym, blv);
    }

  /* Make sure this buffer has its own value of symbol.  */
  XSETSYMBOL (variable, sym);	/* Update in case of aliasing.  */
  tem = Fassq (variable, BVAR (current_buffer, local_var_alist));
  if (NILP (tem))
    {
      if (let_shadows_buffer_binding_p (sym))
	{
	  AUTO_STRING (format,
		       "Making %s buffer-local while locally let-bound!");
	  CALLN (Fmessage, format, SYMBOL_NAME (variable));
	}

      /* Swap out any local binding for some other buffer, and make
	 sure the current value is permanently recorded, if it's the
	 default value.  */
      find_symbol_value (variable);

      bset_local_var_alist
	(current_buffer,
	 Fcons (Fcons (variable, XCDR (blv->defcell)),
		BVAR (current_buffer, local_var_alist)));

      /* Make sure symbol does not think it is set up for this buffer;
	 force it to look once again for this buffer's value.  */
      if (current_buffer == XBUFFER (blv->where))
	set_blv_where (blv, Qnil);
      set_blv_found (blv, 0);
    }

  /* If the symbol forwards into a C variable, then load the binding
     for this buffer now.  If C code modifies the variable before we
     load the binding in, then that new value will clobber the default
     binding the next time we unload it.  */
  if (blv->fwd)
    swap_in_symval_forwarding (sym, blv);

  return variable;
}

DEFUN ("kill-local-variable", Fkill_local_variable, Skill_local_variable,
       1, 1, "vKill Local Variable: ",
       doc: /* Make VARIABLE no longer have a separate value in the current buffer.
From now on the default value will apply in this buffer.  Return VARIABLE.  */)
  (register Lisp_Object variable)
{
  register Lisp_Object tem;
  struct Lisp_Buffer_Local_Value *blv;
  struct Lisp_Symbol *sym;

  CHECK_SYMBOL (variable);
  sym = XSYMBOL (variable);

 start:
  switch (sym->redirect)
    {
    case SYMBOL_VARALIAS: sym = indirect_variable (sym); goto start;
    case SYMBOL_PLAINVAL: return variable;
    case SYMBOL_FORWARDED:
      {
	union Lisp_Fwd *valcontents = SYMBOL_FWD (sym);
	if (BUFFER_OBJFWDP (valcontents))
	  {
	    int offset = XBUFFER_OBJFWD (valcontents)->offset;
	    int idx = PER_BUFFER_IDX (offset);

	    if (idx > 0)
	      {
		SET_PER_BUFFER_VALUE_P (current_buffer, idx, 0);
		set_per_buffer_value (current_buffer, offset,
				      per_buffer_default (offset));
	      }
	  }
	return variable;
      }
    case SYMBOL_LOCALIZED:
      blv = SYMBOL_BLV (sym);
      break;
    default: emacs_abort ();
    }

  if (sym->trapped_write == SYMBOL_TRAPPED_WRITE)
    notify_variable_watchers (variable, Qnil, Qmakunbound, Fcurrent_buffer ());

  /* Get rid of this buffer's alist element, if any.  */
  XSETSYMBOL (variable, sym);	/* Propagate variable indirection.  */
  tem = Fassq (variable, BVAR (current_buffer, local_var_alist));
  if (!NILP (tem))
    bset_local_var_alist
      (current_buffer,
       Fdelq (tem, BVAR (current_buffer, local_var_alist)));

  /* If the symbol is set up with the current buffer's binding
     loaded, recompute its value.  We have to do it now, or else
     forwarded objects won't work right.  */
  {
    Lisp_Object buf; XSETBUFFER (buf, current_buffer);
    if (EQ (buf, blv->where))
      {
	set_blv_where (blv, Qnil);
	blv->found = 0;
	find_symbol_value (variable);
      }
  }

  return variable;
}

/* Lisp functions for creating and removing buffer-local variables.  */

DEFUN ("local-variable-p", Flocal_variable_p, Slocal_variable_p,
       1, 2, 0,
       doc: /* Non-nil if VARIABLE has a local binding in buffer BUFFER.
BUFFER defaults to the current buffer.  */)
  (Lisp_Object variable, Lisp_Object buffer)
{
  struct buffer *buf = decode_buffer (buffer);
  struct Lisp_Symbol *sym;

  CHECK_SYMBOL (variable);
  sym = XSYMBOL (variable);

 start:
  switch (sym->redirect)
    {
    case SYMBOL_VARALIAS: sym = indirect_variable (sym); goto start;
    case SYMBOL_PLAINVAL: return Qnil;
    case SYMBOL_LOCALIZED:
      {
	Lisp_Object tail, elt, tmp;
	struct Lisp_Buffer_Local_Value *blv = SYMBOL_BLV (sym);
	XSETBUFFER (tmp, buf);
	XSETSYMBOL (variable, sym); /* Update in case of aliasing.  */

	if (EQ (blv->where, tmp)) /* The binding is already loaded.  */
	  return blv_found (blv) ? Qt : Qnil;
	else
	  for (tail = BVAR (buf, local_var_alist); CONSP (tail); tail = XCDR (tail))
	    {
	      elt = XCAR (tail);
	      if (EQ (variable, XCAR (elt)))
		return Qt;
	    }
	return Qnil;
      }
    case SYMBOL_FORWARDED:
      {
	union Lisp_Fwd *valcontents = SYMBOL_FWD (sym);
	if (BUFFER_OBJFWDP (valcontents))
	  {
	    int offset = XBUFFER_OBJFWD (valcontents)->offset;
	    int idx = PER_BUFFER_IDX (offset);
	    if (idx == -1 || PER_BUFFER_VALUE_P (buf, idx))
	      return Qt;
	  }
	return Qnil;
      }
    default: emacs_abort ();
    }
}

DEFUN ("local-variable-if-set-p", Flocal_variable_if_set_p, Slocal_variable_if_set_p,
       1, 2, 0,
       doc: /* Non-nil if VARIABLE is local in buffer BUFFER when set there.
BUFFER defaults to the current buffer.

More precisely, return non-nil if either VARIABLE already has a local
value in BUFFER, or if VARIABLE is automatically buffer-local (see
`make-variable-buffer-local').  */)
  (register Lisp_Object variable, Lisp_Object buffer)
{
  struct Lisp_Symbol *sym;

  CHECK_SYMBOL (variable);
  sym = XSYMBOL (variable);

 start:
  switch (sym->redirect)
    {
    case SYMBOL_VARALIAS: sym = indirect_variable (sym); goto start;
    case SYMBOL_PLAINVAL: return Qnil;
    case SYMBOL_LOCALIZED:
      {
	struct Lisp_Buffer_Local_Value *blv = SYMBOL_BLV (sym);
	if (blv->local_if_set)
	  return Qt;
	XSETSYMBOL (variable, sym); /* Update in case of aliasing.  */
	return Flocal_variable_p (variable, buffer);
      }
    case SYMBOL_FORWARDED:
      /* All BUFFER_OBJFWD slots become local if they are set.  */
      return (BUFFER_OBJFWDP (SYMBOL_FWD (sym)) ? Qt : Qnil);
    default: emacs_abort ();
    }
}

DEFUN ("variable-binding-locus", Fvariable_binding_locus, Svariable_binding_locus,
       1, 1, 0,
       doc: /* Return a value indicating where VARIABLE's current binding comes from.
If the current binding is buffer-local, the value is the current buffer.
If the current binding is global (the default), the value is nil.  */)
  (register Lisp_Object variable)
{
  struct Lisp_Symbol *sym;

  CHECK_SYMBOL (variable);
  sym = XSYMBOL (variable);

  /* Make sure the current binding is actually swapped in.  */
  find_symbol_value (variable);

 start:
  switch (sym->redirect)
    {
    case SYMBOL_VARALIAS: sym = indirect_variable (sym); goto start;
    case SYMBOL_PLAINVAL: return Qnil;
    case SYMBOL_FORWARDED:
      {
	union Lisp_Fwd *valcontents = SYMBOL_FWD (sym);
	if (KBOARD_OBJFWDP (valcontents))
	  return Fframe_terminal (selected_frame);
	else if (!BUFFER_OBJFWDP (valcontents))
	  return Qnil;
      }
      FALLTHROUGH;
    case SYMBOL_LOCALIZED:
      /* For a local variable, record both the symbol and which
	 buffer's or frame's value we are saving.  */
      if (!NILP (Flocal_variable_p (variable, Qnil)))
	return Fcurrent_buffer ();
      else if (sym->redirect == SYMBOL_LOCALIZED
	       && blv_found (SYMBOL_BLV (sym)))
	return SYMBOL_BLV (sym)->where;
      else
	return Qnil;
    default: emacs_abort ();
    }
}

/* This code is disabled now that we use the selected frame to return
   keyboard-local-values.  */
#if 0
extern struct terminal *get_terminal (Lisp_Object display, int);

DEFUN ("terminal-local-value", Fterminal_local_value,
       Sterminal_local_value, 2, 2, 0,
       doc: /* Return the terminal-local value of SYMBOL on TERMINAL.
If SYMBOL is not a terminal-local variable, then return its normal
value, like `symbol-value'.

TERMINAL may be a terminal object, a frame, or nil (meaning the
selected frame's terminal device).  */)
  (Lisp_Object symbol, Lisp_Object terminal)
{
  Lisp_Object result;
  struct terminal *t = get_terminal (terminal, 1);
  push_kboard (t->kboard);
  result = Fsymbol_value (symbol);
  pop_kboard ();
  return result;
}

DEFUN ("set-terminal-local-value", Fset_terminal_local_value,
       Sset_terminal_local_value, 3, 3, 0,
       doc: /* Set the terminal-local binding of SYMBOL on TERMINAL to VALUE.
If VARIABLE is not a terminal-local variable, then set its normal
binding, like `set'.

TERMINAL may be a terminal object, a frame, or nil (meaning the
selected frame's terminal device).  */)
  (Lisp_Object symbol, Lisp_Object terminal, Lisp_Object value)
{
  Lisp_Object result;
  struct terminal *t = get_terminal (terminal, 1);
  push_kboard (d->kboard);
  result = Fset (symbol, value);
  pop_kboard ();
  return result;
}
#endif

/* Find the function at the end of a chain of symbol function indirections.  */

/* If OBJECT is a symbol, find the end of its function chain and
   return the value found there.  If OBJECT is not a symbol, just
   return it.  If there is a cycle in the function chain, signal a
   cyclic-function-indirection error.

   This is like Findirect_function, except that it doesn't signal an
   error if the chain ends up unbound.  */
Lisp_Object
indirect_function (register Lisp_Object object)
{
  Lisp_Object tortoise, hare;

  hare = tortoise = object;

  for (;;)
    {
      if (!SYMBOLP (hare) || NILP (hare))
	break;
      hare = XSYMBOL (hare)->function;
      if (!SYMBOLP (hare) || NILP (hare))
	break;
      hare = XSYMBOL (hare)->function;

      tortoise = XSYMBOL (tortoise)->function;

      if (EQ (hare, tortoise))
	xsignal1 (Qcyclic_function_indirection, object);
    }

  return hare;
}

DEFUN ("indirect-function", Findirect_function, Sindirect_function, 1, 2, 0,
       doc: /* Return the function at the end of OBJECT's function chain.
If OBJECT is not a symbol, just return it.  Otherwise, follow all
function indirections to find the final function binding and return it.
Signal a cyclic-function-indirection error if there is a loop in the
function chain of symbols.  */)
  (register Lisp_Object object, Lisp_Object noerror)
{
  Lisp_Object result;

  /* Optimize for no indirection.  */
  result = object;
  if (SYMBOLP (result) && !NILP (result)
      && (result = XSYMBOL (result)->function, SYMBOLP (result)))
    result = indirect_function (result);
  if (!NILP (result))
    return result;

  return Qnil;
}

/* Extract and set vector and string elements.  */

DEFUN ("aref", Faref, Saref, 2, 2, 0,
       doc: /* Return the element of ARG at index IDX.
ARG may be a vector, a string, a char-table, a bool-vector, a record,
or a byte-code object.  IDX starts at 0.  */)
  (register Lisp_Object array, Lisp_Object idx)
{
  register EMACS_INT idxval;

  CHECK_NUMBER (idx);
  idxval = XINT (idx);
  if (STRINGP (array))
    {
      int c;
      ptrdiff_t idxval_byte;

      if (idxval < 0 || idxval >= SCHARS (array))
	args_out_of_range (array, idx);
      if (! STRING_MULTIBYTE (array))
	return make_number ((unsigned char) SREF (array, idxval));
      idxval_byte = string_char_to_byte (array, idxval);

      c = STRING_CHAR (SDATA (array) + idxval_byte);
      return make_number (c);
    }
  else if (BOOL_VECTOR_P (array))
    {
      if (idxval < 0 || idxval >= bool_vector_size (array))
	args_out_of_range (array, idx);
      return bool_vector_ref (array, idxval);
    }
  else if (CHAR_TABLE_P (array))
    {
      CHECK_CHARACTER (idx);
      return CHAR_TABLE_REF (array, idxval);
    }
  else
    {
      ptrdiff_t size = 0;
      if (VECTORP (array))
	size = ASIZE (array);
      else if (COMPILEDP (array) || RECORDP (array))
	size = PVSIZE (array);
      else
	wrong_type_argument (Qarrayp, array);

      if (idxval < 0 || idxval >= size)
	args_out_of_range (array, idx);
      return AREF (array, idxval);
    }
}

DEFUN ("aset", Faset, Saset, 3, 3, 0,
       doc: /* Store into the element of ARRAY at index IDX the value NEWELT.
Return NEWELT.  ARRAY may be a vector, a string, a char-table or a
bool-vector.  IDX starts at 0.  */)
  (register Lisp_Object array, Lisp_Object idx, Lisp_Object newelt)
{
  register EMACS_INT idxval;

  CHECK_NUMBER (idx);
  idxval = XINT (idx);
  if (! RECORDP (array))
    CHECK_ARRAY (array, Qarrayp);

  if (VECTORP (array))
    {
      CHECK_IMPURE (array, XVECTOR (array));
      if (idxval < 0 || idxval >= ASIZE (array))
	args_out_of_range (array, idx);
      ASET (array, idxval, newelt);
    }
  else if (BOOL_VECTOR_P (array))
    {
      if (idxval < 0 || idxval >= bool_vector_size (array))
	args_out_of_range (array, idx);
      bool_vector_set (array, idxval, !NILP (newelt));
    }
  else if (CHAR_TABLE_P (array))
    {
      CHECK_CHARACTER (idx);
      CHAR_TABLE_SET (array, idxval, newelt);
    }
  else if (RECORDP (array))
    {
      if (idxval < 0 || idxval >= PVSIZE (array))
	args_out_of_range (array, idx);
      ASET (array, idxval, newelt);
    }
  else /* STRINGP */
    {
      int c;

      CHECK_IMPURE (array, XSTRING (array));
      if (idxval < 0 || idxval >= SCHARS (array))
	args_out_of_range (array, idx);
      CHECK_CHARACTER (newelt);
      c = XFASTINT (newelt);

      if (STRING_MULTIBYTE (array))
	{
	  ptrdiff_t idxval_byte, nbytes;
	  int prev_bytes, new_bytes;
	  unsigned char workbuf[MAX_MULTIBYTE_LENGTH], *p0 = workbuf, *p1;

	  nbytes = SBYTES (array);
	  idxval_byte = string_char_to_byte (array, idxval);
	  p1 = SDATA (array) + idxval_byte;
	  prev_bytes = BYTES_BY_CHAR_HEAD (*p1);
	  new_bytes = CHAR_STRING (c, p0);
	  if (prev_bytes != new_bytes)
	    {
	      /* We must relocate the string data.  */
	      ptrdiff_t nchars = SCHARS (array);
	      USE_SAFE_ALLOCA;
	      unsigned char *str = SAFE_ALLOCA (nbytes);

	      memcpy (str, SDATA (array), nbytes);
	      allocate_string_data (XSTRING (array), nchars,
				    nbytes + new_bytes - prev_bytes);
	      memcpy (SDATA (array), str, idxval_byte);
	      p1 = SDATA (array) + idxval_byte;
	      memcpy (p1 + new_bytes, str + idxval_byte + prev_bytes,
		      nbytes - (idxval_byte + prev_bytes));
	      SAFE_FREE ();
	      clear_string_char_byte_cache ();
	    }
	  while (new_bytes--)
	    *p1++ = *p0++;
	}
      else
	{
	  if (! SINGLE_BYTE_CHAR_P (c))
	    {
	      ptrdiff_t i;

	      for (i = SBYTES (array) - 1; i >= 0; i--)
		if (SREF (array, i) >= 0x80)
		  args_out_of_range (array, newelt);
	      /* ARRAY is an ASCII string.  Convert it to a multibyte
		 string, and try `aset' again.  */
	      STRING_SET_MULTIBYTE (array);
	      return Faset (array, idx, newelt);
	    }
	  SSET (array, idxval, c);
	}
    }

  return newelt;
}

/* Arithmetic functions */

Lisp_Object
arithcompare (Lisp_Object num1, Lisp_Object num2,
	      enum Arith_Comparison comparison)
{
  double f1, f2;
  EMACS_INT i1, i2;
  bool fneq;
  bool test;

  CHECK_NUMBER_OR_FLOAT_COERCE_MARKER (num1);
  CHECK_NUMBER_OR_FLOAT_COERCE_MARKER (num2);

  /* If either arg is floating point, set F1 and F2 to the 'double'
     approximations of the two arguments, and set FNEQ if floating-point
     comparison reports that F1 is not equal to F2, possibly because F1
     or F2 is a NaN.  Regardless, set I1 and I2 to integers that break
     ties if the floating-point comparison is either not done or reports
     equality.  */

  if (FLOATP (num1))
    {
      f1 = XFLOAT_DATA (num1);
      if (FLOATP (num2))
	{
	  i1 = i2 = 0;
	  f2 = XFLOAT_DATA (num2);
	}
      else
	{
	  /* Compare a float NUM1 to an integer NUM2 by converting the
	     integer I2 (i.e., NUM2) to the double F2 (a conversion that
	     can round on some platforms, if I2 is large enough), and then
	     converting F2 back to the integer I1 (a conversion that is
	     always exact), so that I1 exactly equals ((double) NUM2).  If
	     floating-point comparison reports a tie, NUM1 = F1 = F2 = I1
	     (exactly) so I1 - I2 = NUM1 - NUM2 (exactly), so comparing I1
	     to I2 will break the tie correctly.  */
	  i1 = f2 = i2 = XINT (num2);
	}
      fneq = f1 != f2;
    }
  else
    {
      i1 = XINT (num1);
      if (FLOATP (num2))
	{
	  /* Compare an integer NUM1 to a float NUM2.  This is the
	     converse of comparing float to integer (see above).  */
	  i2 = f1 = i1;
	  f2 = XFLOAT_DATA (num2);
	  fneq = f1 != f2;
	}
      else
	{
	  i2 = XINT (num2);
	  fneq = false;
	}
    }

  switch (comparison)
    {
    case ARITH_EQUAL:
      test = !fneq && i1 == i2;
      break;

    case ARITH_NOTEQUAL:
      test = fneq || i1 != i2;
      break;

    case ARITH_LESS:
      test = fneq ? f1 < f2 : i1 < i2;
      break;

    case ARITH_LESS_OR_EQUAL:
      test = fneq ? f1 <= f2 : i1 <= i2;
      break;

    case ARITH_GRTR:
      test = fneq ? f1 > f2 : i1 > i2;
      break;

    case ARITH_GRTR_OR_EQUAL:
      test = fneq ? f1 >= f2 : i1 >= i2;
      break;

    default:
      eassume (false);
    }

  return test ? Qt : Qnil;
}

static Lisp_Object
arithcompare_driver (ptrdiff_t nargs, Lisp_Object *args,
                     enum Arith_Comparison comparison)
{
  for (ptrdiff_t i = 1; i < nargs; i++)
    if (NILP (arithcompare (args[i - 1], args[i], comparison)))
      return Qnil;
  return Qt;
}

DEFUN ("=", Feqlsign, Seqlsign, 1, MANY, 0,
       doc: /* Return t if args, all numbers or markers, are equal.
usage: (= NUMBER-OR-MARKER &rest NUMBERS-OR-MARKERS)  */)
  (ptrdiff_t nargs, Lisp_Object *args)
{
  return arithcompare_driver (nargs, args, ARITH_EQUAL);
}

DEFUN ("<", Flss, Slss, 1, MANY, 0,
       doc: /* Return t if each arg (a number or marker), is less than the next arg.
usage: (< NUMBER-OR-MARKER &rest NUMBERS-OR-MARKERS)  */)
  (ptrdiff_t nargs, Lisp_Object *args)
{
  return arithcompare_driver (nargs, args, ARITH_LESS);
}

DEFUN (">", Fgtr, Sgtr, 1, MANY, 0,
       doc: /* Return t if each arg (a number or marker) is greater than the next arg.
usage: (> NUMBER-OR-MARKER &rest NUMBERS-OR-MARKERS)  */)
  (ptrdiff_t nargs, Lisp_Object *args)
{
  return arithcompare_driver (nargs, args, ARITH_GRTR);
}

DEFUN ("<=", Fleq, Sleq, 1, MANY, 0,
       doc: /* Return t if each arg (a number or marker) is less than or equal to the next.
usage: (<= NUMBER-OR-MARKER &rest NUMBERS-OR-MARKERS)  */)
  (ptrdiff_t nargs, Lisp_Object *args)
{
  return arithcompare_driver (nargs, args, ARITH_LESS_OR_EQUAL);
}

DEFUN (">=", Fgeq, Sgeq, 1, MANY, 0,
       doc: /* Return t if each arg (a number or marker) is greater than or equal to the next.
usage: (>= NUMBER-OR-MARKER &rest NUMBERS-OR-MARKERS)  */)
  (ptrdiff_t nargs, Lisp_Object *args)
{
  return arithcompare_driver (nargs, args, ARITH_GRTR_OR_EQUAL);
}

DEFUN ("/=", Fneq, Sneq, 2, 2, 0,
       doc: /* Return t if first arg is not equal to second arg.  Both must be numbers or markers.  */)
  (register Lisp_Object num1, Lisp_Object num2)
{
  return arithcompare (num1, num2, ARITH_NOTEQUAL);
}

/* Convert the integer I to a cons-of-integers, where I is not in
   fixnum range.  */

#define INTBIG_TO_LISP(i, extremum)				    \
  (eassert (FIXNUM_OVERFLOW_P (i)),				    \
   (! (FIXNUM_OVERFLOW_P ((extremum) >> 16)			    \
       && FIXNUM_OVERFLOW_P ((i) >> 16))			    \
    ? Fcons (make_number ((i) >> 16), make_number ((i) & 0xffff))   \
    : ! (FIXNUM_OVERFLOW_P ((extremum) >> 16 >> 24)		    \
	 && FIXNUM_OVERFLOW_P ((i) >> 16 >> 24))		    \
    ? Fcons (make_number ((i) >> 16 >> 24),			    \
	     Fcons (make_number ((i) >> 16 & 0xffffff),		    \
		    make_number ((i) & 0xffff)))		    \
    : make_float (i)))

Lisp_Object
intbig_to_lisp (intmax_t i)
{
  return INTBIG_TO_LISP (i, INTMAX_MIN);
}

Lisp_Object
uintbig_to_lisp (uintmax_t i)
{
  return INTBIG_TO_LISP (i, UINTMAX_MAX);
}

/* Convert the cons-of-integers, integer, or float value C to an
   unsigned value with maximum value MAX, where MAX is one less than a
   power of 2.  Signal an error if C does not have a valid format or
   is out of range.  */
uintmax_t
cons_to_unsigned (Lisp_Object c, uintmax_t max)
{
  bool valid = false;
  uintmax_t val;
  if (INTEGERP (c))
    {
      valid = XINT (c) >= 0;
      val = XINT (c);
    }
  else if (FLOATP (c))
    {
      double d = XFLOAT_DATA (c);
      if (d >= 0 && d < 1.0 + max)
	{
	  val = d;
	  valid = val == d;
	}
    }
  else if (CONSP (c) && NATNUMP (XCAR (c)))
    {
      uintmax_t top = XFASTINT (XCAR (c));
      Lisp_Object rest = XCDR (c);
      if (top <= UINTMAX_MAX >> 24 >> 16
	  && CONSP (rest)
	  && NATNUMP (XCAR (rest)) && XFASTINT (XCAR (rest)) < 1 << 24
	  && NATNUMP (XCDR (rest)) && XFASTINT (XCDR (rest)) < 1 << 16)
	{
	  uintmax_t mid = XFASTINT (XCAR (rest));
	  val = top << 24 << 16 | mid << 16 | XFASTINT (XCDR (rest));
	  valid = true;
	}
      else if (top <= UINTMAX_MAX >> 16)
	{
	  if (CONSP (rest))
	    rest = XCAR (rest);
	  if (NATNUMP (rest) && XFASTINT (rest) < 1 << 16)
	    {
	      val = top << 16 | XFASTINT (rest);
	      valid = true;
	    }
	}
    }

  if (! (valid && val <= max))
    error ("Not an in-range integer, integral float, or cons of integers");
  return val;
}

/* Convert the cons-of-integers, integer, or float value C to a signed
   value with extrema MIN and MAX.  MAX should be one less than a
   power of 2, and MIN should be zero or the negative of a power of 2.
   Signal an error if C does not have a valid format or is out of
   range.  */
intmax_t
cons_to_signed (Lisp_Object c, intmax_t min, intmax_t max)
{
  bool valid = false;
  intmax_t val;
  if (INTEGERP (c))
    {
      val = XINT (c);
      valid = true;
    }
  else if (FLOATP (c))
    {
      double d = XFLOAT_DATA (c);
      if (d >= min && d < 1.0 + max)
	{
	  val = d;
	  valid = val == d;
	}
    }
  else if (CONSP (c) && INTEGERP (XCAR (c)))
    {
      intmax_t top = XINT (XCAR (c));
      Lisp_Object rest = XCDR (c);
      if (top >= INTMAX_MIN >> 24 >> 16 && top <= INTMAX_MAX >> 24 >> 16
	  && CONSP (rest)
	  && NATNUMP (XCAR (rest)) && XFASTINT (XCAR (rest)) < 1 << 24
	  && NATNUMP (XCDR (rest)) && XFASTINT (XCDR (rest)) < 1 << 16)
	{
	  intmax_t mid = XFASTINT (XCAR (rest));
	  val = top << 24 << 16 | mid << 16 | XFASTINT (XCDR (rest));
	  valid = true;
	}
      else if (top >= INTMAX_MIN >> 16 && top <= INTMAX_MAX >> 16)
	{
	  if (CONSP (rest))
	    rest = XCAR (rest);
	  if (NATNUMP (rest) && XFASTINT (rest) < 1 << 16)
	    {
	      val = top << 16 | XFASTINT (rest);
	      valid = true;
	    }
	}
    }

  if (! (valid && min <= val && val <= max))
    error ("Not an in-range integer, integral float, or cons of integers");
  return val;
}

DEFUN ("number-to-string", Fnumber_to_string, Snumber_to_string, 1, 1, 0,
       doc: /* Return the decimal representation of NUMBER as a string.
Uses a minus sign if negative.
NUMBER may be an integer or a floating point number.  */)
  (Lisp_Object number)
{
  char buffer[max (FLOAT_TO_STRING_BUFSIZE, INT_BUFSIZE_BOUND (EMACS_INT))];
  int len;

  CHECK_NUMBER_OR_FLOAT (number);

  if (FLOATP (number))
    len = float_to_string (buffer, XFLOAT_DATA (number));
  else
    len = sprintf (buffer, "%"pI"d", XINT (number));

  return make_unibyte_string (buffer, len);
}

DEFUN ("string-to-number", Fstring_to_number, Sstring_to_number, 1, 2, 0,
       doc: /* Parse STRING as a decimal number and return the number.
Ignore leading spaces and tabs, and all trailing chars.  Return 0 if
STRING cannot be parsed as an integer or floating point number.

If BASE, interpret STRING as a number in that base.  If BASE isn't
present, base 10 is used.  BASE must be between 2 and 16 (inclusive).
If the base used is not 10, STRING is always parsed as an integer.  */)
  (register Lisp_Object string, Lisp_Object base)
{
  register char *p;
  register int b;
  Lisp_Object val;

  CHECK_STRING (string);

  if (NILP (base))
    b = 10;
  else
    {
      CHECK_NUMBER (base);
      if (! (XINT (base) >= 2 && XINT (base) <= 16))
	xsignal1 (Qargs_out_of_range, base);
      b = XINT (base);
    }

  p = SSDATA (string);
  while (*p == ' ' || *p == '\t')
    p++;

  val = string_to_number (p, b, 1);
  return NILP (val) ? make_number (0) : val;
}

enum arithop
  {
    Aadd,
    Asub,
    Amult,
    Adiv,
    Alogand,
    Alogior,
    Alogxor
  };

Lisp_Object float_arith_driver (double, ptrdiff_t, enum arithop,
                                       ptrdiff_t, Lisp_Object *);
<<<<<<< HEAD
=======
static Lisp_Object
arith_driver (enum arithop code, ptrdiff_t nargs, Lisp_Object *args)
{
  Lisp_Object val;
  ptrdiff_t argnum, ok_args;
  EMACS_INT accum = 0;
  EMACS_INT next, ok_accum;
  bool overflow = 0;

  switch (code)
    {
    case Alogior:
    case Alogxor:
    case Aadd:
    case Asub:
      accum = 0;
      break;
    case Amult:
    case Adiv:
      accum = 1;
      break;
    case Alogand:
      accum = -1;
      break;
    default:
      break;
    }

  for (argnum = 0; argnum < nargs; argnum++)
    {
      if (! overflow)
	{
	  ok_args = argnum;
	  ok_accum = accum;
	}

      /* Using args[argnum] as argument to CHECK_NUMBER_... */
      val = args[argnum];
      CHECK_NUMBER_OR_FLOAT_COERCE_MARKER (val);

      if (FLOATP (val))
	return float_arith_driver (ok_accum, ok_args, code,
				   nargs, args);
      args[argnum] = val;
      next = XINT (args[argnum]);
      switch (code)
	{
	case Aadd:
	  overflow |= INT_ADD_WRAPV (accum, next, &accum);
	  break;
	case Asub:
	  if (! argnum)
	    accum = nargs == 1 ? - next : next;
	  else
	    overflow |= INT_SUBTRACT_WRAPV (accum, next, &accum);
	  break;
	case Amult:
	  overflow |= INT_MULTIPLY_WRAPV (accum, next, &accum);
	  break;
	case Adiv:
	  if (! (argnum || nargs == 1))
	    accum = next;
	  else
	    {
	      if (next == 0)
		xsignal0 (Qarith_error);
	      if (INT_DIVIDE_OVERFLOW (accum, next))
		overflow = true;
	      else
		accum /= next;
	    }
	  break;
	case Alogand:
	  accum &= next;
	  break;
	case Alogior:
	  accum |= next;
	  break;
	case Alogxor:
	  accum ^= next;
	  break;
	}
    }

  XSETINT (val, accum);
  return val;
}
>>>>>>> 5c9b6e90

#ifndef isnan
# define isnan(x) ((x) != (x))
#endif

Lisp_Object
float_arith_driver (double accum, ptrdiff_t argnum, enum arithop code,
		    ptrdiff_t nargs, Lisp_Object *args)
{
  register Lisp_Object val;
  double next;

  for (; argnum < nargs; argnum++)
    {
      val = args[argnum];    /* using args[argnum] as argument to CHECK_NUMBER_... */
      CHECK_NUMBER_OR_FLOAT_COERCE_MARKER (val);

      if (FLOATP (val))
	{
	  next = XFLOAT_DATA (val);
	}
      else
	{
	  args[argnum] = val;    /* runs into a compiler bug. */
	  next = XINT (args[argnum]);
	}
      switch (code)
	{
	case Aadd:
	  accum += next;
	  break;
	case Asub:
	  accum = argnum ? accum - next : nargs == 1 ? - next : next;
	  break;
	case Amult:
	  accum *= next;
	  break;
	case Adiv:
	  if (! (argnum || nargs == 1))
	    accum = next;
	  else
	    {
	      if (! IEEE_FLOATING_POINT && next == 0)
		xsignal0 (Qarith_error);
	      accum /= next;
	    }
	  break;
	case Alogand:
	case Alogior:
	case Alogxor:
	  wrong_type_argument (Qinteger_or_marker_p, val);
	}
    }

  return make_float (accum);
}

DEFUN ("%", Frem, Srem, 2, 2, 0,
       doc: /* Return remainder of X divided by Y.
Both must be integers or markers.  */)
  (register Lisp_Object x, Lisp_Object y)
{
  Lisp_Object val;

  CHECK_NUMBER_COERCE_MARKER (x);
  CHECK_NUMBER_COERCE_MARKER (y);

  if (XINT (y) == 0)
    xsignal0 (Qarith_error);

  XSETINT (val, XINT (x) % XINT (y));
  return val;
}

<<<<<<< HEAD
=======
DEFUN ("mod", Fmod, Smod, 2, 2, 0,
       doc: /* Return X modulo Y.
The result falls between zero (inclusive) and Y (exclusive).
Both X and Y must be numbers or markers.  */)
  (register Lisp_Object x, Lisp_Object y)
{
  Lisp_Object val;
  EMACS_INT i1, i2;

  CHECK_NUMBER_OR_FLOAT_COERCE_MARKER (x);
  CHECK_NUMBER_OR_FLOAT_COERCE_MARKER (y);

  if (FLOATP (x) || FLOATP (y))
    return fmod_float (x, y);

  i1 = XINT (x);
  i2 = XINT (y);

  if (i2 == 0)
    xsignal0 (Qarith_error);

  i1 %= i2;

  /* If the "remainder" comes out with the wrong sign, fix it.  */
  if (i2 < 0 ? i1 > 0 : i1 < 0)
    i1 += i2;

  XSETINT (val, i1);
  return val;
}

static Lisp_Object
minmax_driver (ptrdiff_t nargs, Lisp_Object *args,
	       enum Arith_Comparison comparison)
{
  eassume (0 < nargs);
  Lisp_Object accum;
  for (ptrdiff_t argnum = 0; argnum < nargs; argnum++)
    {
      Lisp_Object val = args[argnum];
      CHECK_NUMBER_OR_FLOAT_COERCE_MARKER (val);
      if (argnum == 0 || !NILP (arithcompare (val, accum, comparison)))
	accum = val;
      else if (FLOATP (accum) && isnan (XFLOAT_DATA (accum)))
	return accum;
    }
  return accum;
}

DEFUN ("max", Fmax, Smax, 1, MANY, 0,
       doc: /* Return largest of all the arguments (which must be numbers or markers).
The value is always a number; markers are converted to numbers.
usage: (max NUMBER-OR-MARKER &rest NUMBERS-OR-MARKERS)  */)
  (ptrdiff_t nargs, Lisp_Object *args)
{
  return minmax_driver (nargs, args, ARITH_GRTR);
}

DEFUN ("min", Fmin, Smin, 1, MANY, 0,
       doc: /* Return smallest of all the arguments (which must be numbers or markers).
The value is always a number; markers are converted to numbers.
usage: (min NUMBER-OR-MARKER &rest NUMBERS-OR-MARKERS)  */)
  (ptrdiff_t nargs, Lisp_Object *args)
{
  return minmax_driver (nargs, args, ARITH_LESS);
}

DEFUN ("logand", Flogand, Slogand, 0, MANY, 0,
       doc: /* Return bitwise-and of all the arguments.
Arguments may be integers, or markers converted to integers.
usage: (logand &rest INTS-OR-MARKERS)  */)
  (ptrdiff_t nargs, Lisp_Object *args)
{
  return arith_driver (Alogand, nargs, args);
}

DEFUN ("logior", Flogior, Slogior, 0, MANY, 0,
       doc: /* Return bitwise-or of all the arguments.
Arguments may be integers, or markers converted to integers.
usage: (logior &rest INTS-OR-MARKERS)  */)
  (ptrdiff_t nargs, Lisp_Object *args)
{
  return arith_driver (Alogior, nargs, args);
}

DEFUN ("logxor", Flogxor, Slogxor, 0, MANY, 0,
       doc: /* Return bitwise-exclusive-or of all the arguments.
Arguments may be integers, or markers converted to integers.
usage: (logxor &rest INTS-OR-MARKERS)  */)
  (ptrdiff_t nargs, Lisp_Object *args)
{
  return arith_driver (Alogxor, nargs, args);
}

>>>>>>> 5c9b6e90
static Lisp_Object
ash_lsh_impl (Lisp_Object value, Lisp_Object count, bool lsh)
{
  /* This code assumes that signed right shifts are arithmetic.  */
  verify ((EMACS_INT) -1 >> 1 == -1);

  Lisp_Object val;

  CHECK_NUMBER (value);
  CHECK_NUMBER (count);

  if (XINT (count) >= EMACS_INT_WIDTH)
    XSETINT (val, 0);
  else if (XINT (count) > 0)
    XSETINT (val, XUINT (value) << XINT (count));
  else if (XINT (count) <= -EMACS_INT_WIDTH)
    XSETINT (val, lsh ? 0 : XINT (value) < 0 ? -1 : 0);
  else
    XSETINT (val, (lsh ? XUINT (value) >> -XINT (count)
		   : XINT (value) >> -XINT (count)));
  return val;
}

DEFUN ("ash", Fash, Sash, 2, 2, 0,
       doc: /* Return VALUE with its bits shifted left by COUNT.
If COUNT is negative, shifting is actually to the right.
In this case, the sign bit is duplicated.  */)
  (register Lisp_Object value, Lisp_Object count)
{
  return ash_lsh_impl (value, count, false);
}

DEFUN ("lsh", Flsh, Slsh, 2, 2, 0,
       doc: /* Return VALUE with its bits shifted left by COUNT.
If COUNT is negative, shifting is actually to the right.
In this case, zeros are shifted in on the left.  */)
  (register Lisp_Object value, Lisp_Object count)
{
  return ash_lsh_impl (value, count, true);
}

DEFUN ("1+", Fadd1, Sadd1, 1, 1, 0,
       doc: /* Return NUMBER plus one.  NUMBER may be a number or a marker.
Markers are converted to integers.  */)
  (register Lisp_Object number)
{
  CHECK_NUMBER_OR_FLOAT_COERCE_MARKER (number);

  if (FLOATP (number))
    return (make_float (1.0 + XFLOAT_DATA (number)));

  XSETINT (number, XINT (number) + 1);
  return number;
}

DEFUN ("1-", Fsub1, Ssub1, 1, 1, 0,
       doc: /* Return NUMBER minus one.  NUMBER may be a number or a marker.
Markers are converted to integers.  */)
  (register Lisp_Object number)
{
  CHECK_NUMBER_OR_FLOAT_COERCE_MARKER (number);

  if (FLOATP (number))
    return (make_float (-1.0 + XFLOAT_DATA (number)));

  XSETINT (number, XINT (number) - 1);
  return number;
}

DEFUN ("lognot", Flognot, Slognot, 1, 1, 0,
       doc: /* Return the bitwise complement of NUMBER.  NUMBER must be an integer.  */)
  (register Lisp_Object number)
{
  CHECK_NUMBER (number);
  XSETINT (number, ~XINT (number));
  return number;
}

DEFUN ("byteorder", Fbyteorder, Sbyteorder, 0, 0, 0,
       doc: /* Return the byteorder for the machine.
Returns 66 (ASCII uppercase B) for big endian machines or 108 (ASCII
lowercase l) for small endian machines.  */
       attributes: const)
  (void)
{
  unsigned i = 0x04030201;
  int order = *(char *)&i == 1 ? 108 : 66;

  return make_number (order);
}

/* Because we round up the bool vector allocate size to word_size
   units, we can safely read past the "end" of the vector in the
   operations below.  These extra bits are always zero.  */

static bits_word
bool_vector_spare_mask (EMACS_INT nr_bits)
{
  return (((bits_word) 1) << (nr_bits % BITS_PER_BITS_WORD)) - 1;
}

enum bool_vector_op { bool_vector_exclusive_or,
                      bool_vector_union,
                      bool_vector_intersection,
                      bool_vector_set_difference,
                      bool_vector_subsetp };

static Lisp_Object
bool_vector_binop_driver (Lisp_Object a,
                          Lisp_Object b,
                          Lisp_Object dest,
                          enum bool_vector_op op)
{
  EMACS_INT nr_bits;
  bits_word *adata, *bdata, *destdata;
  ptrdiff_t i = 0;
  ptrdiff_t nr_words;

  CHECK_BOOL_VECTOR (a);
  CHECK_BOOL_VECTOR (b);

  nr_bits = bool_vector_size (a);
  if (bool_vector_size (b) != nr_bits)
    wrong_length_argument (a, b, dest);

  nr_words = bool_vector_words (nr_bits);
  adata = bool_vector_data (a);
  bdata = bool_vector_data (b);

  if (NILP (dest))
    {
      dest = make_uninit_bool_vector (nr_bits);
      destdata = bool_vector_data (dest);
    }
  else
    {
      CHECK_BOOL_VECTOR (dest);
      destdata = bool_vector_data (dest);
      if (bool_vector_size (dest) != nr_bits)
	wrong_length_argument (a, b, dest);

      switch (op)
	{
	case bool_vector_exclusive_or:
	  for (; i < nr_words; i++)
	    if (destdata[i] != (adata[i] ^ bdata[i]))
	      goto set_dest;
	  break;

	case bool_vector_subsetp:
	  for (; i < nr_words; i++)
	    if (adata[i] &~ bdata[i])
	      return Qnil;
	  return Qt;

	case bool_vector_union:
	  for (; i < nr_words; i++)
	    if (destdata[i] != (adata[i] | bdata[i]))
	      goto set_dest;
	  break;

	case bool_vector_intersection:
	  for (; i < nr_words; i++)
	    if (destdata[i] != (adata[i] & bdata[i]))
	      goto set_dest;
	  break;

	case bool_vector_set_difference:
	  for (; i < nr_words; i++)
	    if (destdata[i] != (adata[i] &~ bdata[i]))
	      goto set_dest;
	  break;
	}

      return Qnil;
    }

 set_dest:
  switch (op)
    {
    case bool_vector_exclusive_or:
      for (; i < nr_words; i++)
	destdata[i] = adata[i] ^ bdata[i];
      break;

    case bool_vector_union:
      for (; i < nr_words; i++)
	destdata[i] = adata[i] | bdata[i];
      break;

    case bool_vector_intersection:
      for (; i < nr_words; i++)
	destdata[i] = adata[i] & bdata[i];
      break;

    case bool_vector_set_difference:
      for (; i < nr_words; i++)
	destdata[i] = adata[i] &~ bdata[i];
      break;

    default:
      eassume (0);
    }

  return dest;
}

static bits_word
bits_word_to_host_endian (bits_word val)
{
#ifndef WORDS_BIGENDIAN
  return val;
#else
  if (BITS_WORD_MAX >> 31 == 1)
    return bswap_32 (val);
# if HAVE_UNSIGNED_LONG_LONG
  if (BITS_WORD_MAX >> 31 >> 31 >> 1 == 1)
    return bswap_64 (val);
# endif
  {
    int i;
    bits_word r = 0;
    for (i = 0; i < sizeof val; i++)
      {
	r = ((r << 1 << (CHAR_BIT - 1))
	     | (val & ((1u << 1 << (CHAR_BIT - 1)) - 1)));
	val = val >> 1 >> (CHAR_BIT - 1);
      }
    return r;
  }
#endif
}

DEFUN ("bool-vector-exclusive-or", Fbool_vector_exclusive_or,
       Sbool_vector_exclusive_or, 2, 3, 0,
       doc: /* Return A ^ B, bitwise exclusive or.
If optional third argument C is given, store result into C.
A, B, and C must be bool vectors of the same length.
Return the destination vector if it changed or nil otherwise.  */)
  (Lisp_Object a, Lisp_Object b, Lisp_Object c)
{
  return bool_vector_binop_driver (a, b, c, bool_vector_exclusive_or);
}

DEFUN ("bool-vector-union", Fbool_vector_union,
       Sbool_vector_union, 2, 3, 0,
       doc: /* Return A | B, bitwise or.
If optional third argument C is given, store result into C.
A, B, and C must be bool vectors of the same length.
Return the destination vector if it changed or nil otherwise.  */)
  (Lisp_Object a, Lisp_Object b, Lisp_Object c)
{
  return bool_vector_binop_driver (a, b, c, bool_vector_union);
}

DEFUN ("bool-vector-intersection", Fbool_vector_intersection,
       Sbool_vector_intersection, 2, 3, 0,
       doc: /* Return A & B, bitwise and.
If optional third argument C is given, store result into C.
A, B, and C must be bool vectors of the same length.
Return the destination vector if it changed or nil otherwise.  */)
  (Lisp_Object a, Lisp_Object b, Lisp_Object c)
{
  return bool_vector_binop_driver (a, b, c, bool_vector_intersection);
}

DEFUN ("bool-vector-set-difference", Fbool_vector_set_difference,
       Sbool_vector_set_difference, 2, 3, 0,
       doc: /* Return A &~ B, set difference.
If optional third argument C is given, store result into C.
A, B, and C must be bool vectors of the same length.
Return the destination vector if it changed or nil otherwise.  */)
  (Lisp_Object a, Lisp_Object b, Lisp_Object c)
{
  return bool_vector_binop_driver (a, b, c, bool_vector_set_difference);
}

DEFUN ("bool-vector-subsetp", Fbool_vector_subsetp,
       Sbool_vector_subsetp, 2, 2, 0,
       doc: /* Return t if every t value in A is also t in B, nil otherwise.
A and B must be bool vectors of the same length.  */)
  (Lisp_Object a, Lisp_Object b)
{
  return bool_vector_binop_driver (a, b, b, bool_vector_subsetp);
}

DEFUN ("bool-vector-not", Fbool_vector_not,
       Sbool_vector_not, 1, 2, 0,
       doc: /* Compute ~A, set complement.
If optional second argument B is given, store result into B.
A and B must be bool vectors of the same length.
Return the destination vector.  */)
  (Lisp_Object a, Lisp_Object b)
{
  EMACS_INT nr_bits;
  bits_word *bdata, *adata;
  ptrdiff_t i;

  CHECK_BOOL_VECTOR (a);
  nr_bits = bool_vector_size (a);

  if (NILP (b))
    b = make_uninit_bool_vector (nr_bits);
  else
    {
      CHECK_BOOL_VECTOR (b);
      if (bool_vector_size (b) != nr_bits)
	wrong_length_argument (a, b, Qnil);
    }

  bdata = bool_vector_data (b);
  adata = bool_vector_data (a);

  for (i = 0; i < nr_bits / BITS_PER_BITS_WORD; i++)
    bdata[i] = BITS_WORD_MAX & ~adata[i];

  if (nr_bits % BITS_PER_BITS_WORD)
    {
      bits_word mword = bits_word_to_host_endian (adata[i]);
      mword = ~mword;
      mword &= bool_vector_spare_mask (nr_bits);
      bdata[i] = bits_word_to_host_endian (mword);
    }

  return b;
}

DEFUN ("bool-vector-count-population", Fbool_vector_count_population,
       Sbool_vector_count_population, 1, 1, 0,
       doc: /* Count how many elements in A are t.
A is a bool vector.  To count A's nil elements, subtract the return
value from A's length.  */)
  (Lisp_Object a)
{
  EMACS_INT count;
  EMACS_INT nr_bits;
  bits_word *adata;
  ptrdiff_t i, nwords;

  CHECK_BOOL_VECTOR (a);

  nr_bits = bool_vector_size (a);
  nwords = bool_vector_words (nr_bits);
  count = 0;
  adata = bool_vector_data (a);

  for (i = 0; i < nwords; i++)
    count += rust_count_one_bits (adata[i]);

  return make_number (count);
}

DEFUN ("bool-vector-count-consecutive", Fbool_vector_count_consecutive,
       Sbool_vector_count_consecutive, 3, 3, 0,
       doc: /* Count how many consecutive elements in A equal B starting at I.
A is a bool vector, B is t or nil, and I is an index into A.  */)
  (Lisp_Object a, Lisp_Object b, Lisp_Object i)
{
  EMACS_INT count;
  EMACS_INT nr_bits;
  int offset;
  bits_word *adata;
  bits_word twiddle;
  bits_word mword; /* Machine word.  */
  ptrdiff_t pos, pos0;
  ptrdiff_t nr_words;

  CHECK_BOOL_VECTOR (a);
  CHECK_NATNUM (i);

  nr_bits = bool_vector_size (a);
  if (XFASTINT (i) > nr_bits) /* Allow one past the end for convenience */
    args_out_of_range (a, i);

  adata = bool_vector_data (a);
  nr_words = bool_vector_words (nr_bits);
  pos = XFASTINT (i) / BITS_PER_BITS_WORD;
  offset = XFASTINT (i) % BITS_PER_BITS_WORD;
  count = 0;

  /* By XORing with twiddle, we transform the problem of "count
     consecutive equal values" into "count the zero bits".  The latter
     operation usually has hardware support.  */
  twiddle = NILP (b) ? 0 : BITS_WORD_MAX;

  /* Scan the remainder of the mword at the current offset.  */
  if (pos < nr_words && offset != 0)
    {
      mword = bits_word_to_host_endian (adata[pos]);
      mword ^= twiddle;
      mword >>= offset;

      /* Do not count the pad bits.  */
      mword |= (bits_word) 1 << (BITS_PER_BITS_WORD - offset);

      count = rust_count_trailing_zero_bits (mword);
      pos++;
      if (count + offset < BITS_PER_BITS_WORD)
        return make_number (count);
    }

  /* Scan whole words until we either reach the end of the vector or
     find an mword that doesn't completely match.  twiddle is
     endian-independent.  */
  pos0 = pos;
  while (pos < nr_words && adata[pos] == twiddle)
    pos++;
  count += (pos - pos0) * BITS_PER_BITS_WORD;

  if (pos < nr_words)
    {
      /* If we stopped because of a mismatch, see how many bits match
         in the current mword.  */
      mword = bits_word_to_host_endian (adata[pos]);
      mword ^= twiddle;
      count += rust_count_trailing_zero_bits (mword);
    }
  else if (nr_bits % BITS_PER_BITS_WORD != 0)
    {
      /* If we hit the end, we might have overshot our count.  Reduce
         the total by the number of spare bits at the end of the
         vector.  */
      count -= BITS_PER_BITS_WORD - nr_bits % BITS_PER_BITS_WORD;
    }

  return make_number (count);
}

void rust_init_syms(void);


void
syms_of_data (void)
{
  Lisp_Object error_tail, arith_tail;
  rust_init_syms();

  DEFSYM (Qquote, "quote");
  DEFSYM (Qlambda, "lambda");
  DEFSYM (Qerror_conditions, "error-conditions");
  DEFSYM (Qerror_message, "error-message");
  DEFSYM (Qtop_level, "top-level");

  DEFSYM (Qerror, "error");
  DEFSYM (Quser_error, "user-error");
  DEFSYM (Qquit, "quit");
  DEFSYM (Qwrong_length_argument, "wrong-length-argument");
  DEFSYM (Qwrong_type_argument, "wrong-type-argument");
  DEFSYM (Qargs_out_of_range, "args-out-of-range");
  DEFSYM (Qvoid_function, "void-function");
  DEFSYM (Qcyclic_function_indirection, "cyclic-function-indirection");
  DEFSYM (Qcyclic_variable_indirection, "cyclic-variable-indirection");
  DEFSYM (Qvoid_variable, "void-variable");
  DEFSYM (Qsetting_constant, "setting-constant");
  DEFSYM (Qtrapping_constant, "trapping-constant");
  DEFSYM (Qinvalid_read_syntax, "invalid-read-syntax");

  DEFSYM (Qinvalid_function, "invalid-function");
  DEFSYM (Qwrong_number_of_arguments, "wrong-number-of-arguments");
  DEFSYM (Qno_catch, "no-catch");
  DEFSYM (Qend_of_file, "end-of-file");
  DEFSYM (Qarith_error, "arith-error");
  DEFSYM (Qbeginning_of_buffer, "beginning-of-buffer");
  DEFSYM (Qend_of_buffer, "end-of-buffer");
  DEFSYM (Qbuffer_read_only, "buffer-read-only");
  DEFSYM (Qtext_read_only, "text-read-only");
  DEFSYM (Qmark_inactive, "mark-inactive");

  DEFSYM (Qlistp, "listp");
  DEFSYM (Qconsp, "consp");
  DEFSYM (Qsymbolp, "symbolp");
  DEFSYM (Qintegerp, "integerp");
  DEFSYM (Qnatnump, "natnump");
  DEFSYM (Qwholenump, "wholenump");
  DEFSYM (Qstringp, "stringp");
  DEFSYM (Qarrayp, "arrayp");
  DEFSYM (Qsequencep, "sequencep");
  DEFSYM (Qbufferp, "bufferp");
  DEFSYM (Qvectorp, "vectorp");
  DEFSYM (Qrecordp, "recordp");
  DEFSYM (Qbool_vector_p, "bool-vector-p");
  DEFSYM (Qchar_or_string_p, "char-or-string-p");
  DEFSYM (Qmarkerp, "markerp");
#ifdef HAVE_MODULES
  DEFSYM (Quser_ptrp, "user-ptrp");
#endif
  DEFSYM (Qbuffer_or_string_p, "buffer-or-string-p");
  DEFSYM (Qinteger_or_marker_p, "integer-or-marker-p");
  DEFSYM (Qfboundp, "fboundp");

  DEFSYM (Qfloatp, "floatp");
  DEFSYM (Qnumberp, "numberp");
  DEFSYM (Qnumber_or_marker_p, "number-or-marker-p");

  DEFSYM (Qchar_table_p, "char-table-p");
  DEFSYM (Qvector_or_char_table_p, "vector-or-char-table-p");

  DEFSYM (Qsubrp, "subrp");
  DEFSYM (Qunevalled, "unevalled");
  DEFSYM (Qmany, "many");

  DEFSYM (Qcdr, "cdr");

  error_tail = pure_cons (Qerror, Qnil);

  /* ERROR is used as a signaler for random errors for which nothing else is
     right.  */

  Fput (Qerror, Qerror_conditions,
	error_tail);
  Fput (Qerror, Qerror_message,
	build_pure_c_string ("error"));

#define PUT_ERROR(sym, tail, msg)			\
  Fput (sym, Qerror_conditions, pure_cons (sym, tail)); \
  Fput (sym, Qerror_message, build_pure_c_string (msg))

  PUT_ERROR (Qquit, Qnil, "Quit");

  PUT_ERROR (Quser_error, error_tail, "");
  PUT_ERROR (Qwrong_length_argument, error_tail, "Wrong length argument");
  PUT_ERROR (Qwrong_type_argument, error_tail, "Wrong type argument");
  PUT_ERROR (Qargs_out_of_range, error_tail, "Args out of range");
  PUT_ERROR (Qvoid_function, error_tail,
	     "Symbol's function definition is void");
  PUT_ERROR (Qcyclic_function_indirection, error_tail,
	     "Symbol's chain of function indirections contains a loop");
  PUT_ERROR (Qcyclic_variable_indirection, error_tail,
	     "Symbol's chain of variable indirections contains a loop");
  DEFSYM (Qcircular_list, "circular-list");
  PUT_ERROR (Qcircular_list, error_tail, "List contains a loop");
  PUT_ERROR (Qvoid_variable, error_tail, "Symbol's value as variable is void");
  PUT_ERROR (Qsetting_constant, error_tail,
	     "Attempt to set a constant symbol");
  PUT_ERROR (Qtrapping_constant, error_tail,
             "Attempt to trap writes to a constant symbol");
  PUT_ERROR (Qinvalid_read_syntax, error_tail, "Invalid read syntax");
  PUT_ERROR (Qinvalid_function, error_tail, "Invalid function");
  PUT_ERROR (Qwrong_number_of_arguments, error_tail,
	     "Wrong number of arguments");
  PUT_ERROR (Qno_catch, error_tail, "No catch for tag");
  PUT_ERROR (Qend_of_file, error_tail, "End of file during parsing");

  arith_tail = pure_cons (Qarith_error, error_tail);
  Fput (Qarith_error, Qerror_conditions, arith_tail);
  Fput (Qarith_error, Qerror_message, build_pure_c_string ("Arithmetic error"));

  PUT_ERROR (Qbeginning_of_buffer, error_tail, "Beginning of buffer");
  PUT_ERROR (Qend_of_buffer, error_tail, "End of buffer");
  PUT_ERROR (Qbuffer_read_only, error_tail, "Buffer is read-only");
  PUT_ERROR (Qtext_read_only, pure_cons (Qbuffer_read_only, error_tail),
	     "Text is read-only");

  DEFSYM (Qrange_error, "range-error");
  DEFSYM (Qdomain_error, "domain-error");
  DEFSYM (Qsingularity_error, "singularity-error");
  DEFSYM (Qoverflow_error, "overflow-error");
  DEFSYM (Qunderflow_error, "underflow-error");

  PUT_ERROR (Qdomain_error, arith_tail, "Arithmetic domain error");

  PUT_ERROR (Qrange_error, arith_tail, "Arithmetic range error");

  PUT_ERROR (Qsingularity_error, Fcons (Qdomain_error, arith_tail),
	     "Arithmetic singularity error");

  PUT_ERROR (Qoverflow_error, Fcons (Qdomain_error, arith_tail),
	     "Arithmetic overflow error");
  PUT_ERROR (Qunderflow_error, Fcons (Qdomain_error, arith_tail),
	     "Arithmetic underflow error");

  /* Types that type-of returns.  */
  DEFSYM (Qinteger, "integer");
  DEFSYM (Qsymbol, "symbol");
  DEFSYM (Qstring, "string");
  DEFSYM (Qcons, "cons");
  DEFSYM (Qmarker, "marker");
  DEFSYM (Qoverlay, "overlay");
  DEFSYM (Qfinalizer, "finalizer");
#ifdef HAVE_MODULES
  DEFSYM (Qmodule_function, "module-function");
  DEFSYM (Quser_ptr, "user-ptr");
#endif
  DEFSYM (Qfloat, "float");
  DEFSYM (Qwindow_configuration, "window-configuration");
  DEFSYM (Qprocess, "process");
  DEFSYM (Qwindow, "window");
  DEFSYM (Qsubr, "subr");
  DEFSYM (Qcompiled_function, "compiled-function");
  DEFSYM (Qbuffer, "buffer");
  DEFSYM (Qframe, "frame");
  DEFSYM (Qvector, "vector");
  DEFSYM (Qrecord, "record");
  DEFSYM (Qchar_table, "char-table");
  DEFSYM (Qbool_vector, "bool-vector");
  DEFSYM (Qhash_table, "hash-table");
  DEFSYM (Qthread, "thread");
  DEFSYM (Qmutex, "mutex");
  DEFSYM (Qcondition_variable, "condition-variable");
  DEFSYM (Qfont_spec, "font-spec");
  DEFSYM (Qfont_entity, "font-entity");
  DEFSYM (Qfont_object, "font-object");
  DEFSYM (Qterminal, "terminal");

  DEFSYM (Qdefun, "defun");

  DEFSYM (Qinteractive_form, "interactive-form");
  DEFSYM (Qdefalias_fset_function, "defalias-fset-function");

  defsubr (&Sindirect_variable);
  defsubr (&Sinteractive_form);
  defsubr (&Stype_of);
  defsubr (&Skeywordp);
<<<<<<< HEAD
=======
  defsubr (&Sstringp);
  defsubr (&Smultibyte_string_p);
  defsubr (&Svectorp);
  defsubr (&Srecordp);
  defsubr (&Schar_table_p);
  defsubr (&Svector_or_char_table_p);
  defsubr (&Sbool_vector_p);
  defsubr (&Sarrayp);
  defsubr (&Ssequencep);
  defsubr (&Sbufferp);
  defsubr (&Smarkerp);
  defsubr (&Ssubrp);
  defsubr (&Sbyte_code_function_p);
  defsubr (&Smodule_function_p);
  defsubr (&Schar_or_string_p);
  defsubr (&Sthreadp);
  defsubr (&Smutexp);
  defsubr (&Scondition_variable_p);
  defsubr (&Scar);
  defsubr (&Scdr);
  defsubr (&Scar_safe);
  defsubr (&Scdr_safe);
  defsubr (&Ssetcar);
  defsubr (&Ssetcdr);
  defsubr (&Ssymbol_function);
>>>>>>> 5c9b6e90
  defsubr (&Sindirect_function);
  defsubr (&Smakunbound);
  defsubr (&Sfmakunbound);
  defsubr (&Sboundp);
  defsubr (&Sfset);
  defsubr (&Sdefalias);
  defsubr (&Ssetplist);
  defsubr (&Ssymbol_value);
  defsubr (&Sset);
  defsubr (&Sdefault_boundp);
  defsubr (&Sdefault_value);
  defsubr (&Sset_default);
  defsubr (&Ssetq_default);
  defsubr (&Smake_variable_buffer_local);
  defsubr (&Smake_local_variable);
  defsubr (&Skill_local_variable);
  defsubr (&Slocal_variable_p);
  defsubr (&Slocal_variable_if_set_p);
  defsubr (&Svariable_binding_locus);
#if 0                           /* XXX Remove this. --lorentey */
  defsubr (&Sterminal_local_value);
  defsubr (&Sset_terminal_local_value);
#endif
  defsubr (&Saref);
  defsubr (&Saset);
  defsubr (&Snumber_to_string);
  defsubr (&Sstring_to_number);
  defsubr (&Seqlsign);
  defsubr (&Slss);
  defsubr (&Sgtr);
  defsubr (&Sleq);
  defsubr (&Sgeq);
  defsubr (&Sneq);
  defsubr (&Srem);
  defsubr (&Slsh);
  defsubr (&Sash);
  defsubr (&Sadd1);
  defsubr (&Ssub1);
  defsubr (&Slognot);
  defsubr (&Sbyteorder);
  defsubr (&Ssubr_arity);
  defsubr (&Ssubr_name);
#ifdef HAVE_MODULES
  defsubr (&Suser_ptrp);
#endif

  defsubr (&Sbool_vector_exclusive_or);
  defsubr (&Sbool_vector_union);
  defsubr (&Sbool_vector_intersection);
  defsubr (&Sbool_vector_set_difference);
  defsubr (&Sbool_vector_not);
  defsubr (&Sbool_vector_subsetp);
  defsubr (&Sbool_vector_count_consecutive);
  defsubr (&Sbool_vector_count_population);

  set_symbol_function (Qwholenump, XSYMBOL (Qnatnump)->function);

  DEFVAR_LISP ("most-positive-fixnum", Vmost_positive_fixnum,
	       doc: /* The largest value that is representable in a Lisp integer.  */);
  Vmost_positive_fixnum = make_number (MOST_POSITIVE_FIXNUM);
  make_symbol_constant (intern_c_string ("most-positive-fixnum"));

  DEFVAR_LISP ("most-negative-fixnum", Vmost_negative_fixnum,
	       doc: /* The smallest value that is representable in a Lisp integer.  */);
  Vmost_negative_fixnum = make_number (MOST_NEGATIVE_FIXNUM);
  make_symbol_constant (intern_c_string ("most-negative-fixnum"));

  DEFSYM (Qwatchers, "watchers");
  DEFSYM (Qmakunbound, "makunbound");
  DEFSYM (Qunlet, "unlet");
  DEFSYM (Qset, "set");
  DEFSYM (Qset_default, "set-default");
  defsubr (&Sadd_variable_watcher);
  defsubr (&Sremove_variable_watcher);
  defsubr (&Sget_variable_watchers);
}<|MERGE_RESOLUTION|>--- conflicted
+++ resolved
@@ -290,17 +290,6 @@
   return Qnil;
 }
 
-<<<<<<< HEAD
-=======
-DEFUN ("vectorp", Fvectorp, Svectorp, 1, 1, 0,
-       doc: /* Return t if OBJECT is a vector.  */)
-  (Lisp_Object object)
-{
-  if (VECTORP (object))
-    return Qt;
-  return Qnil;
-}
-
 DEFUN ("recordp", Frecordp, Srecordp, 1, 1, 0,
        doc: /* Return t if OBJECT is a record.  */)
   (Lisp_Object object)
@@ -310,92 +299,6 @@
   return Qnil;
 }
 
-DEFUN ("stringp", Fstringp, Sstringp, 1, 1, 0,
-       doc: /* Return t if OBJECT is a string.  */
-       attributes: const)
-  (Lisp_Object object)
-{
-  if (STRINGP (object))
-    return Qt;
-  return Qnil;
-}
-
-DEFUN ("multibyte-string-p", Fmultibyte_string_p, Smultibyte_string_p,
-       1, 1, 0,
-       doc: /* Return t if OBJECT is a multibyte string.
-Return nil if OBJECT is either a unibyte string, or not a string.  */)
-  (Lisp_Object object)
-{
-  if (STRINGP (object) && STRING_MULTIBYTE (object))
-    return Qt;
-  return Qnil;
-}
-
-DEFUN ("char-table-p", Fchar_table_p, Schar_table_p, 1, 1, 0,
-       doc: /* Return t if OBJECT is a char-table.  */)
-  (Lisp_Object object)
-{
-  if (CHAR_TABLE_P (object))
-    return Qt;
-  return Qnil;
-}
-
-DEFUN ("vector-or-char-table-p", Fvector_or_char_table_p,
-       Svector_or_char_table_p, 1, 1, 0,
-       doc: /* Return t if OBJECT is a char-table or vector.  */)
-  (Lisp_Object object)
-{
-  if (VECTORP (object) || CHAR_TABLE_P (object))
-    return Qt;
-  return Qnil;
-}
-
-DEFUN ("bool-vector-p", Fbool_vector_p, Sbool_vector_p, 1, 1, 0,
-       doc: /* Return t if OBJECT is a bool-vector.  */)
-  (Lisp_Object object)
-{
-  if (BOOL_VECTOR_P (object))
-    return Qt;
-  return Qnil;
-}
-
-DEFUN ("arrayp", Farrayp, Sarrayp, 1, 1, 0,
-       doc: /* Return t if OBJECT is an array (string or vector).  */)
-  (Lisp_Object object)
-{
-  if (ARRAYP (object))
-    return Qt;
-  return Qnil;
-}
-
-DEFUN ("sequencep", Fsequencep, Ssequencep, 1, 1, 0,
-       doc: /* Return t if OBJECT is a sequence (list or array).  */)
-  (register Lisp_Object object)
-{
-  if (CONSP (object) || NILP (object) || ARRAYP (object))
-    return Qt;
-  return Qnil;
-}
-
-DEFUN ("bufferp", Fbufferp, Sbufferp, 1, 1, 0,
-       doc: /* Return t if OBJECT is an editor buffer.  */)
-  (Lisp_Object object)
-{
-  if (BUFFERP (object))
-    return Qt;
-  return Qnil;
-}
-
-DEFUN ("markerp", Fmarkerp, Smarkerp, 1, 1, 0,
-       doc: /* Return t if OBJECT is a marker (editor pointer).  */)
-  (Lisp_Object object)
-{
-  if (MARKERP (object))
-    return Qt;
-  return Qnil;
-}
-
->>>>>>> 5c9b6e90
 #ifdef HAVE_MODULES
 DEFUN ("user-ptrp", Fuser_ptrp, Suser_ptrp, 1, 1, 0,
        doc: /* Return t if OBJECT is a module user pointer.  */)
@@ -407,27 +310,6 @@
 }
 #endif
 
-<<<<<<< HEAD
-=======
-DEFUN ("subrp", Fsubrp, Ssubrp, 1, 1, 0,
-       doc: /* Return t if OBJECT is a built-in function.  */)
-  (Lisp_Object object)
-{
-  if (SUBRP (object))
-    return Qt;
-  return Qnil;
-}
-
-DEFUN ("byte-code-function-p", Fbyte_code_function_p, Sbyte_code_function_p,
-       1, 1, 0,
-       doc: /* Return t if OBJECT is a byte-compiled function object.  */)
-  (Lisp_Object object)
-{
-  if (COMPILEDP (object))
-    return Qt;
-  return Qnil;
-}
-
 DEFUN ("module-function-p", Fmodule_function_p, Smodule_function_p, 1, 1, NULL,
        doc: /* Return t if OBJECT is a function loaded from a dynamic module.  */
        attributes: const)
@@ -436,164 +318,6 @@
   return MODULE_FUNCTIONP (object) ? Qt : Qnil;
 }
 
-DEFUN ("char-or-string-p", Fchar_or_string_p, Schar_or_string_p, 1, 1, 0,
-       doc: /* Return t if OBJECT is a character or a string.  */
-       attributes: const)
-  (register Lisp_Object object)
-{
-  if (CHARACTERP (object) || STRINGP (object))
-    return Qt;
-  return Qnil;
-}
--
-DEFUN ("integerp", Fintegerp, Sintegerp, 1, 1, 0,
-       doc: /* Return t if OBJECT is an integer.  */
-       attributes: const)
-  (Lisp_Object object)
-{
-  if (INTEGERP (object))
-    return Qt;
-  return Qnil;
-}
-
-DEFUN ("integer-or-marker-p", Finteger_or_marker_p, Sinteger_or_marker_p, 1, 1, 0,
-       doc: /* Return t if OBJECT is an integer or a marker (editor pointer).  */)
-  (register Lisp_Object object)
-{
-  if (MARKERP (object) || INTEGERP (object))
-    return Qt;
-  return Qnil;
-}
-
-DEFUN ("natnump", Fnatnump, Snatnump, 1, 1, 0,
-       doc: /* Return t if OBJECT is a nonnegative integer.  */
-       attributes: const)
-  (Lisp_Object object)
-{
-  if (NATNUMP (object))
-    return Qt;
-  return Qnil;
-}
-
-DEFUN ("numberp", Fnumberp, Snumberp, 1, 1, 0,
-       doc: /* Return t if OBJECT is a number (floating point or integer).  */
-       attributes: const)
-  (Lisp_Object object)
-{
-  if (NUMBERP (object))
-    return Qt;
-  else
-    return Qnil;
-}
-
-DEFUN ("number-or-marker-p", Fnumber_or_marker_p,
-       Snumber_or_marker_p, 1, 1, 0,
-       doc: /* Return t if OBJECT is a number or a marker.  */)
-  (Lisp_Object object)
-{
-  if (NUMBERP (object) || MARKERP (object))
-    return Qt;
-  return Qnil;
-}
-
-DEFUN ("floatp", Ffloatp, Sfloatp, 1, 1, 0,
-       doc: /* Return t if OBJECT is a floating point number.  */
-       attributes: const)
-  (Lisp_Object object)
-{
-  if (FLOATP (object))
-    return Qt;
-  return Qnil;
-}
-
-DEFUN ("threadp", Fthreadp, Sthreadp, 1, 1, 0,
-       doc: /* Return t if OBJECT is a thread.  */)
-  (Lisp_Object object)
-{
-  if (THREADP (object))
-    return Qt;
-  return Qnil;
-}
-
-DEFUN ("mutexp", Fmutexp, Smutexp, 1, 1, 0,
-       doc: /* Return t if OBJECT is a mutex.  */)
-  (Lisp_Object object)
-{
-  if (MUTEXP (object))
-    return Qt;
-  return Qnil;
-}
-
-DEFUN ("condition-variable-p", Fcondition_variable_p, Scondition_variable_p,
-       1, 1, 0,
-       doc: /* Return t if OBJECT is a condition variable.  */)
-  (Lisp_Object object)
-{
-  if (CONDVARP (object))
-    return Qt;
-  return Qnil;
-}
--
-/* Extract and set components of lists.  */
-
-DEFUN ("car", Fcar, Scar, 1, 1, 0,
-       doc: /* Return the car of LIST.  If arg is nil, return nil.
-Error if arg is not nil and not a cons cell.  See also `car-safe'.
-
-See Info node `(elisp)Cons Cells' for a discussion of related basic
-Lisp concepts such as car, cdr, cons cell and list.  */)
-  (register Lisp_Object list)
-{
-  return CAR (list);
-}
-
-DEFUN ("car-safe", Fcar_safe, Scar_safe, 1, 1, 0,
-       doc: /* Return the car of OBJECT if it is a cons cell, or else nil.  */)
-  (Lisp_Object object)
-{
-  return CAR_SAFE (object);
-}
-
-DEFUN ("cdr", Fcdr, Scdr, 1, 1, 0,
-       doc: /* Return the cdr of LIST.  If arg is nil, return nil.
-Error if arg is not nil and not a cons cell.  See also `cdr-safe'.
-
-See Info node `(elisp)Cons Cells' for a discussion of related basic
-Lisp concepts such as cdr, car, cons cell and list.  */)
-  (register Lisp_Object list)
-{
-  return CDR (list);
-}
-
-DEFUN ("cdr-safe", Fcdr_safe, Scdr_safe, 1, 1, 0,
-       doc: /* Return the cdr of OBJECT if it is a cons cell, or else nil.  */)
-  (Lisp_Object object)
-{
-  return CDR_SAFE (object);
-}
-
-DEFUN ("setcar", Fsetcar, Ssetcar, 2, 2, 0,
-       doc: /* Set the car of CELL to be NEWCAR.  Returns NEWCAR.  */)
-  (register Lisp_Object cell, Lisp_Object newcar)
-{
-  CHECK_CONS (cell);
-  CHECK_IMPURE (cell, XCONS (cell));
-  XSETCAR (cell, newcar);
-  return newcar;
-}
-
-DEFUN ("setcdr", Fsetcdr, Ssetcdr, 2, 2, 0,
-       doc: /* Set the cdr of CELL to be NEWCDR.  Returns NEWCDR.  */)
-  (register Lisp_Object cell, Lisp_Object newcdr)
-{
-  CHECK_CONS (cell);
-  CHECK_IMPURE (cell, XCONS (cell));
-  XSETCDR (cell, newcdr);
-  return newcdr;
-}
->>>>>>> 5c9b6e90
  
 /* Extract and set components of symbols.  */
@@ -638,21 +362,6 @@
   return (EQ (valcontents, Qunbound) ? Qnil : Qt);
 }
 
-<<<<<<< HEAD
-=======
-/* It has been previously suggested to make this function an alias for
-   symbol-function, but upon discussion at Bug#23957, there is a risk
-   breaking backward compatibility, as some users of fboundp may
-   expect `t' in particular, rather than any true value.  */
-DEFUN ("fboundp", Ffboundp, Sfboundp, 1, 1, 0,
-       doc: /* Return t if SYMBOL's function definition is not void.  */)
-  (register Lisp_Object symbol)
-{
-  CHECK_SYMBOL (symbol);
-  return NILP (XSYMBOL (symbol)->function) ? Qnil : Qt;
-}
-
->>>>>>> 5c9b6e90
 DEFUN ("makunbound", Fmakunbound, Smakunbound, 1, 1, 0,
        doc: /* Make SYMBOL's value be void.
 Return SYMBOL.  */)
@@ -2696,102 +2405,13 @@
     Alogxor
   };
 
-Lisp_Object float_arith_driver (double, ptrdiff_t, enum arithop,
-                                       ptrdiff_t, Lisp_Object *);
-<<<<<<< HEAD
-=======
-static Lisp_Object
-arith_driver (enum arithop code, ptrdiff_t nargs, Lisp_Object *args)
-{
-  Lisp_Object val;
-  ptrdiff_t argnum, ok_args;
-  EMACS_INT accum = 0;
-  EMACS_INT next, ok_accum;
-  bool overflow = 0;
-
-  switch (code)
-    {
-    case Alogior:
-    case Alogxor:
-    case Aadd:
-    case Asub:
-      accum = 0;
-      break;
-    case Amult:
-    case Adiv:
-      accum = 1;
-      break;
-    case Alogand:
-      accum = -1;
-      break;
-    default:
-      break;
-    }
-
-  for (argnum = 0; argnum < nargs; argnum++)
-    {
-      if (! overflow)
-	{
-	  ok_args = argnum;
-	  ok_accum = accum;
-	}
-
-      /* Using args[argnum] as argument to CHECK_NUMBER_... */
-      val = args[argnum];
-      CHECK_NUMBER_OR_FLOAT_COERCE_MARKER (val);
-
-      if (FLOATP (val))
-	return float_arith_driver (ok_accum, ok_args, code,
-				   nargs, args);
-      args[argnum] = val;
-      next = XINT (args[argnum]);
-      switch (code)
-	{
-	case Aadd:
-	  overflow |= INT_ADD_WRAPV (accum, next, &accum);
-	  break;
-	case Asub:
-	  if (! argnum)
-	    accum = nargs == 1 ? - next : next;
-	  else
-	    overflow |= INT_SUBTRACT_WRAPV (accum, next, &accum);
-	  break;
-	case Amult:
-	  overflow |= INT_MULTIPLY_WRAPV (accum, next, &accum);
-	  break;
-	case Adiv:
-	  if (! (argnum || nargs == 1))
-	    accum = next;
-	  else
-	    {
-	      if (next == 0)
-		xsignal0 (Qarith_error);
-	      if (INT_DIVIDE_OVERFLOW (accum, next))
-		overflow = true;
-	      else
-		accum /= next;
-	    }
-	  break;
-	case Alogand:
-	  accum &= next;
-	  break;
-	case Alogior:
-	  accum |= next;
-	  break;
-	case Alogxor:
-	  accum ^= next;
-	  break;
-	}
-    }
-
-  XSETINT (val, accum);
-  return val;
-}
->>>>>>> 5c9b6e90
-
 #ifndef isnan
 # define isnan(x) ((x) != (x))
 #endif
+
+Lisp_Object
+float_arith_driver (double, ptrdiff_t, enum arithop,
+		    ptrdiff_t, Lisp_Object *);
 
 Lisp_Object
 float_arith_driver (double accum, ptrdiff_t argnum, enum arithop code,
@@ -2862,39 +2482,6 @@
   return val;
 }
 
-<<<<<<< HEAD
-=======
-DEFUN ("mod", Fmod, Smod, 2, 2, 0,
-       doc: /* Return X modulo Y.
-The result falls between zero (inclusive) and Y (exclusive).
-Both X and Y must be numbers or markers.  */)
-  (register Lisp_Object x, Lisp_Object y)
-{
-  Lisp_Object val;
-  EMACS_INT i1, i2;
-
-  CHECK_NUMBER_OR_FLOAT_COERCE_MARKER (x);
-  CHECK_NUMBER_OR_FLOAT_COERCE_MARKER (y);
-
-  if (FLOATP (x) || FLOATP (y))
-    return fmod_float (x, y);
-
-  i1 = XINT (x);
-  i2 = XINT (y);
-
-  if (i2 == 0)
-    xsignal0 (Qarith_error);
-
-  i1 %= i2;
-
-  /* If the "remainder" comes out with the wrong sign, fix it.  */
-  if (i2 < 0 ? i1 > 0 : i1 < 0)
-    i1 += i2;
-
-  XSETINT (val, i1);
-  return val;
-}
-
 static Lisp_Object
 minmax_driver (ptrdiff_t nargs, Lisp_Object *args,
 	       enum Arith_Comparison comparison)
@@ -2913,52 +2500,6 @@
   return accum;
 }
 
-DEFUN ("max", Fmax, Smax, 1, MANY, 0,
-       doc: /* Return largest of all the arguments (which must be numbers or markers).
-The value is always a number; markers are converted to numbers.
-usage: (max NUMBER-OR-MARKER &rest NUMBERS-OR-MARKERS)  */)
-  (ptrdiff_t nargs, Lisp_Object *args)
-{
-  return minmax_driver (nargs, args, ARITH_GRTR);
-}
-
-DEFUN ("min", Fmin, Smin, 1, MANY, 0,
-       doc: /* Return smallest of all the arguments (which must be numbers or markers).
-The value is always a number; markers are converted to numbers.
-usage: (min NUMBER-OR-MARKER &rest NUMBERS-OR-MARKERS)  */)
-  (ptrdiff_t nargs, Lisp_Object *args)
-{
-  return minmax_driver (nargs, args, ARITH_LESS);
-}
-
-DEFUN ("logand", Flogand, Slogand, 0, MANY, 0,
-       doc: /* Return bitwise-and of all the arguments.
-Arguments may be integers, or markers converted to integers.
-usage: (logand &rest INTS-OR-MARKERS)  */)
-  (ptrdiff_t nargs, Lisp_Object *args)
-{
-  return arith_driver (Alogand, nargs, args);
-}
-
-DEFUN ("logior", Flogior, Slogior, 0, MANY, 0,
-       doc: /* Return bitwise-or of all the arguments.
-Arguments may be integers, or markers converted to integers.
-usage: (logior &rest INTS-OR-MARKERS)  */)
-  (ptrdiff_t nargs, Lisp_Object *args)
-{
-  return arith_driver (Alogior, nargs, args);
-}
-
-DEFUN ("logxor", Flogxor, Slogxor, 0, MANY, 0,
-       doc: /* Return bitwise-exclusive-or of all the arguments.
-Arguments may be integers, or markers converted to integers.
-usage: (logxor &rest INTS-OR-MARKERS)  */)
-  (ptrdiff_t nargs, Lisp_Object *args)
-{
-  return arith_driver (Alogxor, nargs, args);
-}
-
->>>>>>> 5c9b6e90
 static Lisp_Object
 ash_lsh_impl (Lisp_Object value, Lisp_Object count, bool lsh)
 {
@@ -3573,34 +3114,8 @@
   defsubr (&Sinteractive_form);
   defsubr (&Stype_of);
   defsubr (&Skeywordp);
-<<<<<<< HEAD
-=======
-  defsubr (&Sstringp);
-  defsubr (&Smultibyte_string_p);
-  defsubr (&Svectorp);
   defsubr (&Srecordp);
-  defsubr (&Schar_table_p);
-  defsubr (&Svector_or_char_table_p);
-  defsubr (&Sbool_vector_p);
-  defsubr (&Sarrayp);
-  defsubr (&Ssequencep);
-  defsubr (&Sbufferp);
-  defsubr (&Smarkerp);
-  defsubr (&Ssubrp);
-  defsubr (&Sbyte_code_function_p);
   defsubr (&Smodule_function_p);
-  defsubr (&Schar_or_string_p);
-  defsubr (&Sthreadp);
-  defsubr (&Smutexp);
-  defsubr (&Scondition_variable_p);
-  defsubr (&Scar);
-  defsubr (&Scdr);
-  defsubr (&Scar_safe);
-  defsubr (&Scdr_safe);
-  defsubr (&Ssetcar);
-  defsubr (&Ssetcdr);
-  defsubr (&Ssymbol_function);
->>>>>>> 5c9b6e90
   defsubr (&Sindirect_function);
   defsubr (&Smakunbound);
   defsubr (&Sfmakunbound);
