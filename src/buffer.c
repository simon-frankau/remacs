--- conflicted
+++ resolved
@@ -43,11 +43,6 @@
 #include "keymap.h"
 #include "frame.h"
 
-<<<<<<< HEAD
-=======
-struct buffer *current_buffer;		/* The current buffer.  */
-
->>>>>>> 7c3d167f
 /* First buffer in chain of all buffers (in reverse order of creation).
    Threaded through ->header.next.buffer.  */
 
