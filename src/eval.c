--- conflicted
+++ resolved
@@ -3226,22 +3226,9 @@
 
   inhibit_lisp_code = Qnil;
 
-<<<<<<< HEAD
-=======
   DEFSYM (Qcatch_all_memory_full, "catch-all-memory-full");
   Funintern (Qcatch_all_memory_full, Qnil);
 
-  defsubr (&Sor);
-  defsubr (&Sand);
-  defsubr (&Sif);
-  defsubr (&Scond);
-  defsubr (&Sprogn);
-  defsubr (&Sprog1);
-  defsubr (&Sprog2);
-  defsubr (&Ssetq);
-  defsubr (&Squote);
-  defsubr (&Sfunction);
->>>>>>> 735680fa
   defsubr (&Sdefault_toplevel_value);
   defsubr (&Sset_default_toplevel_value);
   defsubr (&Sdefvar);
