--- conflicted
+++ resolved
@@ -284,41 +284,6 @@
 "E+ c #FCFFFB",
 "F+ c #FEFFFC",
 /* pixels */
-<<<<<<< HEAD
-"OPOPOPOPOPOPOPOPOPOPOPOPNHNHGCGCGCJGGCGCOPOPOPOPOPOPOPOPOPOPOPOP",
-"OPOPOPOPOPOPOPOPOPMAMANHMADHOFAJKOAJOFDHJGJGGCOPOPOPOPOPOPOPOPOP",
-"OPOPOPOPOPOPOPMAMAMAMAHIILAFJHCJEHLMIGHKGHLDFDFDNHOPOPOPOPOPOPOP",
-"OPOPOPOPOPOPDHFGOIHIILIDCJOAECKAGJHHMCMCMFJOCKGHFPFDOPOPOPOPOPOP",
-"OPOPOPOPOPDHFGBAOHJFMDKFLAIHBGJCGDFELELFJKPIELFJMBAJFDOPOPOPOPOP",
-"OPOPOPOPBAHIHIDCDEJHLANDHOPCLNNBGDMFLOHHGDAGMNKMAADGFDNHOPOPOPOP",
-"OPOPOPBABAHIDCJFKHKAIMKJKJDDKEFCKKBMDGPEDOHDEDCDLIDBCKCHMAOPOPOP",
-"OPOPBAHIHIOHEILHCJNBGPIJMOABJBADEJEJKPJPKMADDBIAJBDBKACHDHMAOPOP",
-"OPOPHIHIPHDCJFCJCKCFIBIAMPDDKGNKIBIBPGMELJJILIDBDBNEEIFGFGMAOPOP",
-"OPHIHIPHPHAIAFKFKAGJAGKGKJIALEBDHOPCBDEBLNEBNAPONDAFDCMHBAGLCBOP",
-"OPHIPHCICIILDNGAKAJOJCEOJIJBIONALPKDBDNDKLCFCKIGJDDIOBINOMHAMMAC",
-"HIPHCIOHDCILAFKFNCBGKLMCMBNIPIIFFENBNDGDJCEFOANFGKGEILLCOEGGMLKB",
-"PHCIOHDCDCOBDEIGLAIHBGLOJCKDEPALKGIIPACFIHBJNFMGJDEGPKOEHGACAOHA",
-"PHOHDCNPNPOBOBMIMDNCMCBDDJEBLNGNLJGINENCIGODHBIDGKCLBNHGGBGGOEOM",
-"PHOHDCNPNPAMMDKDPFIFPJKIKIHPOKLBLBOKKGLBCFGKKHDNJEHAGGFANNAHOMHI",
-"CIDCNPNPFGFMNGDBLIGIPBFJKGDDABIAGIKEJJAEIKPCDNJEJLGGFACEICINAJBA",
-"OHDCNPAMJCALDBEKGPJIDDLIPJEDIIFEHDNALPNDNBKLCPGMAOPDCEFHBBOMHIHI",
-"OHNPAIBBPELIBEABIAJBIAIIIHODNFNFNFNFHBKHAFJEBLCNFACMJACBLCCIPHHI",
-"DCDCAIAMPCDDJKKIDDLIDJGEHBPLBJOALALABJKFKFJDMKPDNNFBEMLCDCOHPHHI",
-"DCNPNPDCPMPFIJLJJJHJCGJDKFLAECEENCNCEEECBFDKNLPNJACODPNPDCOHPHOP",
-"OPNPAIILPHDNNENIIKPBIOHEKFGANCGJGJGJGJDMBOFFAKJADFCLOBNPDCOHPHOP",
-"OPNPAIEADIKCEINMMEBEGIKEEDOOLOKAKAIHHFOJCCCCJADKAPJFAINPDCOHPHOP",
-"OPOPNPILILFIILOIKFIIOKKJHCLIKELFHLMBOLLGFOJADAGOEHIDILNPDCOHOPOP",
-"OPOPNPOBILDIFIGEJFMDGDLEIFHJCDKNAAONLGCCFHAKJCGAPLLHEANPDCOHOPOP",
-"OPOPOPOBILDIEIGEMDLAKABGNBHDIENOPGCCAOFHMMIPMPPELAGENPNPDCOPOPOP",
-"OPOPOPAIOBBIDIGEEHBGNBBDNANAHDJNJMHNFBLGMJFNENAANMAMNPDCOPOPOPOP",
-"OPOPOPOPOBILBIILNFLOHDANPFLBOCLKFBFHFFNJKIBHBKOGJFDCNPOPOPOPOPOP",
-"OPOPOPOPOPILILBIILGEHBOAGJMCHMHGFHAHLLDLKAPLBIAMNPNPOPOPOPOPOPOP",
-"OPOPOPOPOPOPOPILBIBIFIDEFKBFDAJAAHGFBFIDJFOBFLOBAIOPOPOPOPOPOPOP",
-"OPOPOPOPOPOPOPOPILILBIILPKCBJAAHJFBPILILOBOBAIOPOPOPOPOPOPOPOPOP",
-"OPOPOPOPOPOPOPOPOPOPILMIGECABCPKGHAIILOBOBOPOPOPOPOPOPOPOPOPOPOP",
-"OPOPOPOPOPOPOPOPOPOPOPOPOPCAOPOPOPOPOPOPOPOPOPOPOPOPOPOPOPOPOPOP"};
-#endif /* defined (USE_GTK) */
-=======
 "                                                                ",
 "                        g d l p p i b c                         ",
 "                  8 n S d.G.J.G.E.B.z.<.C b |                   ",
@@ -351,8 +316,7 @@
 "                  ) : v L X V V T Q N A k ; $                   ",
 "                      # ' , ( [ | { = = .                       ",
 "                                                                "};
-#endif /* (defined (HAVE_XPM) && defined (HAVE_X_WINDOWS)) || defined (USE_GTK) */
->>>>>>> b2127c63
+#endif /* defined (USE_GTK) */
 
 #define gnu_xbm_width 50
 #define gnu_xbm_height 50
