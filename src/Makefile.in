
# Makefile for GNU Emacs.
# Copyright (C) 1985, 1987, 1988, 1993, 1994, 1995, 1999, 2000, 2001, 2002,
#   2003, 2004, 2005, 2006, 2007, 2008, 2009, 2010
#   Free Software Foundation, Inc.

# This file is part of GNU Emacs.

# GNU Emacs is free software: you can redistribute it and/or modify
# it under the terms of the GNU General Public License as published by
# the Free Software Foundation, either version 3 of the License, or
# (at your option) any later version.

# GNU Emacs is distributed in the hope that it will be useful,
# but WITHOUT ANY WARRANTY; without even the implied warranty of
# MERCHANTABILITY or FITNESS FOR A PARTICULAR PURPOSE.  See the
# GNU General Public License for more details.

# You should have received a copy of the GNU General Public License
# along with GNU Emacs.  If not, see <http://www.gnu.org/licenses/>.


# Note that this file is edited by msdos/sed1v2.inp for MSDOS.  That
# script may need modifying in sync with changes made here.  Try to
# avoid shell-ism because the DOS build has to use the DOS shell.

SHELL = /bin/sh

# Here are the things that we expect ../configure to edit.
# We use $(srcdir) explicitly in dependencies so as not to depend on VPATH.
srcdir = @srcdir@
abs_builddir = @abs_builddir@
VPATH = $(srcdir)
CC = @CC@
CFLAGS = @CFLAGS@
CPPFLAGS = @CPPFLAGS@
LDFLAGS = @LDFLAGS@
EXEEXT = @EXEEXT@
version = @version@
# Substitute an assignment for the MAKE variable, because
# BSD doesn't have it as a default.
@SET_MAKE@
# Don't use LIBS.  configure puts stuff in it that either shouldn't be
# linked with Emacs or is duplicated by the other stuff below.
# LIBS = @LIBS@
LIBOBJS = @LIBOBJS@

lispsource = ${srcdir}/../lisp/
libsrc = ../lib-src/
etc = ../etc/
oldXMenudir = ../oldXMenu/
lwlibdir = ../lwlib/
lispdir = ../lisp/

# Configuration files for .o files to depend on.
M_FILE = ${srcdir}/@machfile@
S_FILE = ${srcdir}/@opsysfile@
config_h = config.h $(M_FILE) $(S_FILE)

bootstrap_exe = ${abs_builddir}/bootstrap-emacs${EXEEXT}

## ns-app if HAVE_NS, else empty.
OTHER_FILES = @OTHER_FILES@

CRT_DIR=@CRT_DIR@

## Machine-specific CFLAGS.
C_SWITCH_MACHINE=@C_SWITCH_MACHINE@
## System-specific CFLAGS.
C_SWITCH_SYSTEM=@C_SWITCH_SYSTEM@

## Currently only set if NS_IMPL_GNUSTEP.
## C_SWITCH_X_SITE may override this.
C_SWITCH_X_SYSTEM=@C_SWITCH_X_SYSTEM@

## Define C_SWITCH_X_SITE to contain any special flags your compiler
## may need to deal with X Windows.  For instance, if you've defined
## HAVE_X_WINDOWS and your X include files aren't in a place that your
## compiler can find on its own, you might want to add "-I/..." or
## something similar.  This is normally set by configure.
## This is used before C_SWITCH_X_SYSTEM and may override it.
C_SWITCH_X_SITE=@C_SWITCH_X_SITE@

## Define LD_SWITCH_X_SITE to contain any special flags your loader
## may need to deal with X Windows.  For instance, if your X libraries
## aren't in a place that your loader can find on its own, you might
## want to add "-L/..." or something similar.  Only used if
## HAVE_X_WINDOWS.
## FIXME? configure sets a value for this, but it has never been
## substituted in this or any other Makefile. Cf C_SWITCH_X_SITE.
LD_SWITCH_X_SITE=

## Next two must come before LD_SWITCH_SYSTEM.
## If needed, a -R option that says where to find X windows at run time.
LD_SWITCH_X_SITE_AUX=@LD_SWITCH_X_SITE_AUX@
## As above, but using -rpath instead.
LD_SWITCH_X_SITE_AUX_RPATH=@LD_SWITCH_X_SITE_AUX_RPATH@

## System-specific LDFLAGS.
LD_SWITCH_SYSTEM=@LD_SWITCH_SYSTEM@

## This holds any special options for linking temacs only (ie, not
## used by configure).  Not used elsewhere because it sometimes
## contains options that have to do with using Emacs's crt0, 
## which are only good with temacs.
LD_SWITCH_SYSTEM_TEMACS=@LD_SWITCH_SYSTEM_TEMACS@

## Flags to pass to ld only for temacs.
TEMACS_LDFLAGS = $(LD_SWITCH_SYSTEM) $(LD_SWITCH_SYSTEM_TEMACS)

## $LDFLAGS, or empty if NS_IMPL_GNUSTEP (for some reason).
TEMACS_LDFLAGS2 = @TEMACS_LDFLAGS2@

## Some systems define this to request special libraries.
LIBS_SYSTEM=@LIBS_SYSTEM@

## Where to find libgcc.a, if using gcc and necessary.
LIB_GCC=@LIB_GCC@

LD=@LINKER@

## May use $CRT_DIR.
LIB_STANDARD=@LIB_STANDARD@

## -lm, or empty.
LIB_MATH=@LIB_MATH@

LIBTIFF=@LIBTIFF@
LIBJPEG=@LIBJPEG@
LIBPNG=@LIBPNG@
LIBGIF=@LIBGIF@
LIBXPM=@LIBXPM@
XFT_LIBS=@XFT_LIBS@
LIBX_EXTRA=$(LIBTIFF) $(LIBJPEG) $(LIBPNG) $(LIBGIF) $(LIBXPM) -lX11 $(XFT_LIBS)

FONTCONFIG_CFLAGS = @FONTCONFIG_CFLAGS@
FONTCONFIG_LIBS = @FONTCONFIG_LIBS@
FREETYPE_CFLAGS = @FREETYPE_CFLAGS@
FREETYPE_LIBS = @FREETYPE_LIBS@
LIBOTF_CFLAGS = @LIBOTF_CFLAGS@
LIBOTF_LIBS = @LIBOTF_LIBS@
M17N_FLT_CFLAGS = @M17N_FLT_CFLAGS@
M17N_FLT_LIBS = @M17N_FLT_LIBS@

DBUS_CFLAGS = @DBUS_CFLAGS@
DBUS_LIBS = @DBUS_LIBS@
DBUS_OBJ = @DBUS_OBJ@

GCONF_CFLAGS = @GCONF_CFLAGS@
GCONF_LIBS = @GCONF_LIBS@

GTK_OBJ=@GTK_OBJ@

## -ltermcap, or -lncurses, or -lcurses, or "".
LIBS_TERMCAP=@LIBS_TERMCAP@
## terminfo.o if TERMINFO, else tparam.o.
TERMCAP_OBJ=@TERMCAP_OBJ@

LIBXMU=@LIBXMU@

LIBXSM=@LIBXSM@

LIBXTR6=@LIBXTR6@

## $(LIBXMU) -lXt $(LIBXTR6) -lXext if USE_X_TOOLKIT, else $(LIBXSM).
## Only used if HAVE_X_WINDOWS.
LIBXT_OTHER=@LIBXT_OTHER@

## If !HAVE_X11 || USE_GTK, empty.
## Else if USE_X_TOOLKIT really-lwlib, else really-oldxmenu.
OLDXMENU_TARGET=@OLDXMENU_TARGET@

## If !HAVE_X11 || USE_GTK, empty.
## Else if USE_X_TOOLKIT, ${lwlibdir}liblw.a.
## Else ${oldXMenudir}libXMenu11.a.
## (Actually, rather than being empty, it is set to "nothing".
## It is never actually used for anything in this case.
## This is done because there is a rule with target $(OLDXMENU) below,
## and I think it might be a syntax error with some makes to have
## an empty target, even if the associated rule is never run.
## http://lists.gnu.org/archive/html/help-make/2010-05/msg00058.html
## The alternative would be to put that rule in a makefile fragment.)
OLDXMENU=@OLDXMENU@

## If HAVE_X11 && !USE_GTK, ${OLDXMENU} ../src/${OLDXMENU}; else empty.
## We use stamp-xmenu with these two deps to both ensure that lwlib
## gets remade based on its dependencies in its own makefile,
## and remake temacs if lwlib gets changed by this. 
OLDXMENU_DEPS=@OLDXMENU_DEPS@

## If !HAVE_X11 && HAVE_X_WINDOWS, -lXMenu (this case no longer possible).
## Else if !HAVE_X11 || USE_GTK, empty.
## Else $(OLDXMENU).
LIBXMENU=@LIBXMENU@

XMENU_OBJ=@XMENU_OBJ@
XOBJ=@XOBJ@

TOOLKIT_LIBW=@TOOLKIT_LIBW@

## Only used if HAVE_X11, in LIBX_OTHER.
LIBXT=$(TOOLKIT_LIBW) $(LIBXT_OTHER)

## If HAVE_X11, $(LIBXT) $(LIBX_EXTRA), else empty.
LIBX_OTHER=@LIBX_OTHER@

## LIBXMENU is nil if !HAVE_X_WINDOWS.
## LD_SWITCH_X_SITE should not be used if not using X, but nothing
## sets it at present, and if something ever does, it should be
## configure, which should set it to nil in non-X builds.
LIBX_BASE=$(LIBXMENU) $(LD_SWITCH_X_SITE)

LIBSOUND= @LIBSOUND@
CFLAGS_SOUND= @CFLAGS_SOUND@

RSVG_LIBS= @RSVG_LIBS@
RSVG_CFLAGS= @RSVG_CFLAGS@

IMAGEMAGICK_LIBS= @IMAGEMAGICK_LIBS@
IMAGEMAGICK_CFLAGS= @IMAGEMAGICK_CFLAGS@


## widget.o if USE_X_TOOLKIT, otherwise empty.
WIDGET_OBJ=@WIDGET_OBJ@

## sheap.o if CYGWIN, otherwise empty.
CYGWIN_OBJ=@CYGWIN_OBJ@

## dosfns.o msdos.o w16select.o if MSDOS.
MSDOS_OBJ =
## w16select.o termcap.o if MSDOS && HAVE_X_WINDOWS.
MSDOS_X_OBJ =
MSDOS_SUPPORT_REAL = ${lispsource}ls-lisp.elc ${lispsource}disp-table.elc \
 ${lispsource}dos-fns.elc ${lispsource}dos-w32.elc ${lispsource}dos-vars.elc \
 ${lispsource}term/internal.elc ${lispsource}term/pc-win.elc
## $MSDOS_SUPPORT_REAL if MSDOS.
MSDOS_SUPPORT = 

ns_appdir=@ns_appdir@
ns_appbindir=@ns_appbindir@
ns_appsrc=@ns_appsrc@
NS_OBJ=@NS_OBJ@
NS_SUPPORT=@NS_SUPPORT@
## Only set if NS_IMPL_GNUSTEP.
GNU_OBJC_CFLAGS=@GNU_OBJC_CFLAGS@

## Empty if !HAVE_X_WINDOWS
## xfont.o ftfont.o xftfont.o ftxfont.o if HAVE_XFT
## xfont.o ftfont.o ftxfont.o if HAVE_FREETYPE
## else xfont.o
FONT_OBJ=@FONT_OBJ@

## Used if HAVE_MOUSE.
REAL_MOUSE_SUPPORT=${lispsource}mouse.elc ${lispsource}select.elc \
  ${lispsource}scroll-bar.elc
## Used if HAVE_GPM && !HAVE_MOUSE
GPM_MOUSE_SUPPORT=${lispsource}mouse.elc
LIBGPM = @LIBGPM@
## Either of the two preceding options, or empty.
MOUSE_SUPPORT=@MOUSE_SUPPORT@

## ${lispsource}tooltip.elc if HAVE_WINDOW_SYSTEM, else empty.
TOOLTIP_SUPPORT=@TOOLTIP_SUPPORT@

BASE_WINDOW_SUPPORT=${lispsource}fringe.elc ${lispsource}image.elc \
  ${lispsource}international/fontset.elc ${lispsource}dnd.elc \
  ${lispsource}tool-bar.elc ${lispsource}mwheel.elc

X_WINDOW_SUPPORT=${lispsource}x-dnd.elc ${lispsource}term/common-win.elc \
  ${lispsource}term/x-win.elc ${lispsource}dynamic-setting.elc

## If HAVE_X_WINDOWS, both the above
## else if HAVE_WINDOW_SYSTEM (ie, HAVE_NS) just the former; else empty.
WINDOW_SUPPORT=@WINDOW_SUPPORT@

## -lresolv, or empty.
LIBRESOLV = @LIBRESOLV@

LIBSELINUX_LIBS = @LIBSELINUX_LIBS@

INTERVALS_H = dispextern.h intervals.h composite.h

GETLOADAVG_LIBS = @GETLOADAVG_LIBS@

RUN_TEMACS = `/bin/pwd`/temacs

START_FILES = @START_FILES@

<<<<<<< HEAD
# ========================== start of cpp stuff =======================
/* From here on, comments must be done in C syntax.  */

/* just to be sure the sh is used */
SHELL=/bin/sh

#define NOT_C_CODE
#include "config.h"

#ifdef AUTO_DEPEND
DEPFLAGS = -MMD -MF deps/$*.d
#endif

/* Do not let the file name mktime.c get messed up.  */
#ifdef mktime
#undef mktime
#endif

/* Use HAVE_X11 as an alias for X11 in this file
   to avoid problems with X11 as a subdirectory name
   in -I and other such options which pass through this file. */

#ifdef X11
#define HAVE_X11
#undef X11
#endif

/* On some machines #define register is done in config;
   do not let it interfere with this file.  */
#undef register

/* This macro is for switches specifically related to X Windows.  */
#ifndef LD_SWITCH_X_SITE
#define LD_SWITCH_X_SITE
#endif

#ifdef NS_IMPL_GNUSTEP
/* Pull in stuff from GNUstep-make. */
FOUNDATION_LIB=gnu
GUI_LIB=gnu
include @GNUSTEP_MAKEFILES@/Additional/base.make
include @GNUSTEP_MAKEFILES@/Additional/gui.make
shared=no
#endif

/* DO NOT use -R.  There is a special hack described in lastfile.c
   which is used instead.  Some initialized data areas are modified
   at initial startup, then labeled as part of the text area when
   Emacs is dumped for the first time, and never changed again. */

/* -Demacs is needed to make some files produce the correct version
   for use in Emacs.

   -DHAVE_CONFIG_H is needed for some other files to take advantage of
   the information in ``config.h''.  */

/* C_SWITCH_X_SITE must come before C_SWITCH_X_SYSTEM
   since it may have -I options that should override those two.  */
/* MYCPPFLAGS only referenced in etc/DEBUG.  */
ALL_CFLAGS=-Demacs -DHAVE_CONFIG_H $(MYCPPFLAGS) -I. -I${srcdir} ${C_SWITCH_MACHINE} ${C_SWITCH_SYSTEM} @C_SWITCH_X_SITE@ @C_SWITCH_X_SYSTEM@ ${CFLAGS_SOUND} ${RSVG_CFLAGS} ${IMAGEMAGICK_CFLAGS}  ${DBUS_CFLAGS} ${GCONF_CFLAGS} ${CFLAGS} @FREETYPE_CFLAGS@ @FONTCONFIG_CFLAGS@ @LIBOTF_CFLAGS@ @M17N_FLT_CFLAGS@ ${DEPFLAGS}
ALL_OBJC_CFLAGS=$(ALL_CFLAGS) @GNU_OBJC_CFLAGS@
=======
UNEXEC_OBJ = @UNEXEC_OBJ@

CANNOT_DUMP=@cannot_dump@

DEPDIR=deps
## -MMD -MF ${DEPDIR}/$*.d if AUTO_DEPEND; else empty.
DEPFLAGS=@DEPFLAGS@
## test -d ${DEPDIR} || mkdir ${DEPDIR} (if AUTO_DEPEND); else ':'.
MKDEPDIR=@MKDEPDIR@

## DO NOT use -R.  There is a special hack described in lastfile.c
## which is used instead.  Some initialized data areas are modified
## at initial startup, then labeled as part of the text area when
## Emacs is dumped for the first time, and never changed again.
##
## -Demacs is needed to make some files produce the correct version
## for use in Emacs.
##
## -DHAVE_CONFIG_H is needed for some other files to take advantage of
## the information in `config.h'.
##
## C_SWITCH_X_SITE must come before C_SWITCH_X_SYSTEM
## since it may have -I options that should override those.
##
## FIXME? MYCPPFLAGS only referenced in etc/DEBUG.
ALL_CFLAGS=-Demacs -DHAVE_CONFIG_H $(MYCPPFLAGS) -I. -I${srcdir} \
  ${C_SWITCH_MACHINE} ${C_SWITCH_SYSTEM} ${C_SWITCH_X_SITE} \
  ${C_SWITCH_X_SYSTEM} ${CFLAGS_SOUND} ${RSVG_CFLAGS} ${DBUS_CFLAGS} \
  ${GCONF_CFLAGS} ${CFLAGS} ${FREETYPE_CFLAGS} ${FONTCONFIG_CFLAGS} \
  ${LIBOTF_CFLAGS} ${M17N_FLT_CFLAGS} ${DEPFLAGS}
ALL_OBJC_CFLAGS=$(ALL_CFLAGS) $(GNU_OBJC_CFLAGS)
>>>>>>> d8b0cddd

.SUFFIXES: .m
.c.o:
	@$(MKDEPDIR)
	$(CC) -c $(CPPFLAGS) $(ALL_CFLAGS) $<
.m.o:
	@$(MKDEPDIR)
	$(CC) -c $(CPPFLAGS) $(ALL_OBJC_CFLAGS) $<


## lastfile must follow all files whose initialized data areas should
## be dumped as pure by dump-emacs.
obj=    dispnew.o frame.o scroll.o xdisp.o menu.o $(XMENU_OBJ) window.o \
	charset.o coding.o category.o ccl.o character.o chartab.o bidi.o \
	cm.o term.o terminal.o xfaces.o $(XOBJ) $(GTK_OBJ) $(DBUS_OBJ) \
	emacs.o keyboard.o macros.o keymap.o sysdep.o \
	buffer.o filelock.o insdel.o marker.o \
	minibuf.o fileio.o dired.o filemode.o \
	cmds.o casetab.o casefiddle.o indent.o search.o regex.o undo.o \
	alloc.o data.o doc.o editfns.o callint.o \
	eval.o floatfns.o fns.o font.o print.o lread.o \
	syntax.o $(UNEXEC_OBJ) bytecode.o \
	process.o callproc.o \
	region-cache.o sound.o atimer.o \
	doprnt.o strftime.o intervals.o textprop.o composite.o md5.o \
	$(MSDOS_OBJ) $(MSDOS_X_OBJ) $(NS_OBJ) $(CYGWIN_OBJ) $(FONT_OBJ)

## Object files used on some machine or other.
## These go in the DOC file on all machines in case they are needed.
SOME_MACHINE_OBJECTS = dosfns.o msdos.o \
  xterm.o xfns.o xmenu.o xselect.o xrdb.o xsmfns.o fringe.o image.o \
  fontset.o dbusbind.o \
  nsterm.o nsfns.o nsmenu.o nsselect.o nsimage.o nsfont.o \
  w32.o w32console.o w32fns.o w32heap.o w32inevt.o \
  w32menu.o w32proc.o w32reg.o w32select.o w32term.o w32xfns.o $(FONT_OBJ)

## gmalloc.o if !SYSTEM_MALLOC && !DOUG_LEA_MALLOC, else empty.
GMALLOC_OBJ=@GMALLOC_OBJ@

## vm-limit.o if !SYSTEM_MALLOC, else empty.
VMLIMIT_OBJ=@VMLIMIT_OBJ@

## ralloc.o if !SYSTEM_MALLOC && REL_ALLOC, else empty.
RALLOC_OBJ=@RALLOC_OBJ@

## Empty on Cygwin, lastfile.o elsewhere.
PRE_ALLOC_OBJ=@PRE_ALLOC_OBJ@
## lastfile.o on Cygwin, empty elsewhere.
POST_ALLOC_OBJ=@POST_ALLOC_OBJ@

## List of object files that make-docfile should not be told about.
otherobj= $(TERMCAP_OBJ) $(PRE_ALLOC_OBJ) $(GMALLOC_OBJ) $(RALLOC_OBJ) \
  $(POST_ALLOC_OBJ) $(VMLIMIT_OBJ) $(WIDGET_OBJ) $(LIBOBJS)

## This is the platform-specific list of Lisp files loaded into the
## dumped Emacs.  It is arranged like this because it is easier to generate
## it semi-mechanically from loadup.el this way.
##
## Note that this list should not include lisp files which might not
## be present, like site-load.el and site-init.el; this makefile
## expects them all to be either present or buildable.
##
## Files which are loaded unconditionally (i.e., on all platforms) should
## also be in shortlisp.  Files which are loaded conditionally (i.e., only
## on some platforms) should instead be in SOME_MACHINE_LISP.
##
## Place loaddefs.el first, so it gets generated first, since it is on
## the critical path (relevant in parallel compilations).
lisp= \
	${lispsource}loaddefs.el \
	${lispsource}abbrev.elc \
	${lispsource}buff-menu.elc \
	${lispsource}button.elc \
	${lispsource}emacs-lisp/byte-run.elc \
	${lispsource}composite.elc \
	${lispsource}cus-face.elc \
	${lispsource}cus-start.elc \
	${lispsource}custom.elc \
	${lispsource}emacs-lisp/backquote.elc \
	${lispsource}emacs-lisp/lisp-mode.elc \
	${lispsource}emacs-lisp/lisp.elc \
	${lispsource}env.elc \
	${lispsource}faces.elc \
	${lispsource}files.elc \
	${lispsource}format.elc \
	${lispsource}facemenu.elc \
	${MOUSE_SUPPORT} \
	${lispsource}emacs-lisp/float-sup.elc \
	${lispsource}frame.elc \
	${lispsource}help.elc \
	${lispsource}indent.elc \
	${lispsource}isearch.elc \
	${lispsource}rfn-eshadow.elc \
	${lispsource}loadup.el \
	${lispsource}bindings.elc \
	${lispsource}emacs-lisp/map-ynp.elc \
	${lispsource}menu-bar.elc \
	${lispsource}international/mule.elc \
	${lispsource}international/mule-conf.elc \
	${lispsource}international/mule-cmds.elc \
	${lispsource}international/characters.elc \
	${lispsource}international/charprop.el \
	${lispsource}case-table.elc \
	${lispsource}language/chinese.elc \
	${lispsource}language/cyrillic.elc \
	${lispsource}language/indian.elc \
	${lispsource}language/sinhala.el \
	${lispsource}language/english.el \
	${lispsource}language/ethiopic.elc \
	${lispsource}language/european.elc \
	${lispsource}language/czech.el \
	${lispsource}language/slovak.el \
	${lispsource}language/romanian.el \
	${lispsource}language/greek.el \
	${lispsource}language/hebrew.el \
	${lispsource}language/japanese.el \
	${lispsource}language/korean.el \
	${lispsource}language/lao.el \
	${lispsource}language/cham.el \
	${lispsource}language/tai-viet.el \
	${lispsource}language/thai.el \
	${lispsource}language/tibetan.elc \
	${lispsource}language/vietnamese.elc \
	${lispsource}language/misc-lang.el \
	${lispsource}language/utf-8-lang.el \
	${lispsource}language/georgian.el \
	${lispsource}language/khmer.el \
	${lispsource}language/burmese.el \
	${lispsource}paths.el \
	${lispsource}register.elc \
	${lispsource}replace.elc \
	${lispsource}simple.elc \
	${lispsource}minibuffer.elc \
	${lispsource}startup.elc \
	${lispsource}subr.elc \
	${lispsource}term/tty-colors.elc \
	${lispsource}font-core.elc \
	${lispsource}emacs-lisp/syntax.elc \
	${lispsource}font-lock.elc \
	${lispsource}jit-lock.elc \
	${lispsource}textmodes/fill.elc \
	${lispsource}textmodes/page.elc \
	${lispsource}textmodes/paragraphs.elc \
	${lispsource}textmodes/text-mode.elc \
	${lispsource}emacs-lisp/timer.elc \
	${lispsource}jka-cmpr-hook.elc \
	${lispsource}vc/vc-hooks.elc \
	${lispsource}vc/ediff-hook.elc \
	${lispsource}epa-hook.elc \
	${TOOLTIP_SUPPORT} \
	${MSDOS_SUPPORT} \
	${WINDOW_SUPPORT} \
	${NS_SUPPORT} \
	${lispsource}widget.elc \
	${lispsource}window.elc \
	${lispsource}version.el

## List of relative names for those files from $lisp that are loaded
## unconditionally (i.e. on all platforms).  Files from $lisp that
## are only loaded on some platforms should instead be placed in
## SOME_MACHINE_LISP.  The only reason this variable exists is to prevent
## the make-docfile command-line getting too long for some systems.
shortlisp= \
	../lisp/loaddefs.el \
	../lisp/abbrev.elc \
	../lisp/buff-menu.elc \
	../lisp/button.elc \
	../lisp/emacs-lisp/byte-run.elc \
	../lisp/composite.elc \
	../lisp/cus-face.elc \
	../lisp/cus-start.elc \
	../lisp/custom.elc \
	../lisp/emacs-lisp/backquote.elc \
	../lisp/emacs-lisp/lisp-mode.elc \
	../lisp/emacs-lisp/lisp.elc \
	../lisp/facemenu.elc \
	../lisp/faces.elc \
	../lisp/files.elc \
	../lisp/emacs-lisp/float-sup.elc \
	../lisp/format.elc \
	../lisp/frame.elc \
	../lisp/help.elc \
	../lisp/indent.elc \
	../lisp/isearch.elc \
	../lisp/rfn-eshadow.elc \
	../lisp/loadup.el \
	../lisp/bindings.elc \
	../lisp/emacs-lisp/map-ynp.elc \
	../lisp/env.elc \
	../lisp/international/mule.elc \
	../lisp/international/mule-conf.elc \
	../lisp/international/mule-cmds.elc \
	../lisp/international/characters.elc \
	../lisp/case-table.elc \
	../lisp/language/chinese.elc \
	../lisp/language/cyrillic.elc \
	../lisp/language/indian.elc \
	../lisp/language/sinhala.el \
	../lisp/language/english.el \
	../lisp/language/ethiopic.elc \
	../lisp/language/european.elc \
	../lisp/language/czech.el \
	../lisp/language/slovak.el \
	../lisp/language/romanian.el \
	../lisp/language/greek.el \
	../lisp/language/hebrew.el \
	../lisp/language/japanese.el \
	../lisp/language/korean.el \
	../lisp/language/lao.el \
	../lisp/language/cham.el \
	../lisp/language/tai-viet.el \
	../lisp/language/thai.el \
	../lisp/language/tibetan.elc \
	../lisp/language/vietnamese.elc \
	../lisp/language/misc-lang.el \
	../lisp/language/utf-8-lang.el \
	../lisp/language/georgian.el \
	../lisp/language/khmer.el \
	../lisp/language/burmese.el \
	../lisp/menu-bar.elc \
	../lisp/paths.el \
	../lisp/register.elc \
	../lisp/replace.elc \
	../lisp/simple.elc \
	../lisp/minibuffer.elc \
	../lisp/startup.elc \
	../lisp/subr.elc \
	../lisp/term/tty-colors.elc \
	../lisp/font-core.elc \
	../lisp/emacs-lisp/syntax.elc \
	../lisp/font-lock.elc \
	../lisp/jit-lock.elc \
	../lisp/textmodes/fill.elc \
	../lisp/textmodes/page.elc \
	../lisp/textmodes/paragraphs.elc \
	../lisp/textmodes/text-mode.elc \
	../lisp/emacs-lisp/timer.elc \
	../lisp/vc/vc-hooks.elc \
	../lisp/vc/ediff-hook.elc \
	../lisp/jka-cmpr-hook.elc \
	../lisp/epa-hook.elc \
	../lisp/widget.elc \
	../lisp/window.elc \
	../lisp/version.el

## Like $shortlisp, but includes only those files from $lisp that are loaded
## conditionally (i.e., only on some platforms).
SOME_MACHINE_LISP = ../lisp/mouse.elc \
  ../lisp/select.elc ../lisp/scroll-bar.elc \
  ../lisp/ls-lisp.elc ../lisp/dos-fns.elc \
  ../lisp/w32-fns.elc ../lisp/dos-w32.elc \
  ../lisp/disp-table.elc ../lisp/dos-vars.elc \
  ../lisp/tooltip.elc ../lisp/image.elc \
  ../lisp/fringe.elc ../lisp/dnd.elc \
  ../lisp/mwheel.elc ../lisp/tool-bar.elc \
  ../lisp/x-dnd.elc ../lisp/dynamic-setting.elc \
  ../lisp/international/ccl.elc \
  ../lisp/international/fontset.elc \
  ../lisp/mouse.elc \
  ../lisp/term/common-win.elc \
  ../lisp/term/x-win.elc \
  ../lisp/term/pc-win.elc ../lisp/term/internal.elc \
  ../lisp/term/ns-win.elc ../lisp/term/w32-win.elc \
  ../lisp/emacs-lisp/easymenu.elc

<<<<<<< HEAD
/* Construct full set of libraries to be linked.
   Note that SunOS needs -lm to come before -lc; otherwise, you get
   duplicated symbols.  If the standard libraries were compiled
   with GCC, we might need gnulib again after them.  */

LIBES = $(LOADLIBES) $(LIBS) $(LIBX_BASE) $(LIBX_OTHER) $(LIBSOUND) \
   $(RSVG_LIBS) ${IMAGEMAGICK_LIBS}  $(DBUS_LIBS) @LIBGPM@ @LIBRESOLV@ $(LIBS_SYSTEM) \
=======
## Construct full set of libraries to be linked.
## Note that SunOS needs -lm to come before -lc; otherwise, you get
## duplicated symbols.  If the standard libraries were compiled
## with GCC, we might need LIB_GCC again after them.
LIBES = $(LIBS) $(LIBX_BASE) $(LIBX_OTHER) $(LIBSOUND) \
   $(RSVG_LIBS) $(DBUS_LIBS) $(LIBGPM) $(LIBRESOLV) $(LIBS_SYSTEM) \
>>>>>>> d8b0cddd
   $(LIBS_TERMCAP) $(GETLOADAVG_LIBS) ${GCONF_LIBS} ${LIBSELINUX_LIBS} \
   $(FREETYPE_LIBS) $(FONTCONFIG_LIBS) $(LIBOTF_LIBS) $(M17N_FLT_LIBS) \
   $(LIB_GCC) $(LIB_MATH) $(LIB_STANDARD) $(LIB_GCC)

all: emacs${EXEEXT} $(OTHER_FILES)

## Does anyone ever pay attention to the load-path-shadows output here?
## The dumped Emacs is as functional and more efficient than
## bootstrap-emacs, so we replace the latter with the former.
emacs${EXEEXT}: temacs${EXEEXT} ${etc}DOC ${lisp}
	if test "${CANNOT_DUMP}" = "yes"; then \
	  ln -f temacs${EXEEXT} emacs${EXEEXT}; \
	  EMACSLOADPATH=${lispsource} ./emacs -q -batch \
	    -f list-load-path-shadows || true; \
	else \
	  LC_ALL=C $(RUN_TEMACS) -batch -l loadup dump || exit 1; \
	  ln -f emacs${EXEEXT} bootstrap-emacs${EXEEXT}; \
	  ./emacs -q -batch -f list-load-path-shadows || true; \
	fi

## We run make-docfile twice because the command line may get too long
## on some systems.
## ${SOME_MACHINE_OBJECTS} comes before ${obj} because some files may
## or may not be included in ${obj}, but they are always included in
## ${SOME_MACHINE_OBJECTS}.  Since a file is processed when it is mentioned
## for the first time, this prevents any variation between configurations
## in the contents of the DOC file.
## Likewise for ${SOME_MACHINE_LISP}.
## Most of this Makefile refers to Lisp files via ${lispsource}, so
## we also use ${lisp} rather than ${shortlisp} for the dependency since
## the Makefile uses string equality to decide when we talk about identical
## files.  Apparently we pass ${shortlisp} rather than ${lisp} to make-docfile
## only in order to reduce the command line length.  --Stef
${etc}DOC: ${libsrc}make-docfile${EXEEXT} ${obj} ${lisp} ${SOME_MACHINE_LISP}
	-rm -f ${etc}DOC
	${libsrc}make-docfile -d ${srcdir} ${SOME_MACHINE_OBJECTS} ${obj} > ${etc}DOC
	${libsrc}make-docfile -a ${etc}DOC -d ${srcdir} ${SOME_MACHINE_LISP} ${shortlisp}

${libsrc}make-docfile${EXEEXT}:
	cd ${libsrc}; ${MAKE} ${MFLAGS} make-docfile${EXEEXT}

buildobj.h: Makefile
	echo "#define BUILDOBJ \"${obj} ${otherobj} " "\"" > buildobj.h


## We cannot define variables for PRE_EDIT and POST_EDIT.
## If !ORDINARY_LINK && !LINKER && GCC, they add a
## `./prefix-args -Xlinker ... ` wrapper, otherwise they are empty.
## One alternative to this approach would be to always call prefix-args, 
## and have it DTRT in all cases, by testing the above defines.
temacs${EXEEXT}: $(START_FILES) stamp-oldxmenu ${obj} ${otherobj} prefix-args${EXEEXT}
	$(LD) @PRE_EDIT_LDFLAGS@ ${TEMACS_LDFLAGS} @POST_EDIT_LDFLAGS@ \
	  ${TEMACS_LDFLAGS2} \
	  -o temacs ${START_FILES} ${obj} ${otherobj} ${LIBES}

prefix-args${EXEEXT}: prefix-args.o $(config_h)
	$(CC) $(LDFLAGS) prefix-args.o -o prefix-args


## The following oldxmenu-related rules are only (possibly) used if
## HAVE_X11 && !USE_GTK, but there is no harm in always defining them
## (provided we take a little care that OLDXMENU is never empty).
really-lwlib:
	cd ${lwlibdir}; ${MAKE} ${MFLAGS} \
    CC='${CC}' CFLAGS='${CFLAGS}' MAKE='${MAKE}'
	@true  # make -t should not create really-lwlib.
.PHONY: really-lwlib

really-oldXMenu:
	cd ${oldXMenudir}; ${MAKE} ${MFLAGS} \
    CC='${CC}' CFLAGS='${CFLAGS}' MAKE='${MAKE}'
	@true  # make -t should not create really-oldXMenu.
.PHONY: really-oldXMenu

## We do not really need this when OLDXMENU_DEPS is empty, but as
## things stand we need something to satisfy the temacs dependency.
stamp-oldxmenu: ${OLDXMENU_DEPS}
	touch stamp-oldxmenu

## Supply an ordering for parallel make.
../src/$(OLDXMENU): ${OLDXMENU}

$(OLDXMENU): $(OLDXMENU_TARGET)

../config.status:: epaths.in
	@echo "The file epaths.h needs to be set up from epaths.in."
	@echo "Please run the `configure' script again."
	exit 1

../config.status:: config.in
	@echo "The file config.h needs to be set up from config.in."
	@echo "Please run the `configure' script again."
	exit 1

ecrt0.o: ecrt0.c $(config_h)
	@$(MKDEPDIR)
	$(CC) -c $(ALL_CFLAGS) ${srcdir}/ecrt0.c
doc.o: buildobj.h


## If HAVE_NS, some ns-specific rules (for OTHER_FILES) are inserted here.
@ns_frag@


mostlyclean:
	rm -f temacs${EXEEXT} prefix-args${EXEEXT} core *.core \#* *.o libXMenu11.a liblw.a
	rm -f ../etc/DOC
	rm -f bootstrap-emacs${EXEEXT} emacs-${version}${EXEEXT}
	rm -f buildobj.h
clean: mostlyclean
	rm -f emacs-*.*.*${EXEEXT} emacs${EXEEXT}
	-rm -rf ${DEPDIR}
	test "X${ns_appdir}" = "X" || rm -rf ${ns_appdir}

## bootstrap-clean is used to clean up just before a bootstrap.
## It should remove all files generated during a compilation/bootstrap,
## but not things like config.status or TAGS.
bootstrap-clean: clean
	rm -f epaths.h config.h config.stamp stamp-oldxmenu ../etc/DOC-*
	if test -f ./.gdbinit; then \
	  mv ./.gdbinit ./.gdbinit.save; \
	  if test -f "${srcdir}/.gdbinit"; then rm -f ./.gdbinit.save; \
	  else mv ./.gdbinit.save ./.gdbinit; fi; \
	fi
## This is used in making a distribution.
## Do not use it on development directories!
distclean: bootstrap-clean
	rm -f Makefile
maintainer-clean: distclean
	@echo "This command is intended for maintainers to use;"
	@echo "it deletes files that may require special tools to rebuild."
	rm -f TAGS
versionclean:
	-rm -f emacs${EXEEXT} emacs-*.*.*${EXEEXT} ../etc/DOC*
extraclean: distclean
	-rm -f *~ \#* m/?*~ s/?*~

## Arrange to make a tags table TAGS-LISP for ../lisp,
## plus TAGS for the C files, which includes ../lisp/TAGS by reference.

ctagsfiles1 = [xyzXYZ]*.[hcm]
ctagsfiles2 = [a-wA-W]*.[hcm]

TAGS: $(srcdir)/$(ctagsfiles1) $(srcdir)/$(ctagsfiles2)
	../lib-src/etags --include=TAGS-LISP --include=${lwlibdir}/TAGS \
	  --regex='/[ 	]*DEFVAR_[A-Z_ 	(]+"\([^"]+\)"/' \
	  $(srcdir)/$(ctagsfiles1) $(srcdir)/$(ctagsfiles2)
frc:
TAGS-LISP: frc
	$(MAKE) -f ${lispdir}Makefile TAGS-LISP ETAGS=../lib-src/etags

$(lwlibdir)TAGS:
	(cd $(lwlibdir); $(MAKE) -f $(lwlibdir)Makefile tags ETAGS=../lib-src/etags)

tags: TAGS TAGS-LISP $(lwlibdir)TAGS
.PHONY: tags


### Bootstrapping.

## Bootstrapping right is difficult because of the circular dependencies.
## Furthermore, we have to deal with the fact that many compilation targets
## such as loaddefs.el or *.elc can typically be produced by any old
## Emacs executable, so we would like to avoid rebuilding them whenever
## we build a new Emacs executable.
## To solve the circularity, we use 2 different Emacs executables,
## "emacs" is the main target and "bootstrap-emacs" is the one used
## to build the *.elc and loaddefs.el files.
## To solve the freshness issue, we used to use a third file "witness-emacs"
## which was used to witness the fact that there is a bootstrap-emacs
## executable, and then have dependencies on witness-emacs rather than
## bootstrap-emacs, but that lead to problems in parallel builds (because
## witness-emacs needed to be free from dependencies (to avoid rebuilding
## it), so it was compiled in parallel, leading typically to having 2
## processes dumping bootstrap-emacs at the same time).
## So instead, we replace the witness-emacs dependencies by conditional
## bootstrap-dependencies (via ${BOOTSTRAPEMACS}).  Of course, since we do
## not want to rely on GNU Make features, we have to rely on an external
## script to do the conditional part of the dependency
## (i.e. see the ${SUBDIR} rule ../Makefile.in).

.SUFFIXES: .elc .el

## These suffix rules do not allow additional dependencies, sadly, so
## instead of adding a $(BOOTSTRAPEMACS) dependency here, we add it
## separately below.
## With GNU Make, we would just say "%.el : %.elc $(BOOTSTRAPEMACS)"
.el.elc:
	@cd ../lisp; $(MAKE) $(MFLAGS) compile-onefile \
	                     THEFILE=$< EMACS=${bootstrap_exe}

## Since the .el.elc rule cannot specify an extra dependency, we do it here.
${lisp} ${SOME_MACHINE_LISP}: $(BOOTSTRAPEMACS)

## VCSWITNESS points to the file that holds info about the current checkout.
## We use it as a heuristic to decide when to rebuild loaddefs.el.
${lispsource}loaddefs.el: $(BOOTSTRAPEMACS) $(VCSWITNESS)
	cd ../lisp; $(MAKE) $(MFLAGS) autoloads EMACS=${bootstrap_exe}

## Dump an Emacs executable named bootstrap-emacs containing the
## files from loadup.el in source form.
bootstrap-emacs${EXEEXT}: temacs${EXEEXT}
	cd ../lisp; $(MAKE) $(MFLAGS) update-subdirs
	if test "${CANNOT_DUMP}" = "yes"; then \
	  ln -f temacs${EXEEXT} bootstrap-emacs${EXEEXT}; \
	else \
	  $(RUN_TEMACS) --batch --load loadup bootstrap || exit 1; \
	  mv -f emacs${EXEEXT} bootstrap-emacs${EXEEXT}; \
	fi
	@: Compile some files earlier to speed up further compilation.
	cd ../lisp; $(MAKE) $(MFLAGS) compile-first EMACS=${bootstrap_exe}

## Insert either autodeps.mk (if AUTO_DEPEND), else deps.mk.
@deps_frag@


### Makefile.in ends here<|MERGE_RESOLUTION|>--- conflicted
+++ resolved
@@ -286,69 +286,6 @@
 
 START_FILES = @START_FILES@
 
-<<<<<<< HEAD
-# ========================== start of cpp stuff =======================
-/* From here on, comments must be done in C syntax.  */
-
-/* just to be sure the sh is used */
-SHELL=/bin/sh
-
-#define NOT_C_CODE
-#include "config.h"
-
-#ifdef AUTO_DEPEND
-DEPFLAGS = -MMD -MF deps/$*.d
-#endif
-
-/* Do not let the file name mktime.c get messed up.  */
-#ifdef mktime
-#undef mktime
-#endif
-
-/* Use HAVE_X11 as an alias for X11 in this file
-   to avoid problems with X11 as a subdirectory name
-   in -I and other such options which pass through this file. */
-
-#ifdef X11
-#define HAVE_X11
-#undef X11
-#endif
-
-/* On some machines #define register is done in config;
-   do not let it interfere with this file.  */
-#undef register
-
-/* This macro is for switches specifically related to X Windows.  */
-#ifndef LD_SWITCH_X_SITE
-#define LD_SWITCH_X_SITE
-#endif
-
-#ifdef NS_IMPL_GNUSTEP
-/* Pull in stuff from GNUstep-make. */
-FOUNDATION_LIB=gnu
-GUI_LIB=gnu
-include @GNUSTEP_MAKEFILES@/Additional/base.make
-include @GNUSTEP_MAKEFILES@/Additional/gui.make
-shared=no
-#endif
-
-/* DO NOT use -R.  There is a special hack described in lastfile.c
-   which is used instead.  Some initialized data areas are modified
-   at initial startup, then labeled as part of the text area when
-   Emacs is dumped for the first time, and never changed again. */
-
-/* -Demacs is needed to make some files produce the correct version
-   for use in Emacs.
-
-   -DHAVE_CONFIG_H is needed for some other files to take advantage of
-   the information in ``config.h''.  */
-
-/* C_SWITCH_X_SITE must come before C_SWITCH_X_SYSTEM
-   since it may have -I options that should override those two.  */
-/* MYCPPFLAGS only referenced in etc/DEBUG.  */
-ALL_CFLAGS=-Demacs -DHAVE_CONFIG_H $(MYCPPFLAGS) -I. -I${srcdir} ${C_SWITCH_MACHINE} ${C_SWITCH_SYSTEM} @C_SWITCH_X_SITE@ @C_SWITCH_X_SYSTEM@ ${CFLAGS_SOUND} ${RSVG_CFLAGS} ${IMAGEMAGICK_CFLAGS}  ${DBUS_CFLAGS} ${GCONF_CFLAGS} ${CFLAGS} @FREETYPE_CFLAGS@ @FONTCONFIG_CFLAGS@ @LIBOTF_CFLAGS@ @M17N_FLT_CFLAGS@ ${DEPFLAGS}
-ALL_OBJC_CFLAGS=$(ALL_CFLAGS) @GNU_OBJC_CFLAGS@
-=======
 UNEXEC_OBJ = @UNEXEC_OBJ@
 
 CANNOT_DUMP=@cannot_dump@
@@ -376,11 +313,10 @@
 ## FIXME? MYCPPFLAGS only referenced in etc/DEBUG.
 ALL_CFLAGS=-Demacs -DHAVE_CONFIG_H $(MYCPPFLAGS) -I. -I${srcdir} \
   ${C_SWITCH_MACHINE} ${C_SWITCH_SYSTEM} ${C_SWITCH_X_SITE} \
-  ${C_SWITCH_X_SYSTEM} ${CFLAGS_SOUND} ${RSVG_CFLAGS} ${DBUS_CFLAGS} \
+  ${C_SWITCH_X_SYSTEM} ${CFLAGS_SOUND} ${RSVG_CFLAGS} ${IMAGEMAGICK_CFLAGS} ${DBUS_CFLAGS} \
   ${GCONF_CFLAGS} ${CFLAGS} ${FREETYPE_CFLAGS} ${FONTCONFIG_CFLAGS} \
   ${LIBOTF_CFLAGS} ${M17N_FLT_CFLAGS} ${DEPFLAGS}
 ALL_OBJC_CFLAGS=$(ALL_CFLAGS) $(GNU_OBJC_CFLAGS)
->>>>>>> d8b0cddd
 
 .SUFFIXES: .m
 .c.o:
@@ -646,22 +582,12 @@
   ../lisp/term/ns-win.elc ../lisp/term/w32-win.elc \
   ../lisp/emacs-lisp/easymenu.elc
 
-<<<<<<< HEAD
-/* Construct full set of libraries to be linked.
-   Note that SunOS needs -lm to come before -lc; otherwise, you get
-   duplicated symbols.  If the standard libraries were compiled
-   with GCC, we might need gnulib again after them.  */
-
-LIBES = $(LOADLIBES) $(LIBS) $(LIBX_BASE) $(LIBX_OTHER) $(LIBSOUND) \
-   $(RSVG_LIBS) ${IMAGEMAGICK_LIBS}  $(DBUS_LIBS) @LIBGPM@ @LIBRESOLV@ $(LIBS_SYSTEM) \
-=======
 ## Construct full set of libraries to be linked.
 ## Note that SunOS needs -lm to come before -lc; otherwise, you get
 ## duplicated symbols.  If the standard libraries were compiled
 ## with GCC, we might need LIB_GCC again after them.
 LIBES = $(LIBS) $(LIBX_BASE) $(LIBX_OTHER) $(LIBSOUND) \
-   $(RSVG_LIBS) $(DBUS_LIBS) $(LIBGPM) $(LIBRESOLV) $(LIBS_SYSTEM) \
->>>>>>> d8b0cddd
+   $(RSVG_LIBS) ${IMAGEMAGICK_LIBS}  $(DBUS_LIBS) $(LIBGPM) $(LIBRESOLV) $(LIBS_SYSTEM) \
    $(LIBS_TERMCAP) $(GETLOADAVG_LIBS) ${GCONF_LIBS} ${LIBSELINUX_LIBS} \
    $(FREETYPE_LIBS) $(FONTCONFIG_LIBS) $(LIBOTF_LIBS) $(M17N_FLT_LIBS) \
    $(LIB_GCC) $(LIB_MATH) $(LIB_STANDARD) $(LIB_GCC)
