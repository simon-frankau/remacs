--- conflicted
+++ resolved
@@ -174,12 +174,6 @@
 static int handle_one_xevent (struct x_display_info *,
 			      const XEvent *, int *,
 			      struct input_event *);
-<<<<<<< HEAD
-=======
-#if ! (defined USE_X_TOOLKIT || defined USE_MOTIF) && defined USE_GTK
-static int x_dispatch_event (XEvent *, Display *);
-#endif
->>>>>>> f1204e1d
 static void x_wm_set_window_state (struct frame *, int);
 static void x_wm_set_icon_pixmap (struct frame *, ptrdiff_t);
 static void x_initialize (void);
