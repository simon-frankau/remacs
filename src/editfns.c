/* Lisp functions pertaining to editing.                 -*- coding: utf-8 -*-

Copyright (C) 1985-1987, 1989, 1993-2017 Free Software Foundation, Inc.

This file is part of GNU Emacs.

GNU Emacs is free software: you can redistribute it and/or modify
it under the terms of the GNU General Public License as published by
the Free Software Foundation, either version 3 of the License, or (at
your option) any later version.

GNU Emacs is distributed in the hope that it will be useful,
but WITHOUT ANY WARRANTY; without even the implied warranty of
MERCHANTABILITY or FITNESS FOR A PARTICULAR PURPOSE.  See the
GNU General Public License for more details.

You should have received a copy of the GNU General Public License
along with GNU Emacs.  If not, see <https://www.gnu.org/licenses/>.  */


#include <config.h>
#include <sys/types.h>
#include <stdio.h>

#ifdef HAVE_PWD_H
#include <pwd.h>
#include <grp.h>
#endif

#include <unistd.h>

#ifdef HAVE_SYS_UTSNAME_H
#include <sys/utsname.h>
#endif

#include "lisp.h"

/* systime.h includes <sys/time.h> which, on some systems, is required
   for <sys/resource.h>; thus systime.h must be included before
   <sys/resource.h> */
#include "systime.h"

#if defined HAVE_SYS_RESOURCE_H
#include <sys/resource.h>
#endif

#include <errno.h>
#include <float.h>
#include <limits.h>

#include <c-ctype.h>
#include <intprops.h>
#include <stdlib.h>
#include <strftime.h>
#include <verify.h>

#include "composite.h"
#include "intervals.h"
#include "character.h"
#include "buffer.h"
#include "coding.h"
#include "window.h"
#include "blockinput.h"

#define TM_YEAR_BASE 1900

#ifdef WINDOWSNT
extern Lisp_Object w32_get_internal_run_time (void);
#endif

extern struct lisp_time lisp_time_struct (Lisp_Object, int *);
static Lisp_Object format_time_string (char const *, ptrdiff_t, struct timespec,
				       Lisp_Object, struct tm *);
static long int tm_gmtoff (struct tm *);
static int tm_diff (struct tm *, struct tm *);
static void update_buffer_properties (ptrdiff_t, ptrdiff_t);
<<<<<<< HEAD

void
find_field (Lisp_Object pos, Lisp_Object merge_at_boundary,
	    Lisp_Object beg_limit,
	    ptrdiff_t *beg, Lisp_Object end_limit, ptrdiff_t *end);
=======
>>>>>>> f71569ac

#ifndef HAVE_TM_GMTOFF
# define HAVE_TM_GMTOFF false
#endif

enum { tzeqlen = sizeof "TZ=" - 1 };

/* Time zones equivalent to current local time and to UTC, respectively.  */
static timezone_t local_tz;
static timezone_t const utc_tz = 0;

/* The cached value of Vsystem_name.  This is used only to compare it
   to Vsystem_name, so it need not be visible to the GC.  */
static Lisp_Object cached_system_name;

static void
init_and_cache_system_name (void)
{
  init_system_name ();
  cached_system_name = Vsystem_name;
}

static struct tm *
emacs_localtime_rz (timezone_t tz, time_t const *t, struct tm *tm)
{
  tm = localtime_rz (tz, t, tm);
  if (!tm && errno == ENOMEM)
    memory_full (SIZE_MAX);
  return tm;
}

static time_t
emacs_mktime_z (timezone_t tz, struct tm *tm)
{
  errno = 0;
  time_t t = mktime_z (tz, tm);
  if (t == (time_t) -1 && errno == ENOMEM)
    memory_full (SIZE_MAX);
  return t;
}

/* Allocate a timezone, signaling on failure.  */
static timezone_t
xtzalloc (char const *name)
{
  timezone_t tz = tzalloc (name);
  if (!tz)
    memory_full (SIZE_MAX);
  return tz;
}

/* Free a timezone, except do not free the time zone for local time.
   Freeing utc_tz is also a no-op.  */
static void
xtzfree (timezone_t tz)
{
  if (tz != local_tz)
    tzfree (tz);
}

/* Convert the Lisp time zone rule ZONE to a timezone_t object.
   The returned value either is 0, or is LOCAL_TZ, or is newly allocated.
   If SETTZ, set Emacs local time to the time zone rule; otherwise,
   the caller should eventually pass the returned value to xtzfree.  */
static timezone_t
tzlookup (Lisp_Object zone, bool settz)
{
  static char const tzbuf_format[] = "<%+.*"pI"d>%s%"pI"d:%02d:%02d";
  char const *trailing_tzbuf_format = tzbuf_format + sizeof "<%+.*"pI"d" - 1;
  char tzbuf[sizeof tzbuf_format + 2 * INT_STRLEN_BOUND (EMACS_INT)];
  char const *zone_string;
  timezone_t new_tz;

  if (NILP (zone))
    return local_tz;
  else if (EQ (zone, Qt))
    {
      zone_string = "UTC0";
      new_tz = utc_tz;
    }
  else
    {
      bool plain_integer = INTEGERP (zone);

      if (EQ (zone, Qwall))
	zone_string = 0;
      else if (STRINGP (zone))
	zone_string = SSDATA (ENCODE_SYSTEM (zone));
      else if (plain_integer || (CONSP (zone) && INTEGERP (XCAR (zone))
				 && CONSP (XCDR (zone))))
	{
	  Lisp_Object abbr;
	  if (!plain_integer)
	    {
	      abbr = XCAR (XCDR (zone));
	      zone = XCAR (zone);
	    }

	  EMACS_INT abszone = eabs (XINT (zone)), hour = abszone / (60 * 60);
	  int hour_remainder = abszone % (60 * 60);
	  int min = hour_remainder / 60, sec = hour_remainder % 60;

	  if (plain_integer)
	    {
	      int prec = 2;
	      EMACS_INT numzone = hour;
	      if (hour_remainder != 0)
		{
		  prec += 2, numzone = 100 * numzone + min;
		  if (sec != 0)
		    prec += 2, numzone = 100 * numzone + sec;
		}
	      sprintf (tzbuf, tzbuf_format, prec,
		       XINT (zone) < 0 ? -numzone : numzone,
		       &"-"[XINT (zone) < 0], hour, min, sec);
	      zone_string = tzbuf;
	    }
	  else
	    {
	      AUTO_STRING (leading, "<");
	      AUTO_STRING_WITH_LEN (trailing, tzbuf,
				    sprintf (tzbuf, trailing_tzbuf_format,
					     &"-"[XINT (zone) < 0],
					     hour, min, sec));
	      zone_string = SSDATA (concat3 (leading, ENCODE_SYSTEM (abbr),
					     trailing));
	    }
	}
      else
	xsignal2 (Qerror, build_string ("Invalid time zone specification"),
		  zone);
      new_tz = xtzalloc (zone_string);
    }

  if (settz)
    {
      block_input ();
      emacs_setenv_TZ (zone_string);
      tzset ();
      timezone_t old_tz = local_tz;
      local_tz = new_tz;
      tzfree (old_tz);
      unblock_input ();
    }

  return new_tz;
}

void
init_editfns (bool dumping)
{
#if !defined CANNOT_DUMP
  /* A valid but unlikely setting for the TZ environment variable.
     It is OK (though a bit slower) if the user chooses this value.  */
  static char dump_tz_string[] = "TZ=UtC0";
#endif

  const char *user_name;
  register char *p;
  struct passwd *pw;	/* password entry for the current user */
  Lisp_Object tem;

  /* Set up system_name even when dumping.  */
  init_and_cache_system_name ();

#ifndef CANNOT_DUMP
  /* When just dumping out, set the time zone to a known unlikely value
     and skip the rest of this function.  */
  if (dumping)
    {
      xputenv (dump_tz_string);
      tzset ();
      return;
    }
#endif

  char *tz = getenv ("TZ");

#if !defined CANNOT_DUMP
  /* If the execution TZ happens to be the same as the dump TZ,
     change it to some other value and then change it back,
     to force the underlying implementation to reload the TZ info.
     This is needed on implementations that load TZ info from files,
     since the TZ file contents may differ between dump and execution.  */
  if (tz && strcmp (tz, &dump_tz_string[tzeqlen]) == 0)
    {
      ++*tz;
      tzset ();
      --*tz;
    }
#endif

  /* Set the time zone rule now, so that the call to putenv is done
     before multiple threads are active.  */
  tzlookup (tz ? build_string (tz) : Qwall, true);

  pw = getpwuid (getuid ());
  Vuser_real_login_name = build_string (pw ? pw->pw_name : "unknown");

  /* Get the effective user name, by consulting environment variables,
     or the effective uid if those are unset.  */
  user_name = getenv ("LOGNAME");
  if (!user_name)
#ifdef WINDOWSNT
    user_name = getenv ("USERNAME");	/* it's USERNAME on NT */
#else  /* WINDOWSNT */
    user_name = getenv ("USER");
#endif /* WINDOWSNT */
  if (!user_name)
    {
      pw = getpwuid (geteuid ());
      user_name = pw ? pw->pw_name : "unknown";
    }
  Vuser_login_name = build_string (user_name);

  /* If the user name claimed in the environment vars differs from
     the real uid, use the claimed name to find the full name.  */
  tem = Fstring_equal (Vuser_login_name, Vuser_real_login_name);
  if (! NILP (tem))
    tem = Vuser_login_name;
  else
    {
      uid_t euid = geteuid ();
      tem = make_fixnum_or_float (euid);
    }
  Vuser_full_name = Fuser_full_name (tem);

  p = getenv ("NAME");
  if (p)
    Vuser_full_name = build_string (p);
  else if (NILP (Vuser_full_name))
    Vuser_full_name = build_string ("unknown");

#ifdef HAVE_SYS_UTSNAME_H
  {
    struct utsname uts;
    uname (&uts);
    Voperating_system_release = build_string (uts.release);
  }
#else
  Voperating_system_release = Qnil;
#endif
}

DEFUN ("point-marker", Fpoint_marker, Spoint_marker, 0, 0, 0,
       doc: /* Return value of point, as a marker object.  */)
  (void)
{
  return build_marker (current_buffer, PT, PT_BYTE);
}

/* Find all the overlays in the current buffer that touch position POS.
   Return the number found, and store them in a vector in VEC
   of length LEN.  */

static ptrdiff_t
overlays_around (EMACS_INT pos, Lisp_Object *vec, ptrdiff_t len)
{
  Lisp_Object overlay, start, end;
  struct Lisp_Overlay *tail;
  ptrdiff_t startpos, endpos;
  ptrdiff_t idx = 0;

  for (tail = current_buffer->overlays_before; tail; tail = tail->next)
    {
      XSETMISC (overlay, tail);

      end = OVERLAY_END (overlay);
      endpos = OVERLAY_POSITION (end);
      if (endpos < pos)
	  break;
      start = OVERLAY_START (overlay);
      startpos = OVERLAY_POSITION (start);
      if (startpos <= pos)
	{
	  if (idx < len)
	    vec[idx] = overlay;
	  /* Keep counting overlays even if we can't return them all.  */
	  idx++;
	}
    }

  for (tail = current_buffer->overlays_after; tail; tail = tail->next)
    {
      XSETMISC (overlay, tail);

      start = OVERLAY_START (overlay);
      startpos = OVERLAY_POSITION (start);
      if (pos < startpos)
	break;
      end = OVERLAY_END (overlay);
      endpos = OVERLAY_POSITION (end);
      if (pos <= endpos)
	{
	  if (idx < len)
	    vec[idx] = overlay;
	  idx++;
	}
    }

  return idx;
}

DEFUN ("get-pos-property", Fget_pos_property, Sget_pos_property, 2, 3, 0,
       doc: /* Return the value of POSITION's property PROP, in OBJECT.
Almost identical to `get-char-property' except for the following difference:
Whereas `get-char-property' returns the property of the char at (i.e. right
after) POSITION, this pays attention to properties's stickiness and overlays's
advancement settings, in order to find the property of POSITION itself,
i.e. the property that a char would inherit if it were inserted
at POSITION.  */)
  (Lisp_Object position, register Lisp_Object prop, Lisp_Object object)
{
  CHECK_NUMBER_COERCE_MARKER (position);

  if (NILP (object))
    XSETBUFFER (object, current_buffer);
  else if (WINDOWP (object))
    object = XWINDOW (object)->contents;

  if (!BUFFERP (object))
    /* pos-property only makes sense in buffers right now, since strings
       have no overlays and no notion of insertion for which stickiness
       could be obeyed.  */
    return Fget_text_property (position, prop, object);
  else
    {
      EMACS_INT posn = XINT (position);
      ptrdiff_t noverlays;
      Lisp_Object *overlay_vec, tem;
      struct buffer *obuf = current_buffer;
      USE_SAFE_ALLOCA;

      set_buffer_temp (XBUFFER (object));

      /* First try with room for 40 overlays.  */
      Lisp_Object overlay_vecbuf[40];
      noverlays = ARRAYELTS (overlay_vecbuf);
      overlay_vec = overlay_vecbuf;
      noverlays = overlays_around (posn, overlay_vec, noverlays);

      /* If there are more than 40,
	 make enough space for all, and try again.  */
      if (ARRAYELTS (overlay_vecbuf) < noverlays)
	{
	  SAFE_ALLOCA_LISP (overlay_vec, noverlays);
	  noverlays = overlays_around (posn, overlay_vec, noverlays);
	}
      noverlays = sort_overlays (overlay_vec, noverlays, NULL);

      set_buffer_temp (obuf);

      /* Now check the overlays in order of decreasing priority.  */
      while (--noverlays >= 0)
	{
	  Lisp_Object ol = overlay_vec[noverlays];
	  tem = Foverlay_get (ol, prop);
	  if (!NILP (tem))
	    {
	      /* Check the overlay is indeed active at point.  */
	      Lisp_Object start = OVERLAY_START (ol), finish = OVERLAY_END (ol);
	      if ((OVERLAY_POSITION (start) == posn
		   && XMARKER (start)->insertion_type == 1)
		  || (OVERLAY_POSITION (finish) == posn
		      && XMARKER (finish)->insertion_type == 0))
		; /* The overlay will not cover a char inserted at point.  */
	      else
		{
		  SAFE_FREE ();
		  return tem;
		}
	    }
	}
      SAFE_FREE ();

      { /* Now check the text properties.  */
	int stickiness = text_property_stickiness (prop, position, object);
	if (stickiness > 0)
	  return Fget_text_property (position, prop, object);
	else if (stickiness < 0
		 && XINT (position) > BUF_BEGV (XBUFFER (object)))
	  return Fget_text_property (make_number (XINT (position) - 1),
				     prop, object);
	else
	  return Qnil;
      }
    }
}

/* Find the field surrounding POS in *BEG and *END.  If POS is nil,
   the value of point is used instead.  If BEG or END is null,
   means don't store the beginning or end of the field.

   BEG_LIMIT and END_LIMIT serve to limit the ranged of the returned
   results; they do not effect boundary behavior.

   If MERGE_AT_BOUNDARY is non-nil, then if POS is at the very first
   position of a field, then the beginning of the previous field is
   returned instead of the beginning of POS's field (since the end of a
   field is actually also the beginning of the next input field, this
   behavior is sometimes useful).  Additionally in the MERGE_AT_BOUNDARY
   non-nil case, if two fields are separated by a field with the special
   value `boundary', and POS lies within it, then the two separated
   fields are considered to be adjacent, and POS between them, when
   finding the beginning and ending of the "merged" field.

   Either BEG or END may be 0, in which case the corresponding value
   is not stored.  */

void
find_field (Lisp_Object pos, Lisp_Object merge_at_boundary,
	    Lisp_Object beg_limit,
	    ptrdiff_t *beg, Lisp_Object end_limit, ptrdiff_t *end)
{
  /* Fields right before and after the point.  */
  Lisp_Object before_field, after_field;
  /* True if POS counts as the start of a field.  */
  bool at_field_start = 0;
  /* True if POS counts as the end of a field.  */
  bool at_field_end = 0;

  if (NILP (pos))
    XSETFASTINT (pos, PT);
  else
    CHECK_NUMBER_COERCE_MARKER (pos);

  after_field
    = get_char_property_and_overlay (pos, Qfield, Qnil, NULL);
  before_field
    = (XFASTINT (pos) > BEGV
       ? get_char_property_and_overlay (make_number (XINT (pos) - 1),
					Qfield, Qnil, NULL)
       /* Using nil here would be a more obvious choice, but it would
          fail when the buffer starts with a non-sticky field.  */
       : after_field);

  /* See if we need to handle the case where MERGE_AT_BOUNDARY is nil
     and POS is at beginning of a field, which can also be interpreted
     as the end of the previous field.  Note that the case where if
     MERGE_AT_BOUNDARY is non-nil (see function comment) is actually the
     more natural one; then we avoid treating the beginning of a field
     specially.  */
  if (NILP (merge_at_boundary))
    {
      Lisp_Object field = Fget_pos_property (pos, Qfield, Qnil);
      if (!EQ (field, after_field))
	at_field_end = 1;
      if (!EQ (field, before_field))
	at_field_start = 1;
      if (NILP (field) && at_field_start && at_field_end)
	/* If an inserted char would have a nil field while the surrounding
	   text is non-nil, we're probably not looking at a
	   zero-length field, but instead at a non-nil field that's
	   not intended for editing (such as comint's prompts).  */
	at_field_end = at_field_start = 0;
    }

  /* Note about special `boundary' fields:

     Consider the case where the point (`.') is between the fields `x' and `y':

	xxxx.yyyy

     In this situation, if merge_at_boundary is non-nil, consider the
     `x' and `y' fields as forming one big merged field, and so the end
     of the field is the end of `y'.

     However, if `x' and `y' are separated by a special `boundary' field
     (a field with a `field' char-property of 'boundary), then ignore
     this special field when merging adjacent fields.  Here's the same
     situation, but with a `boundary' field between the `x' and `y' fields:

	xxx.BBBByyyy

     Here, if point is at the end of `x', the beginning of `y', or
     anywhere in-between (within the `boundary' field), merge all
     three fields and consider the beginning as being the beginning of
     the `x' field, and the end as being the end of the `y' field.  */

  if (beg)
    {
      if (at_field_start)
	/* POS is at the edge of a field, and we should consider it as
	   the beginning of the following field.  */
	*beg = XFASTINT (pos);
      else
	/* Find the previous field boundary.  */
	{
	  Lisp_Object p = pos;
	  if (!NILP (merge_at_boundary) && EQ (before_field, Qboundary))
	    /* Skip a `boundary' field.  */
	    p = Fprevious_single_char_property_change (p, Qfield, Qnil,
						       beg_limit);

	  p = Fprevious_single_char_property_change (p, Qfield, Qnil,
						     beg_limit);
	  *beg = NILP (p) ? BEGV : XFASTINT (p);
	}
    }

  if (end)
    {
      if (at_field_end)
	/* POS is at the edge of a field, and we should consider it as
	   the end of the previous field.  */
	*end = XFASTINT (pos);
      else
	/* Find the next field boundary.  */
	{
	  if (!NILP (merge_at_boundary) && EQ (after_field, Qboundary))
	    /* Skip a `boundary' field.  */
	    pos = Fnext_single_char_property_change (pos, Qfield, Qnil,
						     end_limit);

	  pos = Fnext_single_char_property_change (pos, Qfield, Qnil,
						   end_limit);
	  *end = NILP (pos) ? ZV : XFASTINT (pos);
	}
    }
}


DEFUN ("delete-field", Fdelete_field, Sdelete_field, 0, 1, 0,
       doc: /* Delete the field surrounding POS.
A field is a region of text with the same `field' property.
If POS is nil, the value of point is used for POS.  */)
  (Lisp_Object pos)
{
  ptrdiff_t beg, end;
  find_field (pos, Qnil, Qnil, &beg, Qnil, &end);
  if (beg != end)
    del_range (beg, end);
  return Qnil;
}

DEFUN ("field-string", Ffield_string, Sfield_string, 0, 1, 0,
       doc: /* Return the contents of the field surrounding POS as a string.
A field is a region of text with the same `field' property.
If POS is nil, the value of point is used for POS.  */)
  (Lisp_Object pos)
{
  ptrdiff_t beg, end;
  find_field (pos, Qnil, Qnil, &beg, Qnil, &end);
  return make_buffer_string (beg, end, 1);
}

DEFUN ("field-string-no-properties", Ffield_string_no_properties, Sfield_string_no_properties, 0, 1, 0,
       doc: /* Return the contents of the field around POS, without text properties.
A field is a region of text with the same `field' property.
If POS is nil, the value of point is used for POS.  */)
  (Lisp_Object pos)
{
  ptrdiff_t beg, end;
  find_field (pos, Qnil, Qnil, &beg, Qnil, &end);
  return make_buffer_string (beg, end, 0);
}


/* Save current buffer state for `save-excursion' special form.
   We (ab)use Lisp_Misc_Save_Value to allow explicit free and so
   offload some work from GC.  */

Lisp_Object
save_excursion_save (void)
{
  return make_save_obj_obj_obj_obj
    (Fpoint_marker (),
     Qnil,
     /* Selected window if current buffer is shown in it, nil otherwise.  */
     (EQ (XWINDOW (selected_window)->contents, Fcurrent_buffer ())
      ? selected_window : Qnil),
     Qnil);
}

/* Restore saved buffer before leaving `save-excursion' special form.  */

void
save_excursion_restore (Lisp_Object info)
{
  Lisp_Object tem, tem1;

  tem = Fmarker_buffer (XSAVE_OBJECT (info, 0));
  /* If we're unwinding to top level, saved buffer may be deleted.  This
     means that all of its markers are unchained and so tem is nil.  */
  if (NILP (tem))
    goto out;

  Fset_buffer (tem);

  /* Point marker.  */
  tem = XSAVE_OBJECT (info, 0);
  Fgoto_char (tem);
  unchain_marker (XMARKER (tem));

  /* If buffer was visible in a window, and a different window was
     selected, and the old selected window is still showing this
     buffer, restore point in that window.  */
  tem = XSAVE_OBJECT (info, 2);
  if (WINDOWP (tem)
      && !EQ (tem, selected_window)
      && (tem1 = XWINDOW (tem)->contents,
	  (/* Window is live...  */
	   BUFFERP (tem1)
	   /* ...and it shows the current buffer.  */
	   && XBUFFER (tem1) == current_buffer)))
    Fset_window_point (tem, make_number (PT));

 out:

  free_misc (info);
}

DEFUN ("save-excursion", Fsave_excursion, Ssave_excursion, 0, UNEVALLED, 0,
       doc: /* Save point, and current buffer; execute BODY; restore those things.
Executes BODY just like `progn'.
The values of point and the current buffer are restored
even in case of abnormal exit (throw or error).

If you only want to save the current buffer but not point,
then just use `save-current-buffer', or even `with-current-buffer'.

Before Emacs 25.1, `save-excursion' used to save the mark state.
To save the marker state as well as the point and buffer, use
`save-mark-and-excursion'.

usage: (save-excursion &rest BODY)  */)
  (Lisp_Object args)
{
  register Lisp_Object val;
  ptrdiff_t count = SPECPDL_INDEX ();

  record_unwind_protect (save_excursion_restore, save_excursion_save ());

  val = Fprogn (args);
  return unbind_to (count, val);
}

DEFUN ("save-current-buffer", Fsave_current_buffer, Ssave_current_buffer, 0, UNEVALLED, 0,
       doc: /* Record which buffer is current; execute BODY; make that buffer current.
BODY is executed just like `progn'.
usage: (save-current-buffer &rest BODY)  */)
  (Lisp_Object args)
{
  ptrdiff_t count = SPECPDL_INDEX ();

  record_unwind_current_buffer ();
  return unbind_to (count, Fprogn (args));
}

DEFUN ("point-min-marker", Fpoint_min_marker, Spoint_min_marker, 0, 0, 0,
       doc: /* Return a marker to the minimum permissible value of point in this buffer.
This is the beginning, unless narrowing (a buffer restriction) is in effect.  */)
  (void)
{
  return build_marker (current_buffer, BEGV, BEGV_BYTE);
}

DEFUN ("point-max-marker", Fpoint_max_marker, Spoint_max_marker, 0, 0, 0,
       doc: /* Return a marker to the maximum permissible value of point in this buffer.
This is (1+ (buffer-size)), unless narrowing (a buffer restriction)
is in effect, in which case it is less.  */)
  (void)
{
  return build_marker (current_buffer, ZV, ZV_BYTE);
}


DEFUN ("char-before", Fchar_before, Schar_before, 0, 1, 0,
       doc: /* Return character in current buffer preceding position POS.
POS is an integer or a marker and defaults to point.
If POS is out of range, the value is nil.  */)
  (Lisp_Object pos)
{
  register Lisp_Object val;
  register ptrdiff_t pos_byte;

  if (NILP (pos))
    {
      pos_byte = PT_BYTE;
      XSETFASTINT (pos, PT);
    }

  if (MARKERP (pos))
    {
      pos_byte = marker_byte_position (pos);

      if (pos_byte <= BEGV_BYTE || pos_byte > ZV_BYTE)
	return Qnil;
    }
  else
    {
      CHECK_NUMBER_COERCE_MARKER (pos);

      if (XINT (pos) <= BEGV || XINT (pos) > ZV)
	return Qnil;

      pos_byte = CHAR_TO_BYTE (XINT (pos));
    }

  if (!NILP (BVAR (current_buffer, enable_multibyte_characters)))
    {
      DEC_POS (pos_byte);
      XSETFASTINT (val, FETCH_CHAR (pos_byte));
    }
  else
    {
      pos_byte--;
      XSETFASTINT (val, FETCH_BYTE (pos_byte));
    }
   return val;
}

DEFUN ("user-login-name", Fuser_login_name, Suser_login_name, 0, 1, 0,
       doc: /* Return the name under which the user logged in, as a string.
This is based on the effective uid, not the real uid.
Also, if the environment variables LOGNAME or USER are set,
that determines the value of this function.

If optional argument UID is an integer or a float, return the login name
of the user with that uid, or nil if there is no such user.  */)
  (Lisp_Object uid)
{
  struct passwd *pw;
  uid_t id;

  /* Set up the user name info if we didn't do it before.
     (That can happen if Emacs is dumpable
     but you decide to run `temacs -l loadup' and not dump.  */
  if (NILP (Vuser_login_name))
    init_editfns (false);

  if (NILP (uid))
    return Vuser_login_name;

  CONS_TO_INTEGER (uid, uid_t, id);
  block_input ();
  pw = getpwuid (id);
  unblock_input ();
  return (pw ? build_string (pw->pw_name) : Qnil);
}

DEFUN ("user-real-login-name", Fuser_real_login_name, Suser_real_login_name,
       0, 0, 0,
       doc: /* Return the name of the user's real uid, as a string.
This ignores the environment variables LOGNAME and USER, so it differs from
`user-login-name' when running under `su'.  */)
  (void)
{
  /* Set up the user name info if we didn't do it before.
     (That can happen if Emacs is dumpable
     but you decide to run `temacs -l loadup' and not dump.  */
  if (NILP (Vuser_login_name))
    init_editfns (false);
  return Vuser_real_login_name;
}

DEFUN ("user-uid", Fuser_uid, Suser_uid, 0, 0, 0,
       doc: /* Return the effective uid of Emacs.
Value is an integer or a float, depending on the value.  */)
  (void)
{
  uid_t euid = geteuid ();
  return make_fixnum_or_float (euid);
}

DEFUN ("user-real-uid", Fuser_real_uid, Suser_real_uid, 0, 0, 0,
       doc: /* Return the real uid of Emacs.
Value is an integer or a float, depending on the value.  */)
  (void)
{
  uid_t uid = getuid ();
  return make_fixnum_or_float (uid);
}

DEFUN ("group-gid", Fgroup_gid, Sgroup_gid, 0, 0, 0,
       doc: /* Return the effective gid of Emacs.
Value is an integer or a float, depending on the value.  */)
  (void)
{
  gid_t egid = getegid ();
  return make_fixnum_or_float (egid);
}

DEFUN ("group-real-gid", Fgroup_real_gid, Sgroup_real_gid, 0, 0, 0,
       doc: /* Return the real gid of Emacs.
Value is an integer or a float, depending on the value.  */)
  (void)
{
  gid_t gid = getgid ();
  return make_fixnum_or_float (gid);
}

DEFUN ("user-full-name", Fuser_full_name, Suser_full_name, 0, 1, 0,
       doc: /* Return the full name of the user logged in, as a string.
If the full name corresponding to Emacs's userid is not known,
return "unknown".

If optional argument UID is an integer or float, return the full name
of the user with that uid, or nil if there is no such user.
If UID is a string, return the full name of the user with that login
name, or nil if there is no such user.  */)
  (Lisp_Object uid)
{
  struct passwd *pw;
  register char *p, *q;
  Lisp_Object full;

  if (NILP (uid))
    return Vuser_full_name;
  else if (NUMBERP (uid))
    {
      uid_t u;
      CONS_TO_INTEGER (uid, uid_t, u);
      block_input ();
      pw = getpwuid (u);
      unblock_input ();
    }
  else if (STRINGP (uid))
    {
      block_input ();
      pw = getpwnam (SSDATA (uid));
      unblock_input ();
    }
  else
    error ("Invalid UID specification");

  if (!pw)
    return Qnil;

  p = USER_FULL_NAME;
  /* Chop off everything after the first comma. */
  q = strchr (p, ',');
  full = make_string (p, q ? q - p : strlen (p));

#ifdef AMPERSAND_FULL_NAME
  p = SSDATA (full);
  q = strchr (p, '&');
  /* Substitute the login name for the &, upcasing the first character.  */
  if (q)
    {
      Lisp_Object login = Fuser_login_name (make_number (pw->pw_uid));
      USE_SAFE_ALLOCA;
      char *r = SAFE_ALLOCA (strlen (p) + SBYTES (login) + 1);
      memcpy (r, p, q - p);
      char *s = lispstpcpy (&r[q - p], login);
      r[q - p] = upcase ((unsigned char) r[q - p]);
      strcpy (s, q + 1);
      full = build_string (r);
      SAFE_FREE ();
    }
#endif /* AMPERSAND_FULL_NAME */

  return full;
}

DEFUN ("system-name", Fsystem_name, Ssystem_name, 0, 0, 0,
       doc: /* Return the host name of the machine you are running on, as a string.  */)
  (void)
{
  if (EQ (Vsystem_name, cached_system_name))
    init_and_cache_system_name ();
  return Vsystem_name;
}

DEFUN ("emacs-pid", Femacs_pid, Semacs_pid, 0, 0, 0,
       doc: /* Return the process ID of Emacs, as a number.  */)
  (void)
{
  pid_t pid = getpid ();
  return make_fixnum_or_float (pid);
}


// SPERRY

#ifndef TIME_T_MIN
# define TIME_T_MIN TYPE_MINIMUM (time_t)
#endif
#ifndef TIME_T_MAX
# define TIME_T_MAX TYPE_MAXIMUM (time_t)
#endif

/* Report that a time value is out of range for Emacs.  */
void
time_overflow (void)
{
  error ("Specified time is not representable");
}

static _Noreturn void
invalid_time (void)
{
  error ("Invalid time specification");
}

/* Check a return value compatible with that of decode_time_components.  */
static void
check_time_validity (int validity)
{
  if (validity <= 0)
    {
      if (validity < 0)
	time_overflow ();
      else
	invalid_time ();
    }
}

extern EMACS_INT
hi_time (time_t t);
extern EMACS_INT
lo_time (time_t t);

static struct lisp_time
time_add (struct lisp_time ta, struct lisp_time tb)
{
  EMACS_INT hi = ta.hi + tb.hi;
  int lo = ta.lo + tb.lo;
  int us = ta.us + tb.us;
  int ps = ta.ps + tb.ps;
  us += (1000000 <= ps);
  ps -= (1000000 <= ps) * 1000000;
  lo += (1000000 <= us);
  us -= (1000000 <= us) * 1000000;
  hi += (1 << LO_TIME_BITS <= lo);
  lo -= (1 << LO_TIME_BITS <= lo) << LO_TIME_BITS;
  return (struct lisp_time) { hi, lo, us, ps };
}

static struct lisp_time
time_subtract (struct lisp_time ta, struct lisp_time tb)
{
  EMACS_INT hi = ta.hi - tb.hi;
  int lo = ta.lo - tb.lo;
  int us = ta.us - tb.us;
  int ps = ta.ps - tb.ps;
  us -= (ps < 0);
  ps += (ps < 0) * 1000000;
  lo -= (us < 0);
  us += (us < 0) * 1000000;
  hi -= (lo < 0);
  lo += (lo < 0) << LO_TIME_BITS;
  return (struct lisp_time) { hi, lo, us, ps };
}

static Lisp_Object
time_arith (Lisp_Object a, Lisp_Object b,
	    struct lisp_time (*op) (struct lisp_time, struct lisp_time))
{
  int alen, blen;
  struct lisp_time ta = lisp_time_struct (a, &alen);
  struct lisp_time tb = lisp_time_struct (b, &blen);
  struct lisp_time t = op (ta, tb);
  if (FIXNUM_OVERFLOW_P (t.hi))
    time_overflow ();
  Lisp_Object val = Qnil;

  switch (max (alen, blen))
    {
    default:
      val = Fcons (make_number (t.ps), val);
      FALLTHROUGH;
    case 3:
      val = Fcons (make_number (t.us), val);
      FALLTHROUGH;
    case 2:
      val = Fcons (make_number (t.lo), val);
      val = Fcons (make_number (t.hi), val);
      break;
    }

  return val;
}

DEFUN ("time-add", Ftime_add, Stime_add, 2, 2, 0,
       doc: /* Return the sum of two time values A and B, as a time value.
A nil value for either argument stands for the current time.
See `current-time-string' for the various forms of a time value.  */)
  (Lisp_Object a, Lisp_Object b)
{
  return time_arith (a, b, time_add);
}

DEFUN ("time-subtract", Ftime_subtract, Stime_subtract, 2, 2, 0,
       doc: /* Return the difference between two time values A and B, as a time value.
Use `float-time' to convert the difference into elapsed seconds.
A nil value for either argument stands for the current time.
See `current-time-string' for the various forms of a time value.  */)
  (Lisp_Object a, Lisp_Object b)
{
  return time_arith (a, b, time_subtract);
}

DEFUN ("time-less-p", Ftime_less_p, Stime_less_p, 2, 2, 0,
       doc: /* Return non-nil if time value T1 is earlier than time value T2.
A nil value for either argument stands for the current time.
See `current-time-string' for the various forms of a time value.  */)
  (Lisp_Object t1, Lisp_Object t2)
{
  int t1len, t2len;
  struct lisp_time a = lisp_time_struct (t1, &t1len);
  struct lisp_time b = lisp_time_struct (t2, &t2len);
  return ((a.hi != b.hi ? a.hi < b.hi
	   : a.lo != b.lo ? a.lo < b.lo
	   : a.us != b.us ? a.us < b.us
	   : a.ps < b.ps)
	  ? Qt : Qnil);
}


DEFUN ("get-internal-run-time", Fget_internal_run_time, Sget_internal_run_time,
       0, 0, 0,
       doc: /* Return the current run time used by Emacs.
The time is returned as a list (HIGH LOW USEC PSEC), using the same
style as (current-time).

On systems that can't determine the run time, `get-internal-run-time'
does the same thing as `current-time'.  */)
  (void)
{
#ifdef HAVE_GETRUSAGE
  struct rusage usage;
  time_t secs;
  int usecs;

  if (getrusage (RUSAGE_SELF, &usage) < 0)
    /* This shouldn't happen.  What action is appropriate?  */
    xsignal0 (Qerror);

  /* Sum up user time and system time.  */
  secs = usage.ru_utime.tv_sec + usage.ru_stime.tv_sec;
  usecs = usage.ru_utime.tv_usec + usage.ru_stime.tv_usec;
  if (usecs >= 1000000)
    {
      usecs -= 1000000;
      secs++;
    }
  return make_lisp_time (make_timespec (secs, usecs * 1000));
#else /* ! HAVE_GETRUSAGE  */
#ifdef WINDOWSNT
  return w32_get_internal_run_time ();
#else /* ! WINDOWSNT  */
  return Fcurrent_time ();
#endif /* WINDOWSNT  */
#endif /* HAVE_GETRUSAGE  */
}

extern int
disassemble_lisp_time (Lisp_Object specified_time, Lisp_Object *phigh,
		       Lisp_Object *plow, Lisp_Object *pusec,
		       Lisp_Object *ppsec);

/* Like lisp_time_struct, except return a struct timespec.
   Discard any low-order digits.  */
struct timespec
lisp_time_argument (Lisp_Object specified_time)
{
  int len;
  struct lisp_time lt = lisp_time_struct (specified_time, &len);
  struct timespec t = lisp_to_timespec (lt);
  if (! timespec_valid_p (t))
    time_overflow ();
  return t;
}

/* Like lisp_time_argument, except decode only the seconds part,
   and do not check the subseconds part.  */
static time_t
lisp_seconds_argument (Lisp_Object specified_time)
{
  Lisp_Object high, low, usec, psec;
  struct lisp_time t;

  int val = disassemble_lisp_time (specified_time, &high, &low, &usec, &psec);
  if (val != 0)
    {
      val = decode_time_components (high, low, make_number (0),
				    make_number (0), &t, 0);
      if (0 < val
	  && ! ((TYPE_SIGNED (time_t)
		 ? TIME_T_MIN >> LO_TIME_BITS <= t.hi
		 : 0 <= t.hi)
		&& t.hi <= TIME_T_MAX >> LO_TIME_BITS))
	val = -1;
    }
  check_time_validity (val);
  return (t.hi << LO_TIME_BITS) + t.lo;
}

/* Write information into buffer S of size MAXSIZE, according to the
   FORMAT of length FORMAT_LEN, using time information taken from *TP.
   Use the time zone specified by TZ.
   Use NS as the number of nanoseconds in the %N directive.
   Return the number of bytes written, not including the terminating
   '\0'.  If S is NULL, nothing will be written anywhere; so to
   determine how many bytes would be written, use NULL for S and
   ((size_t) -1) for MAXSIZE.

   This function behaves like nstrftime, except it allows null
   bytes in FORMAT and it does not support nanoseconds.  */
static size_t
emacs_nmemftime (char *s, size_t maxsize, const char *format,
		 size_t format_len, const struct tm *tp, timezone_t tz, int ns)
{
  size_t total = 0;

  /* Loop through all the null-terminated strings in the format
     argument.  Normally there's just one null-terminated string, but
     there can be arbitrarily many, concatenated together, if the
     format contains '\0' bytes.  nstrftime stops at the first
     '\0' byte so we must invoke it separately for each such string.  */
  for (;;)
    {
      size_t len;
      size_t result;

      if (s)
	s[0] = '\1';

      result = nstrftime (s, maxsize, format, tp, tz, ns);

      if (s)
	{
	  if (result == 0 && s[0] != '\0')
	    return 0;
	  s += result + 1;
	}

      maxsize -= result + 1;
      total += result;
      len = strlen (format);
      if (len == format_len)
	return total;
      total++;
      format += len + 1;
      format_len -= len + 1;
    }
}

DEFUN ("format-time-string", Fformat_time_string, Sformat_time_string, 1, 3, 0,
       doc: /* Use FORMAT-STRING to format the time TIME, or now if omitted or nil.
TIME is specified as (HIGH LOW USEC PSEC), as returned by
`current-time' or `file-attributes'.  It can also be a single integer
number of seconds since the epoch.  The obsolete form (HIGH . LOW) is
also still accepted.

The optional ZONE is omitted or nil for Emacs local time, t for
Universal Time, `wall' for system wall clock time, or a string as in
the TZ environment variable.  It can also be a list (as from
`current-time-zone') or an integer (as from `decode-time') applied
without consideration for daylight saving time.

The value is a copy of FORMAT-STRING, but with certain constructs replaced
by text that describes the specified date and time in TIME:

%Y is the year, %y within the century, %C the century.
%G is the year corresponding to the ISO week, %g within the century.
%m is the numeric month.
%b and %h are the locale's abbreviated month name, %B the full name.
 (%h is not supported on MS-Windows.)
%d is the day of the month, zero-padded, %e is blank-padded.
%u is the numeric day of week from 1 (Monday) to 7, %w from 0 (Sunday) to 6.
%a is the locale's abbreviated name of the day of week, %A the full name.
%U is the week number starting on Sunday, %W starting on Monday,
 %V according to ISO 8601.
%j is the day of the year.

%H is the hour on a 24-hour clock, %I is on a 12-hour clock, %k is like %H
 only blank-padded, %l is like %I blank-padded.
%p is the locale's equivalent of either AM or PM.
%q is the calendar quarter (1–4).
%M is the minute.
%S is the second.
%N is the nanosecond, %6N the microsecond, %3N the millisecond, etc.
%Z is the time zone name, %z is the numeric form.
%s is the number of seconds since 1970-01-01 00:00:00 +0000.

%c is the locale's date and time format.
%x is the locale's "preferred" date format.
%D is like "%m/%d/%y".
%F is the ISO 8601 date format (like "%Y-%m-%d").

%R is like "%H:%M", %T is like "%H:%M:%S", %r is like "%I:%M:%S %p".
%X is the locale's "preferred" time format.

Finally, %n is a newline, %t is a tab, %% is a literal %.

Certain flags and modifiers are available with some format controls.
The flags are `_', `-', `^' and `#'.  For certain characters X,
%_X is like %X, but padded with blanks; %-X is like %X,
but without padding.  %^X is like %X, but with all textual
characters up-cased; %#X is like %X, but with letter-case of
all textual characters reversed.
%NX (where N stands for an integer) is like %X,
but takes up at least N (a number) positions.
The modifiers are `E' and `O'.  For certain characters X,
%EX is a locale's alternative version of %X;
%OX is like %X, but uses the locale's number symbols.

For example, to produce full ISO 8601 format, use "%FT%T%z".

usage: (format-time-string FORMAT-STRING &optional TIME ZONE)  */)
  (Lisp_Object format_string, Lisp_Object timeval, Lisp_Object zone)
{
  struct timespec t = lisp_time_argument (timeval);
  struct tm tm;

  CHECK_STRING (format_string);
  format_string = code_convert_string_norecord (format_string,
						Vlocale_coding_system, 1);
  return format_time_string (SSDATA (format_string), SBYTES (format_string),
			     t, zone, &tm);
}

static Lisp_Object
format_time_string (char const *format, ptrdiff_t formatlen,
		    struct timespec t, Lisp_Object zone, struct tm *tmp)
{
  char buffer[4000];
  char *buf = buffer;
  ptrdiff_t size = sizeof buffer;
  size_t len;
  int ns = t.tv_nsec;
  USE_SAFE_ALLOCA;

  timezone_t tz = tzlookup (zone, false);
  /* On some systems, like 32-bit MinGW, tv_sec of struct timespec is
     a 64-bit type, but time_t is a 32-bit type.  emacs_localtime_rz
     expects a pointer to time_t value.  */
  time_t tsec = t.tv_sec;
  tmp = emacs_localtime_rz (tz, &tsec, tmp);
  if (! tmp)
    {
      xtzfree (tz);
      time_overflow ();
    }
  synchronize_system_time_locale ();

  while (true)
    {
      buf[0] = '\1';
      len = emacs_nmemftime (buf, size, format, formatlen, tmp, tz, ns);
      if ((0 < len && len < size) || (len == 0 && buf[0] == '\0'))
	break;

      /* Buffer was too small, so make it bigger and try again.  */
      len = emacs_nmemftime (NULL, SIZE_MAX, format, formatlen, tmp, tz, ns);
      if (STRING_BYTES_BOUND <= len)
	{
	  xtzfree (tz);
	  string_overflow ();
	}
      size = len + 1;
      buf = SAFE_ALLOCA (size);
    }

  xtzfree (tz);
  AUTO_STRING_WITH_LEN (bufstring, buf, len);
  Lisp_Object result = code_convert_string_norecord (bufstring,
						     Vlocale_coding_system, 0);
  SAFE_FREE ();
  return result;
}

DEFUN ("decode-time", Fdecode_time, Sdecode_time, 0, 2, 0,
       doc: /* Decode a time value as (SEC MINUTE HOUR DAY MONTH YEAR DOW DST UTCOFF).
The optional TIME should be a list of (HIGH LOW . IGNORED),
as from `current-time' and `file-attributes', or nil to use the
current time.  It can also be a single integer number of seconds since
the epoch.  The obsolete form (HIGH . LOW) is also still accepted.

The optional ZONE is omitted or nil for Emacs local time, t for
Universal Time, `wall' for system wall clock time, or a string as in
the TZ environment variable.  It can also be a list (as from
`current-time-zone') or an integer (the UTC offset in seconds) applied
without consideration for daylight saving time.

The list has the following nine members: SEC is an integer between 0
and 60; SEC is 60 for a leap second, which only some operating systems
support.  MINUTE is an integer between 0 and 59.  HOUR is an integer
between 0 and 23.  DAY is an integer between 1 and 31.  MONTH is an
integer between 1 and 12.  YEAR is an integer indicating the
four-digit year.  DOW is the day of week, an integer between 0 and 6,
where 0 is Sunday.  DST is t if daylight saving time is in effect,
otherwise nil.  UTCOFF is an integer indicating the UTC offset in
seconds, i.e., the number of seconds east of Greenwich.  (Note that
Common Lisp has different meanings for DOW and UTCOFF.)

usage: (decode-time &optional TIME ZONE)  */)
  (Lisp_Object specified_time, Lisp_Object zone)
{
  time_t time_spec = lisp_seconds_argument (specified_time);
  struct tm local_tm, gmt_tm;
  timezone_t tz = tzlookup (zone, false);
  struct tm *tm = emacs_localtime_rz (tz, &time_spec, &local_tm);
  xtzfree (tz);

  if (! (tm
	 && MOST_NEGATIVE_FIXNUM - TM_YEAR_BASE <= local_tm.tm_year
	 && local_tm.tm_year <= MOST_POSITIVE_FIXNUM - TM_YEAR_BASE))
    time_overflow ();

  /* Avoid overflow when INT_MAX < EMACS_INT_MAX.  */
  EMACS_INT tm_year_base = TM_YEAR_BASE;

  return CALLN (Flist,
		make_number (local_tm.tm_sec),
		make_number (local_tm.tm_min),
		make_number (local_tm.tm_hour),
		make_number (local_tm.tm_mday),
		make_number (local_tm.tm_mon + 1),
		make_number (local_tm.tm_year + tm_year_base),
		make_number (local_tm.tm_wday),
		local_tm.tm_isdst ? Qt : Qnil,
		(HAVE_TM_GMTOFF
		 ? make_number (tm_gmtoff (&local_tm))
		 : gmtime_r (&time_spec, &gmt_tm)
		 ? make_number (tm_diff (&local_tm, &gmt_tm))
		 : Qnil));
}

/* Return OBJ - OFFSET, checking that OBJ is a valid fixnum and that
   the result is representable as an int.  */
static int
check_tm_member (Lisp_Object obj, int offset)
{
  CHECK_NUMBER (obj);
  EMACS_INT n = XINT (obj);
  int result;
  if (INT_SUBTRACT_WRAPV (n, offset, &result))
    time_overflow ();
  return result;
}

DEFUN ("encode-time", Fencode_time, Sencode_time, 6, MANY, 0,
       doc: /* Convert SECOND, MINUTE, HOUR, DAY, MONTH, YEAR and ZONE to internal time.
This is the reverse operation of `decode-time', which see.

The optional ZONE is omitted or nil for Emacs local time, t for
Universal Time, `wall' for system wall clock time, or a string as in
the TZ environment variable.  It can also be a list (as from
`current-time-zone') or an integer (as from `decode-time') applied
without consideration for daylight saving time.

You can pass more than 7 arguments; then the first six arguments
are used as SECOND through YEAR, and the *last* argument is used as ZONE.
The intervening arguments are ignored.
This feature lets (apply \\='encode-time (decode-time ...)) work.

Out-of-range values for SECOND, MINUTE, HOUR, DAY, or MONTH are allowed;
for example, a DAY of 0 means the day preceding the given month.
Year numbers less than 100 are treated just like other year numbers.
If you want them to stand for years in this century, you must do that yourself.

Years before 1970 are not guaranteed to work.  On some systems,
year values as low as 1901 do work.

usage: (encode-time SECOND MINUTE HOUR DAY MONTH YEAR &optional ZONE)  */)
  (ptrdiff_t nargs, Lisp_Object *args)
{
  time_t value;
  struct tm tm;
  Lisp_Object zone = (nargs > 6 ? args[nargs - 1] : Qnil);

  tm.tm_sec  = check_tm_member (args[0], 0);
  tm.tm_min  = check_tm_member (args[1], 0);
  tm.tm_hour = check_tm_member (args[2], 0);
  tm.tm_mday = check_tm_member (args[3], 0);
  tm.tm_mon  = check_tm_member (args[4], 1);
  tm.tm_year = check_tm_member (args[5], TM_YEAR_BASE);
  tm.tm_isdst = -1;

  timezone_t tz = tzlookup (zone, false);
  value = emacs_mktime_z (tz, &tm);
  xtzfree (tz);

  if (value == (time_t) -1)
    time_overflow ();

  return list2i (hi_time (value), lo_time (value));
}

DEFUN ("current-time-string", Fcurrent_time_string, Scurrent_time_string,
       0, 2, 0,
       doc: /* Return the current local time, as a human-readable string.
Programs can use this function to decode a time,
since the number of columns in each field is fixed
if the year is in the range 1000-9999.
The format is `Sun Sep 16 01:03:52 1973'.
However, see also the functions `decode-time' and `format-time-string'
which provide a much more powerful and general facility.

If SPECIFIED-TIME is given, it is a time to format instead of the
current time.  The argument should have the form (HIGH LOW . IGNORED).
Thus, you can use times obtained from `current-time' and from
`file-attributes'.  SPECIFIED-TIME can also be a single integer number
of seconds since the epoch.  The obsolete form (HIGH . LOW) is also
still accepted.

The optional ZONE is omitted or nil for Emacs local time, t for
Universal Time, `wall' for system wall clock time, or a string as in
the TZ environment variable.  It can also be a list (as from
`current-time-zone') or an integer (as from `decode-time') applied
without consideration for daylight saving time.  */)
  (Lisp_Object specified_time, Lisp_Object zone)
{
  time_t value = lisp_seconds_argument (specified_time);
  timezone_t tz = tzlookup (zone, false);

  /* Convert to a string in ctime format, except without the trailing
     newline, and without the 4-digit year limit.  Don't use asctime
     or ctime, as they might dump core if the year is outside the
     range -999 .. 9999.  */
  struct tm tm;
  struct tm *tmp = emacs_localtime_rz (tz, &value, &tm);
  xtzfree (tz);
  if (! tmp)
    time_overflow ();

  static char const wday_name[][4] =
    { "Sun", "Mon", "Tue", "Wed", "Thu", "Fri", "Sat" };
  static char const mon_name[][4] =
    { "Jan", "Feb", "Mar", "Apr", "May", "Jun",
      "Jul", "Aug", "Sep", "Oct", "Nov", "Dec" };
  printmax_t year_base = TM_YEAR_BASE;
  char buf[sizeof "Mon Apr 30 12:49:17 " + INT_STRLEN_BOUND (int) + 1];
  int len = sprintf (buf, "%s %s%3d %02d:%02d:%02d %"pMd,
		     wday_name[tm.tm_wday], mon_name[tm.tm_mon], tm.tm_mday,
		     tm.tm_hour, tm.tm_min, tm.tm_sec,
		     tm.tm_year + year_base);

  return make_unibyte_string (buf, len);
}

/* Yield A - B, measured in seconds.
   This function is copied from the GNU C Library.  */
static int
tm_diff (struct tm *a, struct tm *b)
{
  /* Compute intervening leap days correctly even if year is negative.
     Take care to avoid int overflow in leap day calculations,
     but it's OK to assume that A and B are close to each other.  */
  int a4 = (a->tm_year >> 2) + (TM_YEAR_BASE >> 2) - ! (a->tm_year & 3);
  int b4 = (b->tm_year >> 2) + (TM_YEAR_BASE >> 2) - ! (b->tm_year & 3);
  int a100 = a4 / 25 - (a4 % 25 < 0);
  int b100 = b4 / 25 - (b4 % 25 < 0);
  int a400 = a100 >> 2;
  int b400 = b100 >> 2;
  int intervening_leap_days = (a4 - b4) - (a100 - b100) + (a400 - b400);
  int years = a->tm_year - b->tm_year;
  int days = (365 * years + intervening_leap_days
	      + (a->tm_yday - b->tm_yday));
  return (60 * (60 * (24 * days + (a->tm_hour - b->tm_hour))
		+ (a->tm_min - b->tm_min))
	  + (a->tm_sec - b->tm_sec));
}

/* Yield A's UTC offset, or an unspecified value if unknown.  */
static long int
tm_gmtoff (struct tm *a)
{
#if HAVE_TM_GMTOFF
  return a->tm_gmtoff;
#else
  return 0;
#endif
}

DEFUN ("current-time-zone", Fcurrent_time_zone, Scurrent_time_zone, 0, 2, 0,
       doc: /* Return the offset and name for the local time zone.
This returns a list of the form (OFFSET NAME).
OFFSET is an integer number of seconds ahead of UTC (east of Greenwich).
    A negative value means west of Greenwich.
NAME is a string giving the name of the time zone.
If SPECIFIED-TIME is given, the time zone offset is determined from it
instead of using the current time.  The argument should have the form
\(HIGH LOW . IGNORED).  Thus, you can use times obtained from
`current-time' and from `file-attributes'.  SPECIFIED-TIME can also be
a single integer number of seconds since the epoch.  The obsolete form
(HIGH . LOW) is also still accepted.

The optional ZONE is omitted or nil for Emacs local time, t for
Universal Time, `wall' for system wall clock time, or a string as in
the TZ environment variable.  It can also be a list (as from
`current-time-zone') or an integer (as from `decode-time') applied
without consideration for daylight saving time.

Some operating systems cannot provide all this information to Emacs;
in this case, `current-time-zone' returns a list containing nil for
the data it can't find.  */)
  (Lisp_Object specified_time, Lisp_Object zone)
{
  struct timespec value;
  struct tm local_tm, gmt_tm;
  Lisp_Object zone_offset, zone_name;

  zone_offset = Qnil;
  value = make_timespec (lisp_seconds_argument (specified_time), 0);
  zone_name = format_time_string ("%Z", sizeof "%Z" - 1, value,
				  zone, &local_tm);

  /* gmtime_r expects a pointer to time_t, but tv_sec of struct
     timespec on some systems (MinGW) is a 64-bit field.  */
  time_t tsec = value.tv_sec;
  if (HAVE_TM_GMTOFF || gmtime_r (&tsec, &gmt_tm))
    {
      long int offset = (HAVE_TM_GMTOFF
			 ? tm_gmtoff (&local_tm)
			 : tm_diff (&local_tm, &gmt_tm));
      zone_offset = make_number (offset);
      if (SCHARS (zone_name) == 0)
	{
	  /* No local time zone name is available; use numeric zone instead.  */
	  long int hour = offset / 3600;
	  int min_sec = offset % 3600;
	  int amin_sec = min_sec < 0 ? - min_sec : min_sec;
	  int min = amin_sec / 60;
	  int sec = amin_sec % 60;
	  int min_prec = min_sec ? 2 : 0;
	  int sec_prec = sec ? 2 : 0;
	  char buf[sizeof "+0000" + INT_STRLEN_BOUND (long int)];
	  zone_name = make_formatted_string (buf, "%c%.2ld%.*d%.*d",
					     (offset < 0 ? '-' : '+'),
					     hour, min_prec, min, sec_prec, sec);
	}
    }

  return list2 (zone_offset, zone_name);
}

DEFUN ("set-time-zone-rule", Fset_time_zone_rule, Sset_time_zone_rule, 1, 1, 0,
       doc: /* Set the Emacs local time zone using TZ, a string specifying a time zone rule.
If TZ is nil or `wall', use system wall clock time; this differs from
the usual Emacs convention where nil means current local time.  If TZ
is t, use Universal Time.  If TZ is a list (as from
`current-time-zone') or an integer (as from `decode-time'), use the
specified time zone without consideration for daylight saving time.

Instead of calling this function, you typically want something else.
To temporarily use a different time zone rule for just one invocation
of `decode-time', `encode-time', or `format-time-string', pass the
function a ZONE argument.  To change local time consistently
throughout Emacs, call (setenv "TZ" TZ): this changes both the
environment of the Emacs process and the variable
`process-environment', whereas `set-time-zone-rule' affects only the
former.  */)
  (Lisp_Object tz)
{
  tzlookup (NILP (tz) ? Qwall : tz, true);
  return Qnil;
}

/* A buffer holding a string of the form "TZ=value", intended
   to be part of the environment.  If TZ is supposed to be unset,
   the buffer string is "tZ=".  */
 static char *tzvalbuf;

/* Get the local time zone rule.  */
char *
emacs_getenv_TZ (void)
{
  return tzvalbuf[0] == 'T' ? tzvalbuf + tzeqlen : 0;
}

/* Set the local time zone rule to TZSTRING, which can be null to
   denote wall clock time.  Do not record the setting in LOCAL_TZ.

   This function is not thread-safe, in theory because putenv is not,
   but mostly because of the static storage it updates.  Other threads
   that invoke localtime etc. may be adversely affected while this
   function is executing.  */

int
emacs_setenv_TZ (const char *tzstring)
{
  static ptrdiff_t tzvalbufsize;
  ptrdiff_t tzstringlen = tzstring ? strlen (tzstring) : 0;
  char *tzval = tzvalbuf;
  bool new_tzvalbuf = tzvalbufsize <= tzeqlen + tzstringlen;

  if (new_tzvalbuf)
    {
      /* Do not attempt to free the old tzvalbuf, since another thread
	 may be using it.  In practice, the first allocation is large
	 enough and memory does not leak.  */
      tzval = xpalloc (NULL, &tzvalbufsize,
		       tzeqlen + tzstringlen - tzvalbufsize + 1, -1, 1);
      tzvalbuf = tzval;
      tzval[1] = 'Z';
      tzval[2] = '=';
    }

  if (tzstring)
    {
      /* Modify TZVAL in place.  Although this is dicey in a
	 multithreaded environment, we know of no portable alternative.
	 Calling putenv or setenv could crash some other thread.  */
      tzval[0] = 'T';
      strcpy (tzval + tzeqlen, tzstring);
    }
  else
    {
      /* Turn 'TZ=whatever' into an empty environment variable 'tZ='.
	 Although this is also dicey, calling unsetenv here can crash Emacs.
	 See Bug#8705.  */
      tzval[0] = 't';
      tzval[tzeqlen] = 0;
    }


#ifndef WINDOWSNT
  /* Modifying *TZVAL merely requires calling tzset (which is the
     caller's responsibility).  However, modifying TZVAL requires
     calling putenv; although this is not thread-safe, in practice this
     runs only on startup when there is only one thread.  */
  bool need_putenv = new_tzvalbuf;
#else
  /* MS-Windows 'putenv' copies the argument string into a block it
     allocates, so modifying *TZVAL will not change the environment.
     However, the other threads run by Emacs on MS-Windows never call
     'xputenv' or 'putenv' or 'unsetenv', so the original cause for the
     dicey in-place modification technique doesn't exist there in the
     first place.  */
  bool need_putenv = true;
#endif
  if (need_putenv)
    xputenv (tzval);

  return 0;
}

/* Insert NARGS Lisp objects in the array ARGS by calling INSERT_FUNC
   (if a type of object is Lisp_Int) or INSERT_FROM_STRING_FUNC (if a
   type of object is Lisp_String).  INHERIT is passed to
   INSERT_FROM_STRING_FUNC as the last argument.  */

static void
general_insert_function (void (*insert_func)
			      (const char *, ptrdiff_t),
			 void (*insert_from_string_func)
			      (Lisp_Object, ptrdiff_t, ptrdiff_t,
			       ptrdiff_t, ptrdiff_t, bool),
			 bool inherit, ptrdiff_t nargs, Lisp_Object *args)
{
  ptrdiff_t argnum;
  Lisp_Object val;

  for (argnum = 0; argnum < nargs; argnum++)
    {
      val = args[argnum];
      if (CHARACTERP (val))
	{
	  int c = XFASTINT (val);
	  unsigned char str[MAX_MULTIBYTE_LENGTH];
	  int len;

	  if (!NILP (BVAR (current_buffer, enable_multibyte_characters)))
	    len = CHAR_STRING (c, str);
	  else
	    {
	      str[0] = CHAR_TO_BYTE8 (c);
	      len = 1;
	    }
	  (*insert_func) ((char *) str, len);
	}
      else if (STRINGP (val))
	{
	  (*insert_from_string_func) (val, 0, 0,
				      SCHARS (val),
				      SBYTES (val),
				      inherit);
	}
      else
	wrong_type_argument (Qchar_or_string_p, val);
    }
}

void
insert1 (Lisp_Object arg)
{
  Finsert (1, &arg);
}


DEFUN ("insert", Finsert, Sinsert, 0, MANY, 0,
       doc: /* Insert the arguments, either strings or characters, at point.
Point and after-insertion markers move forward to end up
 after the inserted text.
Any other markers at the point of insertion remain before the text.

If the current buffer is multibyte, unibyte strings are converted
to multibyte for insertion (see `string-make-multibyte').
If the current buffer is unibyte, multibyte strings are converted
to unibyte for insertion (see `string-make-unibyte').

When operating on binary data, it may be necessary to preserve the
original bytes of a unibyte string when inserting it into a multibyte
buffer; to accomplish this, apply `string-as-multibyte' to the string
and insert the result.

usage: (insert &rest ARGS)  */)
  (ptrdiff_t nargs, Lisp_Object *args)
{
  general_insert_function (insert, insert_from_string, 0, nargs, args);
  return Qnil;
}

DEFUN ("insert-and-inherit", Finsert_and_inherit, Sinsert_and_inherit,
   0, MANY, 0,
       doc: /* Insert the arguments at point, inheriting properties from adjoining text.
Point and after-insertion markers move forward to end up
 after the inserted text.
Any other markers at the point of insertion remain before the text.

If the current buffer is multibyte, unibyte strings are converted
to multibyte for insertion (see `unibyte-char-to-multibyte').
If the current buffer is unibyte, multibyte strings are converted
to unibyte for insertion.

usage: (insert-and-inherit &rest ARGS)  */)
  (ptrdiff_t nargs, Lisp_Object *args)
{
  general_insert_function (insert_and_inherit, insert_from_string, 1,
			   nargs, args);
  return Qnil;
}

DEFUN ("insert-before-markers", Finsert_before_markers, Sinsert_before_markers, 0, MANY, 0,
       doc: /* Insert strings or characters at point, relocating markers after the text.
Point and markers move forward to end up after the inserted text.

If the current buffer is multibyte, unibyte strings are converted
to multibyte for insertion (see `unibyte-char-to-multibyte').
If the current buffer is unibyte, multibyte strings are converted
to unibyte for insertion.

If an overlay begins at the insertion point, the inserted text falls
outside the overlay; if a nonempty overlay ends at the insertion
point, the inserted text falls inside that overlay.

usage: (insert-before-markers &rest ARGS)  */)
  (ptrdiff_t nargs, Lisp_Object *args)
{
  general_insert_function (insert_before_markers,
			   insert_from_string_before_markers, 0,
			   nargs, args);
  return Qnil;
}

DEFUN ("insert-before-markers-and-inherit", Finsert_and_inherit_before_markers,
  Sinsert_and_inherit_before_markers, 0, MANY, 0,
       doc: /* Insert text at point, relocating markers and inheriting properties.
Point and markers move forward to end up after the inserted text.

If the current buffer is multibyte, unibyte strings are converted
to multibyte for insertion (see `unibyte-char-to-multibyte').
If the current buffer is unibyte, multibyte strings are converted
to unibyte for insertion.

usage: (insert-before-markers-and-inherit &rest ARGS)  */)
  (ptrdiff_t nargs, Lisp_Object *args)
{
  general_insert_function (insert_before_markers_and_inherit,
			   insert_from_string_before_markers, 1,
			   nargs, args);
  return Qnil;
}

/* Making strings from buffer contents.  */

/* Return a Lisp_String containing the text of the current buffer from
   START to END.  If text properties are in use and the current buffer
   has properties in the range specified, the resulting string will also
   have them, if PROPS is true.

   We don't want to use plain old make_string here, because it calls
   make_uninit_string, which can cause the buffer arena to be
   compacted.  make_string has no way of knowing that the data has
   been moved, and thus copies the wrong data into the string.  This
   doesn't effect most of the other users of make_string, so it should
   be left as is.  But we should use this function when conjuring
   buffer substrings.  */

Lisp_Object
make_buffer_string (ptrdiff_t start, ptrdiff_t end, bool props)
{
  ptrdiff_t start_byte = CHAR_TO_BYTE (start);
  ptrdiff_t end_byte = CHAR_TO_BYTE (end);

  return make_buffer_string_both (start, start_byte, end, end_byte, props);
}

/* Return a Lisp_String containing the text of the current buffer from
   START / START_BYTE to END / END_BYTE.

   If text properties are in use and the current buffer
   has properties in the range specified, the resulting string will also
   have them, if PROPS is true.

   We don't want to use plain old make_string here, because it calls
   make_uninit_string, which can cause the buffer arena to be
   compacted.  make_string has no way of knowing that the data has
   been moved, and thus copies the wrong data into the string.  This
   doesn't effect most of the other users of make_string, so it should
   be left as is.  But we should use this function when conjuring
   buffer substrings.  */

Lisp_Object
make_buffer_string_both (ptrdiff_t start, ptrdiff_t start_byte,
			 ptrdiff_t end, ptrdiff_t end_byte, bool props)
{
  Lisp_Object result, tem, tem1;
  ptrdiff_t beg0, end0, beg1, end1, size;

  if (start_byte < GPT_BYTE && GPT_BYTE < end_byte)
    {
      /* Two regions, before and after the gap.  */
      beg0 = start_byte;
      end0 = GPT_BYTE;
      beg1 = GPT_BYTE + GAP_SIZE - BEG_BYTE;
      end1 = end_byte + GAP_SIZE - BEG_BYTE;
    }
  else
    {
      /* The only region.  */
      beg0 = start_byte;
      end0 = end_byte;
      beg1 = -1;
      end1 = -1;
    }

  if (! NILP (BVAR (current_buffer, enable_multibyte_characters)))
    result = make_uninit_multibyte_string (end - start, end_byte - start_byte);
  else
    result = make_uninit_string (end - start);

  size = end0 - beg0;
  memcpy (SDATA (result), BYTE_POS_ADDR (beg0), size);
  if (beg1 != -1)
    memcpy (SDATA (result) + size, BEG_ADDR + beg1, end1 - beg1);

  /* If desired, update and copy the text properties.  */
  if (props)
    {
      update_buffer_properties (start, end);

      tem = Fnext_property_change (make_number (start), Qnil, make_number (end));
      tem1 = Ftext_properties_at (make_number (start), Qnil);

      if (XINT (tem) != end || !NILP (tem1))
	copy_intervals_to_string (result, current_buffer, start,
				  end - start);
    }

  return result;
}

/* Call Vbuffer_access_fontify_functions for the range START ... END
   in the current buffer, if necessary.  */

static void
update_buffer_properties (ptrdiff_t start, ptrdiff_t end)
{
  /* If this buffer has some access functions,
     call them, specifying the range of the buffer being accessed.  */
  if (!NILP (Vbuffer_access_fontify_functions))
    {
      /* But don't call them if we can tell that the work
	 has already been done.  */
      if (!NILP (Vbuffer_access_fontified_property))
	{
	  Lisp_Object tem
	    = Ftext_property_any (make_number (start), make_number (end),
				  Vbuffer_access_fontified_property,
				  Qnil, Qnil);
	  if (NILP (tem))
	    return;
	}

      CALLN (Frun_hook_with_args, Qbuffer_access_fontify_functions,
	     make_number (start), make_number (end));
    }
}

DEFUN ("buffer-substring", Fbuffer_substring, Sbuffer_substring, 2, 2, 0,
       doc: /* Return the contents of part of the current buffer as a string.
The two arguments START and END are character positions;
they can be in either order.
The string returned is multibyte if the buffer is multibyte.

This function copies the text properties of that part of the buffer
into the result string; if you don't want the text properties,
use `buffer-substring-no-properties' instead.  */)
  (Lisp_Object start, Lisp_Object end)
{
  register ptrdiff_t b, e;

  validate_region (&start, &end);
  b = XINT (start);
  e = XINT (end);

  return make_buffer_string (b, e, 1);
}

DEFUN ("buffer-substring-no-properties", Fbuffer_substring_no_properties,
       Sbuffer_substring_no_properties, 2, 2, 0,
       doc: /* Return the characters of part of the buffer, without the text properties.
The two arguments START and END are character positions;
they can be in either order.  */)
  (Lisp_Object start, Lisp_Object end)
{
  register ptrdiff_t b, e;

  validate_region (&start, &end);
  b = XINT (start);
  e = XINT (end);

  return make_buffer_string (b, e, 0);
}

DEFUN ("buffer-string", Fbuffer_string, Sbuffer_string, 0, 0, 0,
       doc: /* Return the contents of the current buffer as a string.
If narrowing is in effect, this function returns only the visible part
of the buffer.  */)
  (void)
{
  return make_buffer_string_both (BEGV, BEGV_BYTE, ZV, ZV_BYTE, 1);
}

DEFUN ("insert-buffer-substring", Finsert_buffer_substring, Sinsert_buffer_substring,
       1, 3, 0,
       doc: /* Insert before point a substring of the contents of BUFFER.
BUFFER may be a buffer or a buffer name.
Arguments START and END are character positions specifying the substring.
They default to the values of (point-min) and (point-max) in BUFFER.

Point and before-insertion markers move forward to end up after the
inserted text.
Any other markers at the point of insertion remain before the text.

If the current buffer is multibyte and BUFFER is unibyte, or vice
versa, strings are converted from unibyte to multibyte or vice versa
using `string-make-multibyte' or `string-make-unibyte', which see.  */)
  (Lisp_Object buffer, Lisp_Object start, Lisp_Object end)
{
  register EMACS_INT b, e, temp;
  register struct buffer *bp, *obuf;
  Lisp_Object buf;

  buf = Fget_buffer (buffer);
  if (NILP (buf))
    nsberror (buffer);
  bp = XBUFFER (buf);
  if (!BUFFER_LIVE_P (bp))
    error ("Selecting deleted buffer");

  if (NILP (start))
    b = BUF_BEGV (bp);
  else
    {
      CHECK_NUMBER_COERCE_MARKER (start);
      b = XINT (start);
    }
  if (NILP (end))
    e = BUF_ZV (bp);
  else
    {
      CHECK_NUMBER_COERCE_MARKER (end);
      e = XINT (end);
    }

  if (b > e)
    temp = b, b = e, e = temp;

  if (!(BUF_BEGV (bp) <= b && e <= BUF_ZV (bp)))
    args_out_of_range (start, end);

  obuf = current_buffer;
  set_buffer_internal_1 (bp);
  update_buffer_properties (b, e);
  set_buffer_internal_1 (obuf);

  insert_from_buffer (bp, b, e - b, 0);
  return Qnil;
}

DEFUN ("compare-buffer-substrings", Fcompare_buffer_substrings, Scompare_buffer_substrings,
       6, 6, 0,
       doc: /* Compare two substrings of two buffers; return result as number.
Return -N if first string is less after N-1 chars, +N if first string is
greater after N-1 chars, or 0 if strings match.
The first substring is in BUFFER1 from START1 to END1 and the second
is in BUFFER2 from START2 to END2.
All arguments may be nil.  If BUFFER1 or BUFFER2 is nil, the current
buffer is used.  If START1 or START2 is nil, the value of `point-min'
in the respective buffers is used.  If END1 or END2 is nil, the value
of `point-max' in the respective buffers is used.
The value of `case-fold-search' in the current buffer
determines whether case is significant or ignored.  */)
  (Lisp_Object buffer1, Lisp_Object start1, Lisp_Object end1, Lisp_Object buffer2, Lisp_Object start2, Lisp_Object end2)
{
  register EMACS_INT begp1, endp1, begp2, endp2, temp;
  register struct buffer *bp1, *bp2;
  register Lisp_Object trt
    = (!NILP (BVAR (current_buffer, case_fold_search))
       ? BVAR (current_buffer, case_canon_table) : Qnil);
  ptrdiff_t chars = 0;
  ptrdiff_t i1, i2, i1_byte, i2_byte;

  /* Find the first buffer and its substring.  */

  if (NILP (buffer1))
    bp1 = current_buffer;
  else
    {
      Lisp_Object buf1;
      buf1 = Fget_buffer (buffer1);
      if (NILP (buf1))
	nsberror (buffer1);
      bp1 = XBUFFER (buf1);
      if (!BUFFER_LIVE_P (bp1))
	error ("Selecting deleted buffer");
    }

  if (NILP (start1))
    begp1 = BUF_BEGV (bp1);
  else
    {
      CHECK_NUMBER_COERCE_MARKER (start1);
      begp1 = XINT (start1);
    }
  if (NILP (end1))
    endp1 = BUF_ZV (bp1);
  else
    {
      CHECK_NUMBER_COERCE_MARKER (end1);
      endp1 = XINT (end1);
    }

  if (begp1 > endp1)
    temp = begp1, begp1 = endp1, endp1 = temp;

  if (!(BUF_BEGV (bp1) <= begp1
	&& begp1 <= endp1
        && endp1 <= BUF_ZV (bp1)))
    args_out_of_range (start1, end1);

  /* Likewise for second substring.  */

  if (NILP (buffer2))
    bp2 = current_buffer;
  else
    {
      Lisp_Object buf2;
      buf2 = Fget_buffer (buffer2);
      if (NILP (buf2))
	nsberror (buffer2);
      bp2 = XBUFFER (buf2);
      if (!BUFFER_LIVE_P (bp2))
	error ("Selecting deleted buffer");
    }

  if (NILP (start2))
    begp2 = BUF_BEGV (bp2);
  else
    {
      CHECK_NUMBER_COERCE_MARKER (start2);
      begp2 = XINT (start2);
    }
  if (NILP (end2))
    endp2 = BUF_ZV (bp2);
  else
    {
      CHECK_NUMBER_COERCE_MARKER (end2);
      endp2 = XINT (end2);
    }

  if (begp2 > endp2)
    temp = begp2, begp2 = endp2, endp2 = temp;

  if (!(BUF_BEGV (bp2) <= begp2
	&& begp2 <= endp2
        && endp2 <= BUF_ZV (bp2)))
    args_out_of_range (start2, end2);

  i1 = begp1;
  i2 = begp2;
  i1_byte = buf_charpos_to_bytepos (bp1, i1);
  i2_byte = buf_charpos_to_bytepos (bp2, i2);

  while (i1 < endp1 && i2 < endp2)
    {
      /* When we find a mismatch, we must compare the
	 characters, not just the bytes.  */
      int c1, c2;

      if (! NILP (BVAR (bp1, enable_multibyte_characters)))
	{
	  c1 = BUF_FETCH_MULTIBYTE_CHAR (bp1, i1_byte);
	  BUF_INC_POS (bp1, i1_byte);
	  i1++;
	}
      else
	{
	  c1 = BUF_FETCH_BYTE (bp1, i1);
	  MAKE_CHAR_MULTIBYTE (c1);
	  i1++;
	}

      if (! NILP (BVAR (bp2, enable_multibyte_characters)))
	{
	  c2 = BUF_FETCH_MULTIBYTE_CHAR (bp2, i2_byte);
	  BUF_INC_POS (bp2, i2_byte);
	  i2++;
	}
      else
	{
	  c2 = BUF_FETCH_BYTE (bp2, i2);
	  MAKE_CHAR_MULTIBYTE (c2);
	  i2++;
	}

      if (!NILP (trt))
	{
	  c1 = char_table_translate (trt, c1);
	  c2 = char_table_translate (trt, c2);
	}

      if (c1 != c2)
	return make_number (c1 < c2 ? -1 - chars : chars + 1);

      chars++;
      rarely_quit (chars);
    }

  /* The strings match as far as they go.
     If one is shorter, that one is less.  */
  if (chars < endp1 - begp1)
    return make_number (chars + 1);
  else if (chars < endp2 - begp2)
    return make_number (- chars - 1);

  /* Same length too => they are equal.  */
  return make_number (0);
}


/* Set up necessary definitions for diffseq.h; see comments in
   diffseq.h for explanation.  */

#undef ELEMENT
#undef EQUAL

#define XVECREF_YVECREF_EQUAL(ctx, xoff, yoff)  \
  buffer_chars_equal ((ctx), (xoff), (yoff))

#define OFFSET ptrdiff_t

#define EXTRA_CONTEXT_FIELDS                    \
  /* Buffers to compare.  */                    \
  struct buffer *buffer_a;                      \
  struct buffer *buffer_b;                      \
  /* Bit vectors recording for each character whether it was deleted
     or inserted.  */                           \
  unsigned char *deletions;                     \
  unsigned char *insertions;

#define NOTE_DELETE(ctx, xoff) set_bit ((ctx)->deletions, (xoff))
#define NOTE_INSERT(ctx, yoff) set_bit ((ctx)->insertions, (yoff))

struct context;
static void set_bit (unsigned char *, OFFSET);
static bool bit_is_set (const unsigned char *, OFFSET);
static bool buffer_chars_equal (struct context *, OFFSET, OFFSET);

#include "minmax.h"
#include "diffseq.h"

DEFUN ("replace-buffer-contents", Freplace_buffer_contents,
       Sreplace_buffer_contents, 1, 1, "bSource buffer: ",
       doc: /* Replace accessible portion of current buffer with that of SOURCE.
SOURCE can be a buffer or a string that names a buffer.
Interactively, prompt for SOURCE.
As far as possible the replacement is non-destructive, i.e. existing
buffer contents, markers, properties, and overlays in the current
buffer stay intact.  */)
  (Lisp_Object source)
{
  struct buffer *a = current_buffer;
  Lisp_Object source_buffer = Fget_buffer (source);
  if (NILP (source_buffer))
    nsberror (source);
  struct buffer *b = XBUFFER (source_buffer);
  if (! BUFFER_LIVE_P (b))
    error ("Selecting deleted buffer");
  if (a == b)
    error ("Cannot replace a buffer with itself");

  ptrdiff_t min_a = BEGV;
  ptrdiff_t min_b = BUF_BEGV (b);
  ptrdiff_t size_a = ZV - min_a;
  ptrdiff_t size_b = BUF_ZV (b) - min_b;
  eassume (size_a >= 0);
  eassume (size_b >= 0);
  bool a_empty = size_a == 0;
  bool b_empty = size_b == 0;

  /* Handle trivial cases where at least one accessible portion is
     empty.  */

  if (a_empty && b_empty)
    return Qnil;

  if (a_empty)
    return Finsert_buffer_substring (source, Qnil, Qnil);

  if (b_empty)
    {
      del_range_both (BEGV, BEGV_BYTE, ZV, ZV_BYTE, true);
      return Qnil;
    }

  /* FIXME: It is not documented how to initialize the contents of the
     context structure.  This code cargo-cults from the existing
     caller in src/analyze.c of GNU Diffutils, which appears to
     work.  */

  ptrdiff_t diags = size_a + size_b + 3;
  ptrdiff_t *buffer;
  USE_SAFE_ALLOCA;
  SAFE_NALLOCA (buffer, 2, diags);
  /* Micro-optimization: Casting to size_t generates much better
     code.  */
  ptrdiff_t del_bytes = (size_t) size_a / CHAR_BIT + 1;
  ptrdiff_t ins_bytes = (size_t) size_b / CHAR_BIT + 1;
  struct context ctx = {
    .buffer_a = a,
    .buffer_b = b,
    .deletions = SAFE_ALLOCA (del_bytes),
    .insertions = SAFE_ALLOCA (ins_bytes),
    .fdiag = buffer + size_b + 1,
    .bdiag = buffer + diags + size_b + 1,
    /* FIXME: Find a good number for .too_expensive.  */
    .too_expensive = 1000000,
  };
  memclear (ctx.deletions, del_bytes);
  memclear (ctx.insertions, ins_bytes);
  /* compareseq requires indices to be zero-based.  We add BEGV back
     later.  */
  bool early_abort = compareseq (0, size_a, 0, size_b, false, &ctx);
  /* Since we didn’t define EARLY_ABORT, we should never abort
     early.  */
  eassert (! early_abort);
  SAFE_FREE ();

  Fundo_boundary ();
  ptrdiff_t count = SPECPDL_INDEX ();
  record_unwind_protect (save_excursion_restore, save_excursion_save ());

  ptrdiff_t i = size_a;
  ptrdiff_t j = size_b;
  /* Walk backwards through the lists of changes.  This was also
     cargo-culted from src/analyze.c in GNU Diffutils.  Because we
     walk backwards, we don’t have to keep the positions in sync.  */
  while (i >= 0 || j >= 0)
    {
      /* Check whether there is a change (insertion or deletion)
         before the current position.  */
      if ((i > 0 && bit_is_set (ctx.deletions, i - 1)) ||
          (j > 0 && bit_is_set (ctx.insertions, j - 1)))
	{
          ptrdiff_t end_a = min_a + i;
          ptrdiff_t end_b = min_b + j;
          /* Find the beginning of the current change run.  */
	  while (i > 0 && bit_is_set (ctx.deletions, i - 1))
            --i;
	  while (j > 0 && bit_is_set (ctx.insertions, j - 1))
            --j;
          ptrdiff_t beg_a = min_a + i;
          ptrdiff_t beg_b = min_b + j;
          eassert (beg_a >= BEGV);
          eassert (beg_b >= BUF_BEGV (b));
          eassert (beg_a <= end_a);
          eassert (beg_b <= end_b);
          eassert (end_a <= ZV);
          eassert (end_b <= BUF_ZV (b));
          eassert (beg_a < end_a || beg_b < end_b);
          if (beg_a < end_a)
            del_range (beg_a, end_a);
          if (beg_b < end_b)
            {
              SET_PT (beg_a);
              Finsert_buffer_substring (source, make_natnum (beg_b),
                                        make_natnum (end_b));
            }
	}
      --i;
      --j;
    }

  return unbind_to (count, Qnil);
}

static void
set_bit (unsigned char *a, ptrdiff_t i)
{
  eassert (i >= 0);
  /* Micro-optimization: Casting to size_t generates much better
     code.  */
  size_t j = i;
  a[j / CHAR_BIT] |= (1 << (j % CHAR_BIT));
}

static bool
bit_is_set (const unsigned char *a, ptrdiff_t i)
{
  eassert (i >= 0);
  /* Micro-optimization: Casting to size_t generates much better
     code.  */
  size_t j = i;
  return a[j / CHAR_BIT] & (1 << (j % CHAR_BIT));
}

/* Return true if the characters at position POS_A of buffer
   CTX->buffer_a and at position POS_B of buffer CTX->buffer_b are
   equal.  POS_A and POS_B are zero-based.  Text properties are
   ignored.  */

static bool
buffer_chars_equal (struct context *ctx,
                    ptrdiff_t pos_a, ptrdiff_t pos_b)
{
  eassert (pos_a >= 0);
  pos_a += BUF_BEGV (ctx->buffer_a);
  eassert (pos_a >= BUF_BEGV (ctx->buffer_a));
  eassert (pos_a < BUF_ZV (ctx->buffer_a));

  eassert (pos_b >= 0);
  pos_b += BUF_BEGV (ctx->buffer_b);
  eassert (pos_b >= BUF_BEGV (ctx->buffer_b));
  eassert (pos_b < BUF_ZV (ctx->buffer_b));

  return BUF_FETCH_CHAR_AS_MULTIBYTE (ctx->buffer_a, pos_a)
    == BUF_FETCH_CHAR_AS_MULTIBYTE (ctx->buffer_b, pos_b);
}


static void
subst_char_in_region_unwind (Lisp_Object arg)
{
  bset_undo_list (current_buffer, arg);
}

static void
subst_char_in_region_unwind_1 (Lisp_Object arg)
{
  bset_filename (current_buffer, arg);
}

DEFUN ("subst-char-in-region", Fsubst_char_in_region,
       Ssubst_char_in_region, 4, 5, 0,
       doc: /* From START to END, replace FROMCHAR with TOCHAR each time it occurs.
If optional arg NOUNDO is non-nil, don't record this change for undo
and don't mark the buffer as really changed.
Both characters must have the same length of multi-byte form.  */)
  (Lisp_Object start, Lisp_Object end, Lisp_Object fromchar, Lisp_Object tochar, Lisp_Object noundo)
{
  register ptrdiff_t pos, pos_byte, stop, i, len, end_byte;
  /* Keep track of the first change in the buffer:
     if 0 we haven't found it yet.
     if < 0 we've found it and we've run the before-change-function.
     if > 0 we've actually performed it and the value is its position.  */
  ptrdiff_t changed = 0;
  unsigned char fromstr[MAX_MULTIBYTE_LENGTH], tostr[MAX_MULTIBYTE_LENGTH];
  unsigned char *p;
  ptrdiff_t count = SPECPDL_INDEX ();
#define COMBINING_NO	 0
#define COMBINING_BEFORE 1
#define COMBINING_AFTER  2
#define COMBINING_BOTH (COMBINING_BEFORE | COMBINING_AFTER)
  int maybe_byte_combining = COMBINING_NO;
  ptrdiff_t last_changed = 0;
  bool multibyte_p
    = !NILP (BVAR (current_buffer, enable_multibyte_characters));
  int fromc, toc;

 restart:

  validate_region (&start, &end);
  CHECK_CHARACTER (fromchar);
  CHECK_CHARACTER (tochar);
  fromc = XFASTINT (fromchar);
  toc = XFASTINT (tochar);

  if (multibyte_p)
    {
      len = CHAR_STRING (fromc, fromstr);
      if (CHAR_STRING (toc, tostr) != len)
	error ("Characters in `subst-char-in-region' have different byte-lengths");
      if (!ASCII_CHAR_P (*tostr))
	{
	  /* If *TOSTR is in the range 0x80..0x9F and TOCHAR is not a
	     complete multibyte character, it may be combined with the
	     after bytes.  If it is in the range 0xA0..0xFF, it may be
	     combined with the before and after bytes.  */
	  if (!CHAR_HEAD_P (*tostr))
	    maybe_byte_combining = COMBINING_BOTH;
	  else if (BYTES_BY_CHAR_HEAD (*tostr) > len)
	    maybe_byte_combining = COMBINING_AFTER;
	}
    }
  else
    {
      len = 1;
      fromstr[0] = fromc;
      tostr[0] = toc;
    }

  pos = XINT (start);
  pos_byte = CHAR_TO_BYTE (pos);
  stop = CHAR_TO_BYTE (XINT (end));
  end_byte = stop;

  /* If we don't want undo, turn off putting stuff on the list.
     That's faster than getting rid of things,
     and it prevents even the entry for a first change.
     Also inhibit locking the file.  */
  if (!changed && !NILP (noundo))
    {
      record_unwind_protect (subst_char_in_region_unwind,
			     BVAR (current_buffer, undo_list));
      bset_undo_list (current_buffer, Qt);
      /* Don't do file-locking.  */
      record_unwind_protect (subst_char_in_region_unwind_1,
			     BVAR (current_buffer, filename));
      bset_filename (current_buffer, Qnil);
    }

  if (pos_byte < GPT_BYTE)
    stop = min (stop, GPT_BYTE);
  while (1)
    {
      ptrdiff_t pos_byte_next = pos_byte;

      if (pos_byte >= stop)
	{
	  if (pos_byte >= end_byte) break;
	  stop = end_byte;
	}
      p = BYTE_POS_ADDR (pos_byte);
      if (multibyte_p)
	INC_POS (pos_byte_next);
      else
	++pos_byte_next;
      if (pos_byte_next - pos_byte == len
	  && p[0] == fromstr[0]
	  && (len == 1
	      || (p[1] == fromstr[1]
		  && (len == 2 || (p[2] == fromstr[2]
				 && (len == 3 || p[3] == fromstr[3]))))))
	{
	  if (changed < 0)
	    /* We've already seen this and run the before-change-function;
	       this time we only need to record the actual position. */
	    changed = pos;
	  else if (!changed)
	    {
	      changed = -1;
	      modify_text (pos, XINT (end));

	      if (! NILP (noundo))
		{
		  if (MODIFF - 1 == SAVE_MODIFF)
		    SAVE_MODIFF++;
		  if (MODIFF - 1 == BUF_AUTOSAVE_MODIFF (current_buffer))
		    BUF_AUTOSAVE_MODIFF (current_buffer)++;
		}

	      /* The before-change-function may have moved the gap
		 or even modified the buffer so we should start over. */
	      goto restart;
	    }

	  /* Take care of the case where the new character
	     combines with neighboring bytes.  */
	  if (maybe_byte_combining
	      && (maybe_byte_combining == COMBINING_AFTER
		  ? (pos_byte_next < Z_BYTE
		     && ! CHAR_HEAD_P (FETCH_BYTE (pos_byte_next)))
		  : ((pos_byte_next < Z_BYTE
		      && ! CHAR_HEAD_P (FETCH_BYTE (pos_byte_next)))
		     || (pos_byte > BEG_BYTE
			 && ! ASCII_CHAR_P (FETCH_BYTE (pos_byte - 1))))))
	    {
	      Lisp_Object tem, string;

	      tem = BVAR (current_buffer, undo_list);

	      /* Make a multibyte string containing this single character.  */
	      string = make_multibyte_string ((char *) tostr, 1, len);
	      /* replace_range is less efficient, because it moves the gap,
		 but it handles combining correctly.  */
	      replace_range (pos, pos + 1, string,
			     0, 0, 1, 0);
	      pos_byte_next = CHAR_TO_BYTE (pos);
	      if (pos_byte_next > pos_byte)
		/* Before combining happened.  We should not increment
		   POS.  So, to cancel the later increment of POS,
		   decrease it now.  */
		pos--;
	      else
		INC_POS (pos_byte_next);

	      if (! NILP (noundo))
		bset_undo_list (current_buffer, tem);
	    }
	  else
	    {
	      if (NILP (noundo))
		record_change (pos, 1);
	      for (i = 0; i < len; i++) *p++ = tostr[i];
	    }
	  last_changed =  pos + 1;
	}
      pos_byte = pos_byte_next;
      pos++;
    }

  if (changed > 0)
    {
      signal_after_change (changed,
			   last_changed - changed, last_changed - changed);
      update_compositions (changed, last_changed, CHECK_ALL);
    }

  unbind_to (count, Qnil);
  return Qnil;
}


static Lisp_Object check_translation (ptrdiff_t, ptrdiff_t, ptrdiff_t,
				      Lisp_Object);

/* Helper function for Ftranslate_region_internal.

   Check if a character sequence at POS (POS_BYTE) matches an element
   of VAL.  VAL is a list (([FROM-CHAR ...] . TO) ...).  If a matching
   element is found, return it.  Otherwise return Qnil.  */

static Lisp_Object
check_translation (ptrdiff_t pos, ptrdiff_t pos_byte, ptrdiff_t end,
		   Lisp_Object val)
{
  int initial_buf[16];
  int *buf = initial_buf;
  ptrdiff_t buf_size = ARRAYELTS (initial_buf);
  int *bufalloc = 0;
  ptrdiff_t buf_used = 0;
  Lisp_Object result = Qnil;

  for (; CONSP (val); val = XCDR (val))
    {
      Lisp_Object elt;
      ptrdiff_t len, i;

      elt = XCAR (val);
      if (! CONSP (elt))
	continue;
      elt = XCAR (elt);
      if (! VECTORP (elt))
	continue;
      len = ASIZE (elt);
      if (len <= end - pos)
	{
	  for (i = 0; i < len; i++)
	    {
	      if (buf_used <= i)
		{
		  unsigned char *p = BYTE_POS_ADDR (pos_byte);
		  int len1;

		  if (buf_used == buf_size)
		    {
		      bufalloc = xpalloc (bufalloc, &buf_size, 1, -1,
					  sizeof *bufalloc);
		      if (buf == initial_buf)
			memcpy (bufalloc, buf, sizeof initial_buf);
		      buf = bufalloc;
		    }
		  buf[buf_used++] = STRING_CHAR_AND_LENGTH (p, len1);
		  pos_byte += len1;
		}
	      if (XINT (AREF (elt, i)) != buf[i])
		break;
	    }
	  if (i == len)
	    {
	      result = XCAR (val);
	      break;
	    }
	}
    }

  xfree (bufalloc);
  return result;
}


DEFUN ("translate-region-internal", Ftranslate_region_internal,
       Stranslate_region_internal, 3, 3, 0,
       doc: /* Internal use only.
From START to END, translate characters according to TABLE.
TABLE is a string or a char-table; the Nth character in it is the
mapping for the character with code N.
It returns the number of characters changed.  */)
  (Lisp_Object start, Lisp_Object end, register Lisp_Object table)
{
  register unsigned char *tt;	/* Trans table. */
  register int nc;		/* New character. */
  int cnt;			/* Number of changes made. */
  ptrdiff_t size;		/* Size of translate table. */
  ptrdiff_t pos, pos_byte, end_pos;
  bool multibyte = !NILP (BVAR (current_buffer, enable_multibyte_characters));
  bool string_multibyte UNINIT;

  validate_region (&start, &end);
  if (CHAR_TABLE_P (table))
    {
      if (! EQ (XCHAR_TABLE (table)->purpose, Qtranslation_table))
	error ("Not a translation table");
      size = MAX_CHAR;
      tt = NULL;
    }
  else
    {
      CHECK_STRING (table);

      if (! multibyte && (SCHARS (table) < SBYTES (table)))
	table = string_make_unibyte (table);
      string_multibyte = SCHARS (table) < SBYTES (table);
      size = SBYTES (table);
      tt = SDATA (table);
    }

  pos = XINT (start);
  pos_byte = CHAR_TO_BYTE (pos);
  end_pos = XINT (end);
  modify_text (pos, end_pos);

  cnt = 0;
  for (; pos < end_pos; )
    {
      unsigned char *p = BYTE_POS_ADDR (pos_byte);
      unsigned char *str UNINIT;
      unsigned char buf[MAX_MULTIBYTE_LENGTH];
      int len, str_len;
      int oc;
      Lisp_Object val;

      if (multibyte)
	oc = STRING_CHAR_AND_LENGTH (p, len);
      else
	oc = *p, len = 1;
      if (oc < size)
	{
	  if (tt)
	    {
	      /* Reload as signal_after_change in last iteration may GC.  */
	      tt = SDATA (table);
	      if (string_multibyte)
		{
		  str = tt + string_char_to_byte (table, oc);
		  nc = STRING_CHAR_AND_LENGTH (str, str_len);
		}
	      else
		{
		  nc = tt[oc];
		  if (! ASCII_CHAR_P (nc) && multibyte)
		    {
		      str_len = BYTE8_STRING (nc, buf);
		      str = buf;
		    }
		  else
		    {
		      str_len = 1;
		      str = tt + oc;
		    }
		}
	    }
	  else
	    {
	      nc = oc;
	      val = CHAR_TABLE_REF (table, oc);
	      if (CHARACTERP (val))
		{
		  nc = XFASTINT (val);
		  str_len = CHAR_STRING (nc, buf);
		  str = buf;
		}
	      else if (VECTORP (val) || (CONSP (val)))
		{
		  /* VAL is [TO_CHAR ...] or (([FROM-CHAR ...] .  TO) ...)
		     where TO is TO-CHAR or [TO-CHAR ...].  */
		  nc = -1;
		}
	    }

	  if (nc != oc && nc >= 0)
	    {
	      /* Simple one char to one char translation.  */
	      if (len != str_len)
		{
		  Lisp_Object string;

		  /* This is less efficient, because it moves the gap,
		     but it should handle multibyte characters correctly.  */
		  string = make_multibyte_string ((char *) str, 1, str_len);
		  replace_range (pos, pos + 1, string, 1, 0, 1, 0);
		  len = str_len;
		}
	      else
		{
		  record_change (pos, 1);
		  while (str_len-- > 0)
		    *p++ = *str++;
		  signal_after_change (pos, 1, 1);
		  update_compositions (pos, pos + 1, CHECK_BORDER);
		}
	      ++cnt;
	    }
	  else if (nc < 0)
	    {
	      Lisp_Object string;

	      if (CONSP (val))
		{
		  val = check_translation (pos, pos_byte, end_pos, val);
		  if (NILP (val))
		    {
		      pos_byte += len;
		      pos++;
		      continue;
		    }
		  /* VAL is ([FROM-CHAR ...] . TO).  */
		  len = ASIZE (XCAR (val));
		  val = XCDR (val);
		}
	      else
		len = 1;

	      if (VECTORP (val))
		{
		  string = Fconcat (1, &val);
		}
	      else
		{
		  string = Fmake_string (make_number (1), val);
		}
	      replace_range (pos, pos + len, string, 1, 0, 1, 0);
	      pos_byte += SBYTES (string);
	      pos += SCHARS (string);
	      cnt += SCHARS (string);
	      end_pos += SCHARS (string) - len;
	      continue;
	    }
	}
      pos_byte += len;
      pos++;
    }

  return make_number (cnt);
}

DEFUN ("delete-region", Fdelete_region, Sdelete_region, 2, 2, "r",
       doc: /* Delete the text between START and END.
If called interactively, delete the region between point and mark.
This command deletes buffer text without modifying the kill ring.  */)
  (Lisp_Object start, Lisp_Object end)
{
  validate_region (&start, &end);
  del_range (XINT (start), XINT (end));
  return Qnil;
}

DEFUN ("delete-and-extract-region", Fdelete_and_extract_region,
       Sdelete_and_extract_region, 2, 2, 0,
       doc: /* Delete the text between START and END and return it.  */)
  (Lisp_Object start, Lisp_Object end)
{
  validate_region (&start, &end);
  if (XINT (start) == XINT (end))
    return empty_unibyte_string;
  return del_range_1 (XINT (start), XINT (end), 1, 1);
}

DEFUN ("widen", Fwiden, Swiden, 0, 0, "",
       doc: /* Remove restrictions (narrowing) from current buffer.
This allows the buffer's full text to be seen and edited.  */)
  (void)
{
  if (BEG != BEGV || Z != ZV)
    current_buffer->clip_changed = 1;
  BEGV = BEG;
  BEGV_BYTE = BEG_BYTE;
  SET_BUF_ZV_BOTH (current_buffer, Z, Z_BYTE);
  /* Changing the buffer bounds invalidates any recorded current column.  */
  invalidate_current_column ();
  return Qnil;
}

DEFUN ("narrow-to-region", Fnarrow_to_region, Snarrow_to_region, 2, 2, "r",
       doc: /* Restrict editing in this buffer to the current region.
The rest of the text becomes temporarily invisible and untouchable
but is not deleted; if you save the buffer in a file, the invisible
text is included in the file.  \\[widen] makes all visible again.
See also `save-restriction'.

When calling from a program, pass two arguments; positions (integers
or markers) bounding the text that should remain visible.  */)
  (register Lisp_Object start, Lisp_Object end)
{
  CHECK_NUMBER_COERCE_MARKER (start);
  CHECK_NUMBER_COERCE_MARKER (end);

  if (XINT (start) > XINT (end))
    {
      Lisp_Object tem;
      tem = start; start = end; end = tem;
    }

  if (!(BEG <= XINT (start) && XINT (start) <= XINT (end) && XINT (end) <= Z))
    args_out_of_range (start, end);

  if (BEGV != XFASTINT (start) || ZV != XFASTINT (end))
    current_buffer->clip_changed = 1;

  SET_BUF_BEGV (current_buffer, XFASTINT (start));
  SET_BUF_ZV (current_buffer, XFASTINT (end));
  if (PT < XFASTINT (start))
    SET_PT (XFASTINT (start));
  if (PT > XFASTINT (end))
    SET_PT (XFASTINT (end));
  /* Changing the buffer bounds invalidates any recorded current column.  */
  invalidate_current_column ();
  return Qnil;
}

Lisp_Object
save_restriction_save (void)
{
  if (BEGV == BEG && ZV == Z)
    /* The common case that the buffer isn't narrowed.
       We return just the buffer object, which save_restriction_restore
       recognizes as meaning `no restriction'.  */
    return Fcurrent_buffer ();
  else
    /* We have to save a restriction, so return a pair of markers, one
       for the beginning and one for the end.  */
    {
      Lisp_Object beg, end;

      beg = build_marker (current_buffer, BEGV, BEGV_BYTE);
      end = build_marker (current_buffer, ZV, ZV_BYTE);

      /* END must move forward if text is inserted at its exact location.  */
      XMARKER (end)->insertion_type = 1;

      return Fcons (beg, end);
    }
}

void
save_restriction_restore (Lisp_Object data)
{
  struct buffer *cur = NULL;
  struct buffer *buf = (CONSP (data)
			? XMARKER (XCAR (data))->buffer
			: XBUFFER (data));

  if (buf && buf != current_buffer && !NILP (BVAR (buf, pt_marker)))
    { /* If `buf' uses markers to keep track of PT, BEGV, and ZV (as
	 is the case if it is or has an indirect buffer), then make
	 sure it is current before we update BEGV, so
	 set_buffer_internal takes care of managing those markers.  */
      cur = current_buffer;
      set_buffer_internal (buf);
    }

  if (CONSP (data))
    /* A pair of marks bounding a saved restriction.  */
    {
      struct Lisp_Marker *beg = XMARKER (XCAR (data));
      struct Lisp_Marker *end = XMARKER (XCDR (data));
      eassert (buf == end->buffer);

      if (buf /* Verify marker still points to a buffer.  */
	  && (beg->charpos != BUF_BEGV (buf) || end->charpos != BUF_ZV (buf)))
	/* The restriction has changed from the saved one, so restore
	   the saved restriction.  */
	{
	  ptrdiff_t pt = BUF_PT (buf);

	  SET_BUF_BEGV_BOTH (buf, beg->charpos, beg->bytepos);
	  SET_BUF_ZV_BOTH (buf, end->charpos, end->bytepos);

	  if (pt < beg->charpos || pt > end->charpos)
	    /* The point is outside the new visible range, move it inside. */
	    SET_BUF_PT_BOTH (buf,
			     clip_to_bounds (beg->charpos, pt, end->charpos),
			     clip_to_bounds (beg->bytepos, BUF_PT_BYTE (buf),
					     end->bytepos));

	  buf->clip_changed = 1; /* Remember that the narrowing changed. */
	}
      /* These aren't needed anymore, so don't wait for GC.  */
      free_marker (XCAR (data));
      free_marker (XCDR (data));
      free_cons (XCONS (data));
    }
  else
    /* A buffer, which means that there was no old restriction.  */
    {
      if (buf /* Verify marker still points to a buffer.  */
	  && (BUF_BEGV (buf) != BUF_BEG (buf) || BUF_ZV (buf) != BUF_Z (buf)))
	/* The buffer has been narrowed, get rid of the narrowing.  */
	{
	  SET_BUF_BEGV_BOTH (buf, BUF_BEG (buf), BUF_BEG_BYTE (buf));
	  SET_BUF_ZV_BOTH (buf, BUF_Z (buf), BUF_Z_BYTE (buf));

	  buf->clip_changed = 1; /* Remember that the narrowing changed. */
	}
    }

  /* Changing the buffer bounds invalidates any recorded current column.  */
  invalidate_current_column ();

  if (cur)
    set_buffer_internal (cur);
}

DEFUN ("save-restriction", Fsave_restriction, Ssave_restriction, 0, UNEVALLED, 0,
       doc: /* Execute BODY, saving and restoring current buffer's restrictions.
The buffer's restrictions make parts of the beginning and end invisible.
\(They are set up with `narrow-to-region' and eliminated with `widen'.)
This special form, `save-restriction', saves the current buffer's restrictions
when it is entered, and restores them when it is exited.
So any `narrow-to-region' within BODY lasts only until the end of the form.
The old restrictions settings are restored
even in case of abnormal exit (throw or error).

The value returned is the value of the last form in BODY.

Note: if you are using both `save-excursion' and `save-restriction',
use `save-excursion' outermost:
    (save-excursion (save-restriction ...))

usage: (save-restriction &rest BODY)  */)
  (Lisp_Object body)
{
  register Lisp_Object val;
  ptrdiff_t count = SPECPDL_INDEX ();

  record_unwind_protect (save_restriction_restore, save_restriction_save ());
  val = Fprogn (body);
  return unbind_to (count, val);
}

DEFUN ("message", Fmessage, Smessage, 1, MANY, 0,
       doc: /* Display a message at the bottom of the screen.
The message also goes into the `*Messages*' buffer, if `message-log-max'
is non-nil.  (In keyboard macros, that's all it does.)
Return the message.

In batch mode, the message is printed to the standard error stream,
followed by a newline.

The first argument is a format control string, and the rest are data
to be formatted under control of the string.  Percent sign (%), grave
accent (\\=`) and apostrophe (\\=') are special in the format; see
`format-message' for details.  To display STRING without special
treatment, use (message "%s" STRING).

If the first argument is nil or the empty string, the function clears
any existing message; this lets the minibuffer contents show.  See
also `current-message'.

usage: (message FORMAT-STRING &rest ARGS)  */)
  (ptrdiff_t nargs, Lisp_Object *args)
{
  if (NILP (args[0])
      || (STRINGP (args[0])
	  && SBYTES (args[0]) == 0))
    {
      message1 (0);
      return args[0];
    }
  else
    {
      Lisp_Object val = styled_format (nargs, args, true, false);
      message3 (val);
      return val;
    }
}

DEFUN ("message-box", Fmessage_box, Smessage_box, 1, MANY, 0,
       doc: /* Display a message, in a dialog box if possible.
If a dialog box is not available, use the echo area.
The first argument is a format control string, and the rest are data
to be formatted under control of the string.  See `format-message' for
details.

If the first argument is nil or the empty string, clear any existing
message; let the minibuffer contents show.

usage: (message-box FORMAT-STRING &rest ARGS)  */)
  (ptrdiff_t nargs, Lisp_Object *args)
{
  if (NILP (args[0]))
    {
      message1 (0);
      return Qnil;
    }
  else
    {
      Lisp_Object val = styled_format (nargs, args, true, false);
      Lisp_Object pane, menu;

      pane = list1 (Fcons (build_string ("OK"), Qt));
      menu = Fcons (val, pane);
      Fx_popup_dialog (Qt, menu, Qt);
      return val;
    }
}

DEFUN ("message-or-box", Fmessage_or_box, Smessage_or_box, 1, MANY, 0,
       doc: /* Display a message in a dialog box or in the echo area.
If this command was invoked with the mouse, use a dialog box if
`use-dialog-box' is non-nil.
Otherwise, use the echo area.
The first argument is a format control string, and the rest are data
to be formatted under control of the string.  See `format-message' for
details.

If the first argument is nil or the empty string, clear any existing
message; let the minibuffer contents show.

usage: (message-or-box FORMAT-STRING &rest ARGS)  */)
  (ptrdiff_t nargs, Lisp_Object *args)
{
  if ((NILP (last_nonmenu_event) || CONSP (last_nonmenu_event))
      && use_dialog_box)
    return Fmessage_box (nargs, args);
  return Fmessage (nargs, args);
}

DEFUN ("current-message", Fcurrent_message, Scurrent_message, 0, 0, 0,
       doc: /* Return the string currently displayed in the echo area, or nil if none.  */)
  (void)
{
  return current_message ();
}

/* Convert the prefix of STR from ASCII decimal digits to a number.
   Set *STR_END to the address of the first non-digit.  Return the
   number, or PTRDIFF_MAX on overflow.  Return 0 if there is no number.
   This is like strtol for ptrdiff_t and base 10 and C locale,
   except without negative numbers or errno.  */

static ptrdiff_t
str2num (char *str, char **str_end)
{
  ptrdiff_t n = 0;
  for (; c_isdigit (*str); str++)
    if (INT_MULTIPLY_WRAPV (n, 10, &n) || INT_ADD_WRAPV (n, *str - '0', &n))
      n = PTRDIFF_MAX;
  *str_end = str;
  return n;
}

DEFUN ("format", Fformat, Sformat, 1, MANY, 0,
       doc: /* Format a string out of a format-string and arguments.
The first argument is a format control string.
The other arguments are substituted into it to make the result, a string.

The format control string may contain %-sequences meaning to substitute
the next available argument, or the argument explicitly specified:

%s means print a string argument.  Actually, prints any object, with `princ'.
%d means print as signed number in decimal.
%o means print as unsigned number in octal, %x as unsigned number in hex.
%X is like %x, but uses upper case.
%e means print a number in exponential notation.
%f means print a number in decimal-point notation.
%g means print a number in exponential notation if the exponent would be
   less than -4 or greater than or equal to the precision (default: 6);
   otherwise it prints in decimal-point notation.
%c means print a number as a single character.
%S means print any object as an s-expression (using `prin1').

The argument used for %d, %o, %x, %e, %f, %g or %c must be a number.
Use %% to put a single % into the output.

A %-sequence other than %% may contain optional field number, flag,
width, and precision specifiers, as follows:

  %<field><flags><width><precision>character

where field is [0-9]+ followed by a literal dollar "$", flags is
[+ #-0]+, width is [0-9]+, and precision is a literal period "."
followed by [0-9]+.

If a %-sequence is numbered with a field with positive value N, the
Nth argument is substituted instead of the next one.  A format can
contain either numbered or unnumbered %-sequences but not both, except
that %% can be mixed with numbered %-sequences.

The + flag character inserts a + before any positive number, while a
space inserts a space before any positive number; these flags only
affect %d, %e, %f, and %g sequences, and the + flag takes precedence.
The - and 0 flags affect the width specifier, as described below.

The # flag means to use an alternate display form for %o, %x, %X, %e,
%f, and %g sequences: for %o, it ensures that the result begins with
\"0\"; for %x and %X, it prefixes the result with \"0x\" or \"0X\";
for %e and %f, it causes a decimal point to be included even if the
the precision is zero; for %g, it causes a decimal point to be
included even if the the precision is zero, and also forces trailing
zeros after the decimal point to be left in place.

The width specifier supplies a lower limit for the length of the
printed representation.  The padding, if any, normally goes on the
left, but it goes on the right if the - flag is present.  The padding
character is normally a space, but it is 0 if the 0 flag is present.
The 0 flag is ignored if the - flag is present, or the format sequence
is something other than %d, %e, %f, and %g.

For %e and %f sequences, the number after the "." in the precision
specifier says how many decimal places to show; if zero, the decimal
point itself is omitted.  For %g, the precision specifies how many
significant digits to print; zero or omitted are treated as 1.
For %s and %S, the precision specifier truncates the string to the
given width.

Text properties, if any, are copied from the format-string to the
produced text.

usage: (format STRING &rest OBJECTS)  */)
  (ptrdiff_t nargs, Lisp_Object *args)
{
  return styled_format (nargs, args, false, true);
}

DEFUN ("format-message", Fformat_message, Sformat_message, 1, MANY, 0,
       doc: /* Format a string out of a format-string and arguments.
The first argument is a format control string.
The other arguments are substituted into it to make the result, a string.

This acts like `format', except it also replaces each grave accent (\\=`)
by a left quote, and each apostrophe (\\=') by a right quote.  The left
and right quote replacement characters are specified by
`text-quoting-style'.

usage: (format-message STRING &rest OBJECTS)  */)
  (ptrdiff_t nargs, Lisp_Object *args)
{
  return styled_format (nargs, args, true, true);
}

/* Implement ‘format-message’ if MESSAGE is true, ‘format’ otherwise.
   If NEW_RESULT, the result is a new string; otherwise, the result
   may be one of the arguments.  */

Lisp_Object
styled_format (ptrdiff_t nargs, Lisp_Object *args, bool message,
	       bool new_result)
{
  ptrdiff_t n;		/* The number of the next arg to substitute.  */
  char initial_buffer[4000];
  char *buf = initial_buffer;
  ptrdiff_t bufsize = sizeof initial_buffer;
  ptrdiff_t max_bufsize = STRING_BYTES_BOUND + 1;
  char *p;
  ptrdiff_t buf_save_value_index UNINIT;
  char *format, *end;
  ptrdiff_t nchars;
  /* When we make a multibyte string, we must pay attention to the
     byte combining problem, i.e., a byte may be combined with a
     multibyte character of the previous string.  This flag tells if we
     must consider such a situation or not.  */
  bool maybe_combine_byte;
  bool arg_intervals = false;
  USE_SAFE_ALLOCA;
  sa_avail -= sizeof initial_buffer;

  /* Information recorded for each format spec.  */
  struct info
  {
    /* The corresponding argument, converted to string if conversion
       was needed.  */
    Lisp_Object argument;

    /* The start and end bytepos in the output string.  */
    ptrdiff_t start, end;

    /* Whether the argument is a newly created string.  */
    bool_bf new_string : 1;

    /* Whether the argument is a string with intervals.  */
    bool_bf intervals : 1;
  } *info;

  CHECK_STRING (args[0]);
  char *format_start = SSDATA (args[0]);
  bool multibyte_format = STRING_MULTIBYTE (args[0]);
  ptrdiff_t formatlen = SBYTES (args[0]);

  /* Upper bound on number of format specs.  Each uses at least 2 chars.  */
  ptrdiff_t nspec_bound = SCHARS (args[0]) >> 1;

  /* Allocate the info and discarded tables.  */
  ptrdiff_t alloca_size;
  if (INT_MULTIPLY_WRAPV (nspec_bound, sizeof *info, &alloca_size)
      || INT_ADD_WRAPV (formatlen, alloca_size, &alloca_size)
      || SIZE_MAX < alloca_size)
    memory_full (SIZE_MAX);
  info = SAFE_ALLOCA (alloca_size);
  /* discarded[I] is 1 if byte I of the format
     string was not copied into the output.
     It is 2 if byte I was not the first byte of its character.  */
  char *discarded = (char *) &info[nspec_bound];
  memset (discarded, 0, formatlen);

  /* Try to determine whether the result should be multibyte.
     This is not always right; sometimes the result needs to be multibyte
     because of an object that we will pass through prin1.
     or because a grave accent or apostrophe is requoted,
     and in that case, we won't know it here.  */

  /* True if the output should be a multibyte string,
     which is true if any of the inputs is one.  */
  bool multibyte = multibyte_format;
  for (ptrdiff_t i = 1; !multibyte && i < nargs; i++)
    if (STRINGP (args[i]) && STRING_MULTIBYTE (args[i]))
      multibyte = true;

  int quoting_style = message ? text_quoting_style () : -1;

  ptrdiff_t ispec;
  ptrdiff_t nspec = 0;

  /* If we start out planning a unibyte result,
     then discover it has to be multibyte, we jump back to retry.  */
 retry:

  p = buf;
  nchars = 0;

  /* N is the argument index, ISPEC is the specification index.  */
  n = 0;
  ispec = 0;

  /* Scan the format and store result in BUF.  */
  format = format_start;
  end = format + formatlen;
  maybe_combine_byte = false;

  while (format != end)
    {
      /* The values of N, ISPEC, and FORMAT when the loop body is
         entered.  */
      ptrdiff_t n0 = n;
      ptrdiff_t ispec0 = ispec;
      char *format0 = format;
      char const *convsrc = format;
      unsigned char format_char = *format++;

      /* Bytes needed to represent the output of this conversion.  */
      ptrdiff_t convbytes = 1;

      if (format_char == '%')
	{
	  /* General format specifications look like

	     '%' [field-number] [flags] [field-width] [precision] format

	     where

             field-number ::= [0-9]+ '$'
	     flags ::= [-+0# ]+
	     field-width ::= [0-9]+
	     precision ::= '.' [0-9]*

	     If present, a field-number specifies the argument number
	     to substitute.  Otherwise, the next argument is taken.

	     If a field-width is specified, it specifies to which width
	     the output should be padded with blanks, if the output
	     string is shorter than field-width.

	     If precision is specified, it specifies the number of
	     digits to print after the '.' for floats, or the max.
	     number of chars to print from a string.  */

	  ptrdiff_t num;
	  char *num_end;
	  if (c_isdigit (*format))
	    {
	      num = str2num (format, &num_end);
	      if (*num_end == '$')
		{
		  n = num - 1;
		  format = num_end + 1;
		}
	    }

	  bool minus_flag = false;
	  bool  plus_flag = false;
	  bool space_flag = false;
	  bool sharp_flag = false;
	  bool  zero_flag = false;

	  for (; ; format++)
	    {
	      switch (*format)
		{
		case '-': minus_flag = true; continue;
		case '+':  plus_flag = true; continue;
		case ' ': space_flag = true; continue;
		case '#': sharp_flag = true; continue;
		case '0':  zero_flag = true; continue;
		}
	      break;
	    }

	  /* Ignore flags when sprintf ignores them.  */
	  space_flag &= ! plus_flag;
	  zero_flag &= ! minus_flag;

	  num = str2num (format, &num_end);
	  if (max_bufsize <= num)
	    string_overflow ();
	  ptrdiff_t field_width = num;

	  bool precision_given = *num_end == '.';
	  ptrdiff_t precision = (precision_given
				 ? str2num (num_end + 1, &num_end)
				 : PTRDIFF_MAX);
	  format = num_end;

	  if (format == end)
	    error ("Format string ends in middle of format specifier");

	  char conversion = *format++;
	  memset (&discarded[format0 - format_start], 1,
		  format - format0 - (conversion == '%'));
	  if (conversion == '%')
	    {
	      new_result = true;
	      goto copy_char;
	    }

	  ++n;
	  if (! (n < nargs))
	    error ("Not enough arguments for format string");

	  struct info *spec = &info[ispec++];
	  if (nspec < ispec)
	    {
	      spec->argument = args[n];
	      spec->new_string = false;
	      spec->intervals = false;
	      nspec = ispec;
	    }
	  Lisp_Object arg = spec->argument;

	  /* For 'S', prin1 the argument, and then treat like 's'.
	     For 's', princ any argument that is not a string or
	     symbol.  But don't do this conversion twice, which might
	     happen after retrying.  */
	  if ((conversion == 'S'
	       || (conversion == 's'
		   && ! STRINGP (arg) && ! SYMBOLP (arg))))
	    {
	      if (EQ (arg, args[n]))
		{
		  Lisp_Object noescape = conversion == 'S' ? Qnil : Qt;
		  spec->argument = arg = Fprin1_to_string (arg, noescape);
		  spec->new_string = true;
		  if (STRING_MULTIBYTE (arg) && ! multibyte)
		    {
		      multibyte = true;
		      goto retry;
		    }
		}
	      conversion = 's';
	    }
	  else if (conversion == 'c')
	    {
	      if (INTEGERP (arg) && ! ASCII_CHAR_P (XINT (arg)))
		{
		  if (!multibyte)
		    {
		      multibyte = true;
		      goto retry;
		    }
		  spec->argument = arg = Fchar_to_string (arg);
		  spec->new_string = true;
		}

	      if (!EQ (arg, args[n]))
		conversion = 's';
	      zero_flag = false;
	    }

	  if (SYMBOLP (arg))
	    {
	      spec->argument = arg = SYMBOL_NAME (arg);
	      if (STRING_MULTIBYTE (arg) && ! multibyte)
		{
		  multibyte = true;
		  goto retry;
		}
	    }

	  bool float_conversion
	    = conversion == 'e' || conversion == 'f' || conversion == 'g';

	  if (conversion == 's')
	    {
	      if (format == end && format - format_start == 2
		  && (!new_result || spec->new_string)
		  && ! string_intervals (args[0]))
		return arg;

	      /* handle case (precision[n] >= 0) */

	      ptrdiff_t prec = -1;
	      if (precision_given)
		prec = precision;

	      /* lisp_string_width ignores a precision of 0, but GNU
		 libc functions print 0 characters when the precision
		 is 0.  Imitate libc behavior here.  Changing
		 lisp_string_width is the right thing, and will be
		 done, but meanwhile we work with it. */

	      ptrdiff_t width, nbytes;
	      ptrdiff_t nchars_string;
	      if (prec == 0)
		width = nchars_string = nbytes = 0;
	      else
		{
		  ptrdiff_t nch, nby;
		  width = lisp_string_width (arg, prec, &nch, &nby);
		  if (prec < 0)
		    {
		      nchars_string = SCHARS (arg);
		      nbytes = SBYTES (arg);
		    }
		  else
		    {
		      nchars_string = nch;
		      nbytes = nby;
		    }
		}

	      convbytes = nbytes;
	      if (convbytes && multibyte && ! STRING_MULTIBYTE (arg))
		convbytes = count_size_as_multibyte (SDATA (arg), nbytes);

	      ptrdiff_t padding
		= width < field_width ? field_width - width : 0;

	      if (max_bufsize - padding <= convbytes)
		string_overflow ();
	      convbytes += padding;
	      if (convbytes <= buf + bufsize - p)
		{
		  if (! minus_flag)
		    {
		      memset (p, ' ', padding);
		      p += padding;
		      nchars += padding;
		    }
		  spec->start = nchars;

		  if (p > buf
		      && multibyte
		      && !ASCII_CHAR_P (*((unsigned char *) p - 1))
		      && STRING_MULTIBYTE (arg)
		      && !CHAR_HEAD_P (SREF (arg, 0)))
		    maybe_combine_byte = true;

		  p += copy_text (SDATA (arg), (unsigned char *) p,
				  nbytes,
				  STRING_MULTIBYTE (arg), multibyte);

		  nchars += nchars_string;

		  if (minus_flag)
		    {
		      memset (p, ' ', padding);
		      p += padding;
		      nchars += padding;
		    }
		  spec->end = nchars;

		  /* If this argument has text properties, record where
		     in the result string it appears.  */
		  if (string_intervals (arg))
		    spec->intervals = arg_intervals = true;

		  new_result = true;
		  continue;
		}
	    }
	  else if (! (conversion == 'c' || conversion == 'd'
		      || float_conversion || conversion == 'i'
		      || conversion == 'o' || conversion == 'x'
		      || conversion == 'X'))
	    error ("Invalid format operation %%%c",
		   STRING_CHAR ((unsigned char *) format - 1));
	  else if (! (INTEGERP (arg) || (FLOATP (arg) && conversion != 'c')))
	    error ("Format specifier doesn't match argument type");
	  else
	    {
	      enum
	      {
		/* Lower bound on the number of bits per
		   base-FLT_RADIX digit.  */
		DIG_BITS_LBOUND = FLT_RADIX < 16 ? 1 : 4,

		/* 1 if integers should be formatted as long doubles,
		   because they may be so large that there is a rounding
		   error when converting them to double, and long doubles
		   are wider than doubles.  */
		INT_AS_LDBL = (DIG_BITS_LBOUND * DBL_MANT_DIG < FIXNUM_BITS - 1
			       && DBL_MANT_DIG < LDBL_MANT_DIG),

		/* Maximum precision for a %f conversion such that the
		   trailing output digit might be nonzero.  Any precision
		   larger than this will not yield useful information.  */
		USEFUL_PRECISION_MAX =
		  ((1 - LDBL_MIN_EXP)
		   * (FLT_RADIX == 2 || FLT_RADIX == 10 ? 1
		      : FLT_RADIX == 16 ? 4
		      : -1)),

		/* Maximum number of bytes generated by any format, if
		   precision is no more than USEFUL_PRECISION_MAX.
		   On all practical hosts, %f is the worst case.  */
		SPRINTF_BUFSIZE =
		  sizeof "-." + (LDBL_MAX_10_EXP + 1) + USEFUL_PRECISION_MAX,

		/* Length of pM (that is, of pMd without the
		   trailing "d").  */
		pMlen = sizeof pMd - 2
	      };
	      verify (USEFUL_PRECISION_MAX > 0);

	      /* Avoid undefined behavior in underlying sprintf.  */
	      if (conversion == 'd' || conversion == 'i')
		sharp_flag = false;

	      /* Create the copy of the conversion specification, with
		 any width and precision removed, with ".*" inserted,
		 with "L" possibly inserted for floating-point formats,
		 and with pM inserted for integer formats.
		 At most two flags F can be specified at once.  */
	      char convspec[sizeof "%FF.*d" + max (INT_AS_LDBL, pMlen)];
	      {
		char *f = convspec;
		*f++ = '%';
		/* MINUS_FLAG and ZERO_FLAG are dealt with later.  */
		*f = '+'; f +=  plus_flag;
		*f = ' '; f += space_flag;
		*f = '#'; f += sharp_flag;
                *f++ = '.';
                *f++ = '*';
		if (float_conversion)
		  {
		    if (INT_AS_LDBL)
		      {
			*f = 'L';
			f += INTEGERP (arg);
		      }
		  }
		else if (conversion != 'c')
		  {
		    memcpy (f, pMd, pMlen);
		    f += pMlen;
		    zero_flag &= ! precision_given;
		  }
		*f++ = conversion;
		*f = '\0';
	      }

	      int prec = -1;
	      if (precision_given)
		prec = min (precision, USEFUL_PRECISION_MAX);

	      /* Use sprintf to format this number into sprintf_buf.  Omit
		 padding and excess precision, though, because sprintf limits
		 output length to INT_MAX.

		 There are four types of conversion: double, unsigned
		 char (passed as int), wide signed int, and wide
		 unsigned int.  Treat them separately because the
		 sprintf ABI is sensitive to which type is passed.  Be
		 careful about integer overflow, NaNs, infinities, and
		 conversions; for example, the min and max macros are
		 not suitable here.  */
	      char sprintf_buf[SPRINTF_BUFSIZE];
	      ptrdiff_t sprintf_bytes;
	      if (float_conversion)
		{
		  if (INT_AS_LDBL && INTEGERP (arg))
		    {
		      /* Although long double may have a rounding error if
			 DIG_BITS_LBOUND * LDBL_MANT_DIG < FIXNUM_BITS - 1,
			 it is more accurate than plain 'double'.  */
		      long double x = XINT (arg);
		      sprintf_bytes = sprintf (sprintf_buf, convspec, prec, x);
		    }
		  else
		    sprintf_bytes = sprintf (sprintf_buf, convspec, prec,
					     XFLOATINT (arg));
		}
	      else if (conversion == 'c')
		{
		  /* Don't use sprintf here, as it might mishandle prec.  */
		  sprintf_buf[0] = XINT (arg);
		  sprintf_bytes = prec != 0;
		}
	      else if (conversion == 'd' || conversion == 'i')
		{
		  /* For float, maybe we should use "%1.0f"
		     instead so it also works for values outside
		     the integer range.  */
		  printmax_t x;
		  if (INTEGERP (arg))
		    x = XINT (arg);
		  else
		    {
		      double d = XFLOAT_DATA (arg);
		      if (d < 0)
			{
			  x = TYPE_MINIMUM (printmax_t);
			  if (x < d)
			    x = d;
			}
		      else
			{
			  x = TYPE_MAXIMUM (printmax_t);
			  if (d < x)
			    x = d;
			}
		    }
		  sprintf_bytes = sprintf (sprintf_buf, convspec, prec, x);
		}
	      else
		{
		  /* Don't sign-extend for octal or hex printing.  */
		  uprintmax_t x;
		  if (INTEGERP (arg))
		    x = XUINT (arg);
		  else
		    {
		      double d = XFLOAT_DATA (arg);
		      if (d < 0)
			x = 0;
		      else
			{
			  x = TYPE_MAXIMUM (uprintmax_t);
			  if (d < x)
			    x = d;
			}
		    }
		  sprintf_bytes = sprintf (sprintf_buf, convspec, prec, x);
		}

	      /* Now the length of the formatted item is known, except it omits
		 padding and excess precision.  Deal with excess precision
		 first.  This happens only when the format specifies
		 ridiculously large precision.  */
	      ptrdiff_t excess_precision
		= precision_given ? precision - prec : 0;
	      ptrdiff_t leading_zeros = 0, trailing_zeros = 0;
	      if (excess_precision)
		{
		  if (float_conversion)
		    {
		      if ((conversion == 'g' && ! sharp_flag)
			  || ! ('0' <= sprintf_buf[sprintf_bytes - 1]
				&& sprintf_buf[sprintf_bytes - 1] <= '9'))
			excess_precision = 0;
		      else
			{
			  if (conversion == 'g')
			    {
			      char *dot = strchr (sprintf_buf, '.');
			      if (!dot)
				excess_precision = 0;
			    }
			}
		      trailing_zeros = excess_precision;
		    }
		  else
		    leading_zeros = excess_precision;
		}

	      /* Compute the total bytes needed for this item, including
		 excess precision and padding.  */
	      ptrdiff_t numwidth;
	      if (INT_ADD_WRAPV (sprintf_bytes, excess_precision, &numwidth))
		numwidth = PTRDIFF_MAX;
	      ptrdiff_t padding
		= numwidth < field_width ? field_width - numwidth : 0;
	      if (max_bufsize - sprintf_bytes <= excess_precision
		  || max_bufsize - padding <= numwidth)
		string_overflow ();
	      convbytes = numwidth + padding;

	      if (convbytes <= buf + bufsize - p)
		{
		  /* Copy the formatted item from sprintf_buf into buf,
		     inserting padding and excess-precision zeros.  */

                  char *src = sprintf_buf;
		  char src0 = src[0];
		  int exponent_bytes = 0;
		  bool signedp = src0 == '-' || src0 == '+' || src0 == ' ';
		  unsigned char after_sign = src[signedp];
		  if (zero_flag && 0 <= char_hexdigit (after_sign))
		    {
		      leading_zeros += padding;
		      padding = 0;
		    }

		  if (excess_precision
		      && (conversion == 'e' || conversion == 'g'))
		    {
		      char *e = strchr (src, 'e');
		      if (e)
			exponent_bytes = src + sprintf_bytes - e;
		    }

		  spec->start = nchars;
		  if (! minus_flag)
		    {
		      memset (p, ' ', padding);
		      p += padding;
		      nchars += padding;
		    }

		  *p = src0;
		  src += signedp;
		  p += signedp;
		  memset (p, '0', leading_zeros);
		  p += leading_zeros;
		  int significand_bytes
		    = sprintf_bytes - signedp - exponent_bytes;
		  memcpy (p, src, significand_bytes);
                  p += significand_bytes;
		  src += significand_bytes;
		  memset (p, '0', trailing_zeros);
		  p += trailing_zeros;
		  memcpy (p, src, exponent_bytes);
		  p += exponent_bytes;

		  nchars += leading_zeros + sprintf_bytes + trailing_zeros;

		  if (minus_flag)
		    {
		      memset (p, ' ', padding);
		      p += padding;
		      nchars += padding;
		    }
		  spec->end = nchars;

		  new_result = true;
		  continue;
		}
	    }
	}
      else
	{
	  unsigned char str[MAX_MULTIBYTE_LENGTH];

	  if ((format_char == '`' || format_char == '\'')
	      && quoting_style == CURVE_QUOTING_STYLE)
	    {
	      if (! multibyte)
		{
		  multibyte = true;
		  goto retry;
		}
	      convsrc = format_char == '`' ? uLSQM : uRSQM;
	      convbytes = 3;
	      new_result = true;
	    }
	  else if (format_char == '`' && quoting_style == STRAIGHT_QUOTING_STYLE)
	    {
	      convsrc = "'";
	      new_result = true;
	    }
	  else
	    {
	      /* Copy a single character from format to buf.  */
	      if (multibyte_format)
		{
		  /* Copy a whole multibyte character.  */
		  if (p > buf
		      && !ASCII_CHAR_P (*((unsigned char *) p - 1))
		      && !CHAR_HEAD_P (format_char))
		    maybe_combine_byte = true;

		  while (! CHAR_HEAD_P (*format))
		    format++;

		  convbytes = format - format0;
		  memset (&discarded[format0 + 1 - format_start], 2,
			  convbytes - 1);
		}
	      else if (multibyte && !ASCII_CHAR_P (format_char))
		{
		  int c = BYTE8_TO_CHAR (format_char);
		  convbytes = CHAR_STRING (c, str);
		  convsrc = (char *) str;
		  new_result = true;
		}
	    }

	copy_char:
	  if (convbytes <= buf + bufsize - p)
	    {
	      memcpy (p, convsrc, convbytes);
	      p += convbytes;
	      nchars++;
	      continue;
	    }
	}

      /* There wasn't enough room to store this conversion or single
	 character.  CONVBYTES says how much room is needed.  Allocate
	 enough room (and then some) and do it again.  */

      ptrdiff_t used = p - buf;
      if (max_bufsize - used < convbytes)
	string_overflow ();
      bufsize = used + convbytes;
      bufsize = bufsize < max_bufsize / 2 ? bufsize * 2 : max_bufsize;

      if (buf == initial_buffer)
	{
	  buf = xmalloc (bufsize);
	  sa_must_free = true;
	  buf_save_value_index = SPECPDL_INDEX ();
	  record_unwind_protect_ptr (xfree, buf);
	  memcpy (buf, initial_buffer, used);
	}
      else
	{
	  buf = xrealloc (buf, bufsize);
	  set_unwind_protect_ptr (buf_save_value_index, xfree, buf);
	}

      p = buf + used;
      format = format0;
      n = n0;
      ispec = ispec0;
    }

  if (bufsize < p - buf)
    emacs_abort ();

  if (! new_result)
    return args[0];

  if (maybe_combine_byte)
    nchars = multibyte_chars_in_text ((unsigned char *) buf, p - buf);
  Lisp_Object val = make_specified_string (buf, nchars, p - buf, multibyte);

  /* If the format string has text properties, or any of the string
     arguments has text properties, set up text properties of the
     result string.  */

  if (string_intervals (args[0]) || arg_intervals)
    {
      /* Add text properties from the format string.  */
      Lisp_Object len = make_number (SCHARS (args[0]));
      Lisp_Object props = text_property_list (args[0], make_number (0),
					      len, Qnil);
      if (CONSP (props))
	{
	  ptrdiff_t bytepos = 0, position = 0, translated = 0;
	  ptrdiff_t fieldn = 0;

	  /* Adjust the bounds of each text property
	     to the proper start and end in the output string.  */

	  /* Put the positions in PROPS in increasing order, so that
	     we can do (effectively) one scan through the position
	     space of the format string.  */
	  props = Fnreverse (props);

	  /* BYTEPOS is the byte position in the format string,
	     POSITION is the untranslated char position in it,
	     TRANSLATED is the translated char position in BUF,
	     and ARGN is the number of the next arg we will come to.  */
	  for (Lisp_Object list = props; CONSP (list); list = XCDR (list))
	    {
	      Lisp_Object item = XCAR (list);

	      /* First adjust the property start position.  */
	      ptrdiff_t pos = XINT (XCAR (item));

	      /* Advance BYTEPOS, POSITION, TRANSLATED and ARGN
		 up to this position.  */
	      for (; position < pos; bytepos++)
		{
		  if (! discarded[bytepos])
		    position++, translated++;
		  else if (discarded[bytepos] == 1)
		    {
		      position++;
		      if (translated == info[fieldn].start)
			{
			  translated += info[fieldn].end - info[fieldn].start;
			  fieldn++;
			}
		    }
		}

	      XSETCAR (item, make_number (translated));

	      /* Likewise adjust the property end position.  */
	      pos = XINT (XCAR (XCDR (item)));

	      for (; position < pos; bytepos++)
		{
		  if (! discarded[bytepos])
		    position++, translated++;
		  else if (discarded[bytepos] == 1)
		    {
		      position++;
		      if (translated == info[fieldn].start)
			{
			  translated += info[fieldn].end - info[fieldn].start;
			  fieldn++;
			}
		    }
		}

	      XSETCAR (XCDR (item), make_number (translated));
	    }

	  add_text_properties_from_list (val, props, make_number (0));
	}

      /* Add text properties from arguments.  */
      if (arg_intervals)
	for (ptrdiff_t i = 0; i < nspec; i++)
	  if (info[i].intervals)
	    {
	      len = make_number (SCHARS (info[i].argument));
	      Lisp_Object new_len = make_number (info[i].end - info[i].start);
	      props = text_property_list (info[i].argument,
                                          make_number (0), len, Qnil);
	      props = extend_property_ranges (props, len, new_len);
	      /* If successive arguments have properties, be sure that
		 the value of `composition' property be the copy.  */
	      if (1 < i && info[i - 1].end)
		make_composition_value_copy (props);
	      add_text_properties_from_list (val, props,
					     make_number (info[i].start));
	    }
    }

  /* If we allocated BUF or INFO with malloc, free it too.  */
  SAFE_FREE ();

  return val;
}

/* Transpose the markers in two regions of the current buffer, and
   adjust the ones between them if necessary (i.e.: if the regions
   differ in size).

   START1, END1 are the character positions of the first region.
   START1_BYTE, END1_BYTE are the byte positions.
   START2, END2 are the character positions of the second region.
   START2_BYTE, END2_BYTE are the byte positions.

   Traverses the entire marker list of the buffer to do so, adding an
   appropriate amount to some, subtracting from some, and leaving the
   rest untouched.  Most of this is copied from adjust_markers in insdel.c.

   It's the caller's job to ensure that START1 <= END1 <= START2 <= END2.  */

static void
transpose_markers (ptrdiff_t start1, ptrdiff_t end1,
		   ptrdiff_t start2, ptrdiff_t end2,
		   ptrdiff_t start1_byte, ptrdiff_t end1_byte,
		   ptrdiff_t start2_byte, ptrdiff_t end2_byte)
{
  register ptrdiff_t amt1, amt1_byte, amt2, amt2_byte, diff, diff_byte, mpos;
  register struct Lisp_Marker *marker;

  /* Update point as if it were a marker.  */
  if (PT < start1)
    ;
  else if (PT < end1)
    TEMP_SET_PT_BOTH (PT + (end2 - end1),
		      PT_BYTE + (end2_byte - end1_byte));
  else if (PT < start2)
    TEMP_SET_PT_BOTH (PT + (end2 - start2) - (end1 - start1),
		      (PT_BYTE + (end2_byte - start2_byte)
		       - (end1_byte - start1_byte)));
  else if (PT < end2)
    TEMP_SET_PT_BOTH (PT - (start2 - start1),
		      PT_BYTE - (start2_byte - start1_byte));

  /* We used to adjust the endpoints here to account for the gap, but that
     isn't good enough.  Even if we assume the caller has tried to move the
     gap out of our way, it might still be at start1 exactly, for example;
     and that places it `inside' the interval, for our purposes.  The amount
     of adjustment is nontrivial if there's a `denormalized' marker whose
     position is between GPT and GPT + GAP_SIZE, so it's simpler to leave
     the dirty work to Fmarker_position, below.  */

  /* The difference between the region's lengths */
  diff = (end2 - start2) - (end1 - start1);
  diff_byte = (end2_byte - start2_byte) - (end1_byte - start1_byte);

  /* For shifting each marker in a region by the length of the other
     region plus the distance between the regions.  */
  amt1 = (end2 - start2) + (start2 - end1);
  amt2 = (end1 - start1) + (start2 - end1);
  amt1_byte = (end2_byte - start2_byte) + (start2_byte - end1_byte);
  amt2_byte = (end1_byte - start1_byte) + (start2_byte - end1_byte);

  for (marker = BUF_MARKERS (current_buffer); marker; marker = marker->next)
    {
      mpos = marker->bytepos;
      if (mpos >= start1_byte && mpos < end2_byte)
	{
	  if (mpos < end1_byte)
	    mpos += amt1_byte;
	  else if (mpos < start2_byte)
	    mpos += diff_byte;
	  else
	    mpos -= amt2_byte;
	  marker->bytepos = mpos;
	}
      mpos = marker->charpos;
      if (mpos >= start1 && mpos < end2)
	{
	  if (mpos < end1)
	    mpos += amt1;
	  else if (mpos < start2)
	    mpos += diff;
	  else
	    mpos -= amt2;
	}
      marker->charpos = mpos;
    }
}

DEFUN ("transpose-regions", Ftranspose_regions, Stranspose_regions, 4, 5, 0,
       doc: /* Transpose region STARTR1 to ENDR1 with STARTR2 to ENDR2.
The regions should not be overlapping, because the size of the buffer is
never changed in a transposition.

Optional fifth arg LEAVE-MARKERS, if non-nil, means don't update
any markers that happen to be located in the regions.

Transposing beyond buffer boundaries is an error.  */)
  (Lisp_Object startr1, Lisp_Object endr1, Lisp_Object startr2, Lisp_Object endr2, Lisp_Object leave_markers)
{
  register ptrdiff_t start1, end1, start2, end2;
  ptrdiff_t start1_byte, start2_byte, len1_byte, len2_byte, end2_byte;
  ptrdiff_t gap, len1, len_mid, len2;
  unsigned char *start1_addr, *start2_addr, *temp;

  INTERVAL cur_intv, tmp_interval1, tmp_interval_mid, tmp_interval2, tmp_interval3;
  Lisp_Object buf;

  XSETBUFFER (buf, current_buffer);
  cur_intv = buffer_intervals (current_buffer);

  validate_region (&startr1, &endr1);
  validate_region (&startr2, &endr2);

  start1 = XFASTINT (startr1);
  end1 = XFASTINT (endr1);
  start2 = XFASTINT (startr2);
  end2 = XFASTINT (endr2);
  gap = GPT;

  /* Swap the regions if they're reversed.  */
  if (start2 < end1)
    {
      register ptrdiff_t glumph = start1;
      start1 = start2;
      start2 = glumph;
      glumph = end1;
      end1 = end2;
      end2 = glumph;
    }

  len1 = end1 - start1;
  len2 = end2 - start2;

  if (start2 < end1)
    error ("Transposed regions overlap");
  /* Nothing to change for adjacent regions with one being empty */
  else if ((start1 == end1 || start2 == end2) && end1 == start2)
    return Qnil;

  /* The possibilities are:
     1. Adjacent (contiguous) regions, or separate but equal regions
     (no, really equal, in this case!), or
     2. Separate regions of unequal size.

     The worst case is usually No. 2.  It means that (aside from
     potential need for getting the gap out of the way), there also
     needs to be a shifting of the text between the two regions.  So
     if they are spread far apart, we are that much slower... sigh.  */

  /* It must be pointed out that the really studly thing to do would
     be not to move the gap at all, but to leave it in place and work
     around it if necessary.  This would be extremely efficient,
     especially considering that people are likely to do
     transpositions near where they are working interactively, which
     is exactly where the gap would be found.  However, such code
     would be much harder to write and to read.  So, if you are
     reading this comment and are feeling squirrely, by all means have
     a go!  I just didn't feel like doing it, so I will simply move
     the gap the minimum distance to get it out of the way, and then
     deal with an unbroken array.  */

  start1_byte = CHAR_TO_BYTE (start1);
  end2_byte = CHAR_TO_BYTE (end2);

  /* Make sure the gap won't interfere, by moving it out of the text
     we will operate on.  */
  if (start1 < gap && gap < end2)
    {
      if (gap - start1 < end2 - gap)
	move_gap_both (start1, start1_byte);
      else
	move_gap_both (end2, end2_byte);
    }

  start2_byte = CHAR_TO_BYTE (start2);
  len1_byte = CHAR_TO_BYTE (end1) - start1_byte;
  len2_byte = end2_byte - start2_byte;

#ifdef BYTE_COMBINING_DEBUG
  if (end1 == start2)
    {
      if (count_combining_before (BYTE_POS_ADDR (start2_byte),
				  len2_byte, start1, start1_byte)
	  || count_combining_before (BYTE_POS_ADDR (start1_byte),
				     len1_byte, end2, start2_byte + len2_byte)
	  || count_combining_after (BYTE_POS_ADDR (start1_byte),
				    len1_byte, end2, start2_byte + len2_byte))
	emacs_abort ();
    }
  else
    {
      if (count_combining_before (BYTE_POS_ADDR (start2_byte),
				  len2_byte, start1, start1_byte)
	  || count_combining_before (BYTE_POS_ADDR (start1_byte),
				     len1_byte, start2, start2_byte)
	  || count_combining_after (BYTE_POS_ADDR (start2_byte),
				    len2_byte, end1, start1_byte + len1_byte)
	  || count_combining_after (BYTE_POS_ADDR (start1_byte),
				    len1_byte, end2, start2_byte + len2_byte))
	emacs_abort ();
    }
#endif

  /* Hmmm... how about checking to see if the gap is large
     enough to use as the temporary storage?  That would avoid an
     allocation... interesting.  Later, don't fool with it now.  */

  /* Working without memmove, for portability (sigh), so must be
     careful of overlapping subsections of the array...  */

  if (end1 == start2)		/* adjacent regions */
    {
      modify_text (start1, end2);
      record_change (start1, len1 + len2);

      tmp_interval1 = copy_intervals (cur_intv, start1, len1);
      tmp_interval2 = copy_intervals (cur_intv, start2, len2);
      /* Don't use Fset_text_properties: that can cause GC, which can
	 clobber objects stored in the tmp_intervals.  */
      tmp_interval3 = validate_interval_range (buf, &startr1, &endr2, 0);
      if (tmp_interval3)
	set_text_properties_1 (startr1, endr2, Qnil, buf, tmp_interval3);

      USE_SAFE_ALLOCA;

      /* First region smaller than second.  */
      if (len1_byte < len2_byte)
        {
	  temp = SAFE_ALLOCA (len2_byte);

	  /* Don't precompute these addresses.  We have to compute them
	     at the last minute, because the relocating allocator might
	     have moved the buffer around during the xmalloc.  */
	  start1_addr = BYTE_POS_ADDR (start1_byte);
	  start2_addr = BYTE_POS_ADDR (start2_byte);

          memcpy (temp, start2_addr, len2_byte);
          memcpy (start1_addr + len2_byte, start1_addr, len1_byte);
          memcpy (start1_addr, temp, len2_byte);
        }
      else
	/* First region not smaller than second.  */
        {
	  temp = SAFE_ALLOCA (len1_byte);
	  start1_addr = BYTE_POS_ADDR (start1_byte);
	  start2_addr = BYTE_POS_ADDR (start2_byte);
          memcpy (temp, start1_addr, len1_byte);
          memcpy (start1_addr, start2_addr, len2_byte);
          memcpy (start1_addr + len2_byte, temp, len1_byte);
        }

      SAFE_FREE ();
      graft_intervals_into_buffer (tmp_interval1, start1 + len2,
                                   len1, current_buffer, 0);
      graft_intervals_into_buffer (tmp_interval2, start1,
                                   len2, current_buffer, 0);
      update_compositions (start1, start1 + len2, CHECK_BORDER);
      update_compositions (start1 + len2, end2, CHECK_TAIL);
    }
  /* Non-adjacent regions, because end1 != start2, bleagh...  */
  else
    {
      len_mid = start2_byte - (start1_byte + len1_byte);

      if (len1_byte == len2_byte)
	/* Regions are same size, though, how nice.  */
        {
	  USE_SAFE_ALLOCA;

          modify_text (start1, end1);
          modify_text (start2, end2);
          record_change (start1, len1);
          record_change (start2, len2);
          tmp_interval1 = copy_intervals (cur_intv, start1, len1);
          tmp_interval2 = copy_intervals (cur_intv, start2, len2);

	  tmp_interval3 = validate_interval_range (buf, &startr1, &endr1, 0);
	  if (tmp_interval3)
	    set_text_properties_1 (startr1, endr1, Qnil, buf, tmp_interval3);

	  tmp_interval3 = validate_interval_range (buf, &startr2, &endr2, 0);
	  if (tmp_interval3)
	    set_text_properties_1 (startr2, endr2, Qnil, buf, tmp_interval3);

	  temp = SAFE_ALLOCA (len1_byte);
	  start1_addr = BYTE_POS_ADDR (start1_byte);
	  start2_addr = BYTE_POS_ADDR (start2_byte);
          memcpy (temp, start1_addr, len1_byte);
          memcpy (start1_addr, start2_addr, len2_byte);
          memcpy (start2_addr, temp, len1_byte);
	  SAFE_FREE ();

          graft_intervals_into_buffer (tmp_interval1, start2,
                                       len1, current_buffer, 0);
          graft_intervals_into_buffer (tmp_interval2, start1,
                                       len2, current_buffer, 0);
        }

      else if (len1_byte < len2_byte)	/* Second region larger than first */
        /* Non-adjacent & unequal size, area between must also be shifted.  */
        {
	  USE_SAFE_ALLOCA;

          modify_text (start1, end2);
          record_change (start1, (end2 - start1));
          tmp_interval1 = copy_intervals (cur_intv, start1, len1);
          tmp_interval_mid = copy_intervals (cur_intv, end1, len_mid);
          tmp_interval2 = copy_intervals (cur_intv, start2, len2);

	  tmp_interval3 = validate_interval_range (buf, &startr1, &endr2, 0);
	  if (tmp_interval3)
	    set_text_properties_1 (startr1, endr2, Qnil, buf, tmp_interval3);

	  /* holds region 2 */
	  temp = SAFE_ALLOCA (len2_byte);
	  start1_addr = BYTE_POS_ADDR (start1_byte);
	  start2_addr = BYTE_POS_ADDR (start2_byte);
          memcpy (temp, start2_addr, len2_byte);
          memcpy (start1_addr + len_mid + len2_byte, start1_addr, len1_byte);
          memmove (start1_addr + len2_byte, start1_addr + len1_byte, len_mid);
          memcpy (start1_addr, temp, len2_byte);
	  SAFE_FREE ();

          graft_intervals_into_buffer (tmp_interval1, end2 - len1,
                                       len1, current_buffer, 0);
          graft_intervals_into_buffer (tmp_interval_mid, start1 + len2,
                                       len_mid, current_buffer, 0);
          graft_intervals_into_buffer (tmp_interval2, start1,
                                       len2, current_buffer, 0);
        }
      else
	/* Second region smaller than first.  */
        {
	  USE_SAFE_ALLOCA;

          record_change (start1, (end2 - start1));
          modify_text (start1, end2);

          tmp_interval1 = copy_intervals (cur_intv, start1, len1);
          tmp_interval_mid = copy_intervals (cur_intv, end1, len_mid);
          tmp_interval2 = copy_intervals (cur_intv, start2, len2);

	  tmp_interval3 = validate_interval_range (buf, &startr1, &endr2, 0);
	  if (tmp_interval3)
	    set_text_properties_1 (startr1, endr2, Qnil, buf, tmp_interval3);

	  /* holds region 1 */
	  temp = SAFE_ALLOCA (len1_byte);
	  start1_addr = BYTE_POS_ADDR (start1_byte);
	  start2_addr = BYTE_POS_ADDR (start2_byte);
          memcpy (temp, start1_addr, len1_byte);
          memcpy (start1_addr, start2_addr, len2_byte);
          memmove (start1_addr + len2_byte, start1_addr + len1_byte, len_mid);
          memcpy (start1_addr + len2_byte + len_mid, temp, len1_byte);
	  SAFE_FREE ();

          graft_intervals_into_buffer (tmp_interval1, end2 - len1,
                                       len1, current_buffer, 0);
          graft_intervals_into_buffer (tmp_interval_mid, start1 + len2,
                                       len_mid, current_buffer, 0);
          graft_intervals_into_buffer (tmp_interval2, start1,
                                       len2, current_buffer, 0);
        }

      update_compositions (start1, start1 + len2, CHECK_BORDER);
      update_compositions (end2 - len1, end2, CHECK_BORDER);
    }

  /* When doing multiple transpositions, it might be nice
     to optimize this.  Perhaps the markers in any one buffer
     should be organized in some sorted data tree.  */
  if (NILP (leave_markers))
    {
      transpose_markers (start1, end1, start2, end2,
			 start1_byte, start1_byte + len1_byte,
			 start2_byte, start2_byte + len2_byte);
      fix_start_end_in_overlays (start1, end2);
    }
  else
    {
      /* The character positions of the markers remain intact, but we
	 still need to update their byte positions, because the
	 transposed regions might include multibyte sequences which
	 make some original byte positions of the markers invalid.  */
      adjust_markers_bytepos (start1, start1_byte, end2, end2_byte, 0);
    }

  signal_after_change (start1, end2 - start1, end2 - start1);
  return Qnil;
}


void
syms_of_editfns (void)
{
  DEFSYM (Qbuffer_access_fontify_functions, "buffer-access-fontify-functions");
  DEFSYM (Qwall, "wall");

  DEFVAR_LISP ("inhibit-field-text-motion", Vinhibit_field_text_motion,
	       doc: /* Non-nil means text motion commands don't notice fields.  */);
  Vinhibit_field_text_motion = Qnil;

  DEFVAR_LISP ("buffer-access-fontify-functions",
	       Vbuffer_access_fontify_functions,
	       doc: /* List of functions called by `buffer-substring' to fontify if necessary.
Each function is called with two arguments which specify the range
of the buffer being accessed.  */);
  Vbuffer_access_fontify_functions = Qnil;

  {
    Lisp_Object obuf;
    obuf = Fcurrent_buffer ();
    /* Do this here, because init_buffer_once is too early--it won't work.  */
    Fset_buffer (Vprin1_to_string_buffer);
    /* Make sure buffer-access-fontify-functions is nil in this buffer.  */
    Fset (Fmake_local_variable (Qbuffer_access_fontify_functions), Qnil);
    Fset_buffer (obuf);
  }

  DEFVAR_LISP ("buffer-access-fontified-property",
	       Vbuffer_access_fontified_property,
	       doc: /* Property which (if non-nil) indicates text has been fontified.
`buffer-substring' need not call the `buffer-access-fontify-functions'
functions if all the text being accessed has this property.  */);
  Vbuffer_access_fontified_property = Qnil;

  DEFVAR_LISP ("system-name", Vsystem_name,
	       doc: /* The host name of the machine Emacs is running on.  */);
  Vsystem_name = cached_system_name = Qnil;

  DEFVAR_LISP ("user-full-name", Vuser_full_name,
	       doc: /* The full name of the user logged in.  */);

  DEFVAR_LISP ("user-login-name", Vuser_login_name,
	       doc: /* The user's name, taken from environment variables if possible.  */);
  Vuser_login_name = Qnil;

  DEFVAR_LISP ("user-real-login-name", Vuser_real_login_name,
	       doc: /* The user's name, based upon the real uid only.  */);

  DEFVAR_LISP ("operating-system-release", Voperating_system_release,
	       doc: /* The release of the operating system Emacs is running on.  */);

  defsubr (&Sbuffer_substring);
  defsubr (&Sbuffer_substring_no_properties);
  defsubr (&Sbuffer_string);
  defsubr (&Sget_pos_property);

  defsubr (&Spoint_marker);

  /* Symbol for the text property used to mark fields.  */
  DEFSYM (Qfield, "field");

  /* A special value for Qfield properties.  */
  DEFSYM (Qboundary, "boundary");

  defsubr (&Sfield_string);
  defsubr (&Sfield_string_no_properties);
  defsubr (&Sdelete_field);

  defsubr (&Ssave_excursion);
  defsubr (&Ssave_current_buffer);

  defsubr (&Spoint_min_marker);
  defsubr (&Spoint_max_marker);

  defsubr (&Schar_before);
  defsubr (&Sinsert);
  defsubr (&Sinsert_before_markers);
  defsubr (&Sinsert_and_inherit);
  defsubr (&Sinsert_and_inherit_before_markers);

  defsubr (&Suser_login_name);
  defsubr (&Suser_real_login_name);
  defsubr (&Suser_uid);
  defsubr (&Suser_real_uid);
  defsubr (&Sgroup_gid);
  defsubr (&Sgroup_real_gid);
  defsubr (&Suser_full_name);
  defsubr (&Semacs_pid);
  defsubr (&Stime_add);
  defsubr (&Stime_subtract);
  defsubr (&Stime_less_p);
  defsubr (&Sget_internal_run_time);
  defsubr (&Sformat_time_string);
  defsubr (&Sdecode_time);
  defsubr (&Sencode_time);
  defsubr (&Scurrent_time_string);
  defsubr (&Scurrent_time_zone);
  defsubr (&Sset_time_zone_rule);
  defsubr (&Ssystem_name);
  defsubr (&Smessage);
  defsubr (&Smessage_box);
  defsubr (&Smessage_or_box);
  defsubr (&Scurrent_message);
  defsubr (&Sformat);
  defsubr (&Sformat_message);

  defsubr (&Sinsert_buffer_substring);
  defsubr (&Scompare_buffer_substrings);
  defsubr (&Sreplace_buffer_contents);
  defsubr (&Ssubst_char_in_region);
  defsubr (&Stranslate_region_internal);
  defsubr (&Sdelete_region);
  defsubr (&Sdelete_and_extract_region);
  defsubr (&Swiden);
  defsubr (&Snarrow_to_region);
  defsubr (&Ssave_restriction);
  defsubr (&Stranspose_regions);
}<|MERGE_RESOLUTION|>--- conflicted
+++ resolved
@@ -74,14 +74,6 @@
 static long int tm_gmtoff (struct tm *);
 static int tm_diff (struct tm *, struct tm *);
 static void update_buffer_properties (ptrdiff_t, ptrdiff_t);
-<<<<<<< HEAD
-
-void
-find_field (Lisp_Object pos, Lisp_Object merge_at_boundary,
-	    Lisp_Object beg_limit,
-	    ptrdiff_t *beg, Lisp_Object end_limit, ptrdiff_t *end);
-=======
->>>>>>> f71569ac
 
 #ifndef HAVE_TM_GMTOFF
 # define HAVE_TM_GMTOFF false
