/* X Communication module for terminals which understand the X protocol.

Copyright (C) 1986, 1988, 1993-1994, 1996, 1999-2018 Free Software
Foundation, Inc.

Author: Jon Arnold
	Roman Budzianowski
	Robert Krawitz

This file is part of GNU Emacs.

GNU Emacs is free software: you can redistribute it and/or modify
it under the terms of the GNU General Public License as published by
the Free Software Foundation, either version 3 of the License, or (at
your option) any later version.

GNU Emacs is distributed in the hope that it will be useful,
but WITHOUT ANY WARRANTY; without even the implied warranty of
MERCHANTABILITY or FITNESS FOR A PARTICULAR PURPOSE.  See the
GNU General Public License for more details.

You should have received a copy of the GNU General Public License
along with GNU Emacs.  If not, see <https://www.gnu.org/licenses/>.  */

/* X pop-up deck-of-cards menu facility for GNU Emacs.
 *
 */

/* Modified by Fred Pierresteguy on December 93
   to make the popup menus and menubar use the Xt.  */

/* Rewritten for clarity and GC protection by rms in Feb 94.  */

#include <config.h>

#include <stdio.h>

#include "lisp.h"
#include "keyboard.h"
#include "frame.h"
#include "systime.h"
#include "termhooks.h"
#include "window.h"
#include "blockinput.h"
#include "buffer.h"
#include "coding.h"
#include "sysselect.h"

/* This may include sys/types.h, and that somehow loses
   if this is not done before the other system files.  */
#include "xterm.h"

/* Load sys/types.h if not already loaded.
   In some systems loading it twice is suicidal.  */
#ifndef makedev
#include <sys/types.h>
#endif

/*  Defining HAVE_MULTILINGUAL_MENU would mean that the toolkit menu
    code accepts the Emacs internal encoding.  */
#undef HAVE_MULTILINGUAL_MENU

#include "gtkutil.h"
#ifdef HAVE_GTK3
#include "xgselect.h"
#endif

#include "menu.h"


/* Flag which when set indicates a dialog or menu has been posted by
   Xt on behalf of one of the widget sets.  */
static int popup_activated_flag;



/* Set menu_items_inuse so no other popup menu or dialog is created.  */

void
x_menu_set_in_use (bool in_use)
{
  Lisp_Object frames, frame;

  menu_items_inuse = in_use ? Qt : Qnil;
  popup_activated_flag = in_use;

  /* Don't let frames in `above' z-group obscure popups.  */
  FOR_EACH_FRAME (frames, frame)
    {
      struct frame *f = XFRAME (frame);

      if (in_use && FRAME_Z_GROUP_ABOVE (f))
	x_set_z_group (f, Qabove_suspended, Qabove);
      else if (!in_use && FRAME_Z_GROUP_ABOVE_SUSPENDED (f))
	x_set_z_group (f, Qabove, Qabove_suspended);
    }
}

/* Wait for an X event to arrive or for a timer to expire.  */

void
x_menu_wait_for_event (void *data)
{
  /* Another way to do this is to register a timer callback, that can be
     done in GTK and Xt.  But we have to do it like this when using only X
     anyway, and with callbacks we would have three variants for timer handling
     instead of the small ifdefs below.  */

  while (
         ! gtk_events_pending ()
         )
    {
      struct timespec next_time = timer_check (), *ntp;
      fd_set read_fds;
      struct x_display_info *dpyinfo;
      int n = 0;

      FD_ZERO (&read_fds);
      for (dpyinfo = x_display_list; dpyinfo; dpyinfo = dpyinfo->next)
        {
          int fd = ConnectionNumber (dpyinfo->display);
          FD_SET (fd, &read_fds);
          if (fd > n) n = fd;
          XFlush (dpyinfo->display);
        }

      if (! timespec_valid_p (next_time))
        ntp = 0;
      else
        ntp = &next_time;

#if defined HAVE_GTK3
      /* Gtk3 have arrows on menus when they don't fit.  When the
	 pointer is over an arrow, a timeout scrolls it a bit.  Use
	 xg_select so that timeout gets triggered.  */
      xg_select (n + 1, &read_fds, NULL, NULL, ntp, NULL);
#else
      pselect (n + 1, &read_fds, NULL, NULL, ntp, NULL);
#endif
    }
}


<<<<<<< HEAD
=======
#if defined (USE_X_TOOLKIT) || defined (USE_GTK)

#ifdef USE_X_TOOLKIT

/* Loop in Xt until the menu pulldown or dialog popup has been
   popped down (deactivated).  This is used for x-popup-menu
   and x-popup-dialog; it is not used for the menu bar.

   NOTE: All calls to popup_get_selection should be protected
   with BLOCK_INPUT, UNBLOCK_INPUT wrappers.  */

static void
popup_get_selection (XEvent *initial_event, struct x_display_info *dpyinfo,
		     LWLIB_ID id, bool do_timers)
{
  XEvent event;

  while (popup_activated_flag)
    {
      if (initial_event)
        {
          event = *initial_event;
          initial_event = 0;
        }
      else
        {
          if (do_timers) x_menu_wait_for_event (0);
          XtAppNextEvent (Xt_app_con, &event);
        }

      /* Make sure we don't consider buttons grabbed after menu goes.
         And make sure to deactivate for any ButtonRelease,
         even if XtDispatchEvent doesn't do that.  */
      if (event.type == ButtonRelease
          && dpyinfo->display == event.xbutton.display)
        {
          dpyinfo->grabbed &= ~(1 << event.xbutton.button);
#ifdef USE_MOTIF /* Pretending that the event came from a
                    Btn1Down seems the only way to convince Motif to
                    activate its callbacks; setting the XmNmenuPost
                    isn't working. --marcus@sysc.pdx.edu.  */
          event.xbutton.button = 1;
          /*  Motif only pops down menus when no Ctrl, Alt or Mod
              key is pressed and the button is released.  So reset key state
              so Motif thinks this is the case.  */
          event.xbutton.state = 0;
#endif
        }
      /* Pop down on C-g and Escape.  */
      else if (event.type == KeyPress
               && dpyinfo->display == event.xbutton.display)
        {
          KeySym keysym = XLookupKeysym (&event.xkey, 0);

          if ((keysym == XK_g && (event.xkey.state & ControlMask) != 0)
              || keysym == XK_Escape) /* Any escape, ignore modifiers.  */
            popup_activated_flag = 0;
        }

      x_dispatch_event (&event, event.xany.display);
    }
}

DEFUN ("x-menu-bar-open-internal", Fx_menu_bar_open_internal, Sx_menu_bar_open_internal, 0, 1, "i",
       doc: /* SKIP: real doc in USE_GTK definition in xmenu.c.  */)
  (Lisp_Object frame)
{
  XEvent ev;
  struct frame *f = decode_window_system_frame (frame);
  Widget menubar;
  block_input ();

  if (FRAME_EXTERNAL_MENU_BAR (f))
    set_frame_menubar (f, false, true);

  menubar = FRAME_X_OUTPUT (f)->menubar_widget;
  if (menubar)
    {
      Window child;
      bool error_p = false;

      x_catch_errors (FRAME_X_DISPLAY (f));
      memset (&ev, 0, sizeof ev);
      ev.xbutton.display = FRAME_X_DISPLAY (f);
      ev.xbutton.window = XtWindow (menubar);
      ev.xbutton.root = FRAME_DISPLAY_INFO (f)->root_window;
      ev.xbutton.time = XtLastTimestampProcessed (FRAME_X_DISPLAY (f));
      ev.xbutton.button = Button1;
      ev.xbutton.x = ev.xbutton.y = FRAME_MENUBAR_HEIGHT (f) / 2;
      ev.xbutton.same_screen = True;

#ifdef USE_MOTIF
      {
        Arg al[2];
        WidgetList list;
        Cardinal nr;
        XtSetArg (al[0], XtNchildren, &list);
        XtSetArg (al[1], XtNnumChildren, &nr);
        XtGetValues (menubar, al, 2);
        ev.xbutton.window = XtWindow (list[0]);
      }
#endif

      XTranslateCoordinates (FRAME_X_DISPLAY (f),
                             /* From-window, to-window.  */
                             ev.xbutton.window, ev.xbutton.root,

                             /* From-position, to-position.  */
                             ev.xbutton.x, ev.xbutton.y,
                             &ev.xbutton.x_root, &ev.xbutton.y_root,

                             /* Child of win.  */
                             &child);
      error_p = x_had_errors_p (FRAME_X_DISPLAY (f));
      x_uncatch_errors_after_check ();

      if (! error_p)
        {
          ev.type = ButtonPress;
          ev.xbutton.state = 0;
>>>>>>> b61a8729


DEFUN ("x-menu-bar-open-internal", Fx_menu_bar_open_internal, Sx_menu_bar_open_internal, 0, 1, "i",
       doc: /* Start key navigation of the menu bar in FRAME.
This initially opens the first menu bar item and you can then navigate with the
arrow keys, select a menu entry with the return key or cancel with the
escape key.  If FRAME has no menu bar this function does nothing.

If FRAME is nil or not given, use the selected frame.  */)
  (Lisp_Object frame)
{
  GtkWidget *menubar;
  struct frame *f;

  block_input ();
  f = decode_window_system_frame (frame);

  if (FRAME_EXTERNAL_MENU_BAR (f))
    set_frame_menubar (f, false, true);

  menubar = FRAME_X_OUTPUT (f)->menubar_widget;
  if (menubar)
    {
      /* Activate the first menu.  */
      GList *children = gtk_container_get_children (GTK_CONTAINER (menubar));

      if (children)
        {
          g_signal_emit_by_name (children->data, "activate_item");
          popup_activated_flag = 1;
          g_list_free (children);
        }
    }
  unblock_input ();

  return Qnil;
}

/* Loop util popup_activated_flag is set to zero in a callback.
   Used for popup menus and dialogs. */

static void
popup_widget_loop (bool do_timers, GtkWidget *widget)
{
  ++popup_activated_flag;

  /* Process events in the Gtk event loop until done.  */
  while (popup_activated_flag)
    {
      if (do_timers) x_menu_wait_for_event (0);
      gtk_main_iteration ();
    }
}

/* Activate the menu bar of frame F.
   This is called from keyboard.c when it gets the
   MENU_BAR_ACTIVATE_EVENT out of the Emacs event queue.

   To activate the menu bar, we use the X button-press event
   that was saved in saved_menu_event.
   That makes the toolkit do its thing.

   But first we recompute the menu bar contents (the whole tree).

   The reason for saving the button event until here, instead of
   passing it to the toolkit right away, is that we can safely
   execute Lisp code.  */

void
x_activate_menubar (struct frame *f)
{
  eassert (FRAME_X_P (f));

  if (!f->output_data.x->saved_menu_event->type)
    return;

  if (! xg_win_to_widget (FRAME_X_DISPLAY (f),
                          f->output_data.x->saved_menu_event->xany.window))
    return;

  set_frame_menubar (f, false, true);
  block_input ();
  popup_activated_flag = 1;
  XPutBackEvent (f->output_data.x->display_info->display,
                 f->output_data.x->saved_menu_event);
  unblock_input ();

  /* Ignore this if we get it a second time.  */
  f->output_data.x->saved_menu_event->type = 0;
}

/* This callback is invoked when a dialog or menu is finished being
   used and has been unposted.  */

static void
popup_deactivate_callback (
			   GtkWidget *widget, gpointer client_data
			   )
{
  popup_activated_flag = 0;
}


/* Function that finds the frame for WIDGET and shows the HELP text
   for that widget.
   F is the frame if known, or NULL if not known.  */
static void
show_help_event (struct frame *f, xt_or_gtk_widget widget, Lisp_Object help)
{
  Lisp_Object frame;

  if (f)
    {
      XSETFRAME (frame, f);
      kbd_buffer_store_help_event (frame, help);
    }
  else
    show_help_echo (help, Qnil, Qnil, Qnil);
}

/* Callback called when menu items are highlighted/unhighlighted
   while moving the mouse over them.  WIDGET is the menu bar or menu
   popup widget.  ID is its LWLIB_ID.  CALL_DATA contains a pointer to
   the data structure for the menu item, or null in case of
   unhighlighting.  */

static void
menu_highlight_callback (GtkWidget *widget, gpointer call_data)
{
  xg_menu_item_cb_data *cb_data;
  Lisp_Object help;

  cb_data = g_object_get_data (G_OBJECT (widget), XG_ITEM_DATA);
  if (! cb_data) return;

  help = call_data ? cb_data->help : Qnil;

  /* If popup_activated_flag is greater than 1 we are in a popup menu.
     Don't pass the frame to show_help_event for those.
     Passing frame creates an Emacs event.  As we are looping in
     popup_widget_loop, it won't be handled.  Passing NULL shows the tip
     directly without using an Emacs event.  This is what the Lucid code
     does below.  */
  show_help_event (popup_activated_flag <= 1 ? cb_data->cl_data->f : NULL,
                   widget, help);
}
/* Gtk calls callbacks just because we tell it what item should be
   selected in a radio group.  If this variable is set to a non-zero
   value, we are creating menus and don't want callbacks right now.
*/
static bool xg_crazy_callback_abort;

/* This callback is called from the menu bar pulldown menu
   when the user makes a selection.
   Figure out what the user chose
   and put the appropriate events into the keyboard buffer.  */
static void
menubar_selection_callback (GtkWidget *widget, gpointer client_data)
{
  xg_menu_item_cb_data *cb_data = client_data;

  if (xg_crazy_callback_abort)
    return;

  if (! cb_data || ! cb_data->cl_data || ! cb_data->cl_data->f)
    return;

  /* For a group of radio buttons, GTK calls the selection callback first
     for the item that was active before the selection and then for the one that
     is active after the selection.  For C-h k this means we get the help on
     the deselected item and then the selected item is executed.  Prevent that
     by ignoring the non-active item.  */
  if (GTK_IS_RADIO_MENU_ITEM (widget)
      && ! gtk_check_menu_item_get_active (GTK_CHECK_MENU_ITEM (widget)))
    return;

  /* When a menu is popped down, X generates a focus event (i.e. focus
     goes back to the frame below the menu).  Since GTK buffers events,
     we force it out here before the menu selection event.  Otherwise
     sit-for will exit at once if the focus event follows the menu selection
     event.  */

  block_input ();
  while (gtk_events_pending ())
    gtk_main_iteration ();
  unblock_input ();

  find_and_call_menu_selection (cb_data->cl_data->f,
                                cb_data->cl_data->menu_bar_items_used,
                                cb_data->cl_data->menu_bar_vector,
                                cb_data->call_data);
}

/* Recompute all the widgets of frame F, when the menu bar has been
   changed.  */

static void
update_frame_menubar (struct frame *f)
{
  xg_update_frame_menubar (f);
}

/* Set the contents of the menubar widgets of frame F.
   The argument FIRST_TIME is currently ignored;
   it is set the first time this is called, from initialize_frame_menubar.  */

void
set_frame_menubar (struct frame *f, bool first_time, bool deep_p)
{
  xt_or_gtk_widget menubar_widget, old_widget;
  Lisp_Object items;
  widget_value *wv, *first_wv, *prev_wv = 0;
  int i;
  int *submenu_start, *submenu_end;
  bool *submenu_top_level_items;
  int *submenu_n_panes;

  eassert (FRAME_X_P (f));

  menubar_widget = old_widget = f->output_data.x->menubar_widget;

  XSETFRAME (Vmenu_updating_frame, f);

  if (! menubar_widget)
    deep_p = true;
  /* Make the first call for any given frame always go deep.  */
  else if (!f->output_data.x->saved_menu_event && !deep_p)
    {
      deep_p = true;
      f->output_data.x->saved_menu_event = xmalloc (sizeof (XEvent));
      f->output_data.x->saved_menu_event->type = 0;
    }

  if (deep_p)
    {
      /* Make a widget-value tree representing the entire menu trees.  */

      struct buffer *prev = current_buffer;
      Lisp_Object buffer;
      ptrdiff_t specpdl_count = SPECPDL_INDEX ();
      int previous_menu_items_used = f->menu_bar_items_used;
      Lisp_Object *previous_items
	= alloca (previous_menu_items_used * sizeof *previous_items);
      int subitems;

      /* If we are making a new widget, its contents are empty,
	 do always reinitialize them.  */
      if (! menubar_widget)
	previous_menu_items_used = 0;

      buffer = XWINDOW (FRAME_SELECTED_WINDOW (f))->contents;
      specbind (Qinhibit_quit, Qt);
      /* Don't let the debugger step into this code
	 because it is not reentrant.  */
      specbind (Qdebug_on_next_call, Qnil);

      record_unwind_save_match_data ();
      if (NILP (Voverriding_local_map_menu_flag))
	{
	  specbind (Qoverriding_terminal_local_map, Qnil);
	  specbind (Qoverriding_local_map, Qnil);
	}

      set_buffer_internal_1 (XBUFFER (buffer));

      /* Run the Lucid hook.  */
      safe_run_hooks (Qactivate_menubar_hook);

      /* If it has changed current-menubar from previous value,
	 really recompute the menubar from the value.  */
      if (! NILP (Vlucid_menu_bar_dirty_flag))
	call0 (Qrecompute_lucid_menubar);
      safe_run_hooks (Qmenu_bar_update_hook);
      fset_menu_bar_items (f, menu_bar_items (FRAME_MENU_BAR_ITEMS (f)));

      items = FRAME_MENU_BAR_ITEMS (f);

      /* Save the frame's previous menu bar contents data.  */
      if (previous_menu_items_used)
	memcpy (previous_items, XVECTOR (f->menu_bar_vector)->contents,
		previous_menu_items_used * word_size);

      /* Fill in menu_items with the current menu bar contents.
	 This can evaluate Lisp code.  */
      save_menu_items ();

      menu_items = f->menu_bar_vector;
      menu_items_allocated = VECTORP (menu_items) ? ASIZE (menu_items) : 0;
      subitems = ASIZE (items) / 4;
      submenu_start = alloca ((subitems + 1) * sizeof *submenu_start);
      submenu_end = alloca (subitems * sizeof *submenu_end);
      submenu_n_panes = alloca (subitems * sizeof *submenu_n_panes);
      submenu_top_level_items = alloca (subitems
					* sizeof *submenu_top_level_items);
      init_menu_items ();
      for (i = 0; i < subitems; i++)
	{
	  Lisp_Object key, string, maps;

	  key = AREF (items, 4 * i);
	  string = AREF (items, 4 * i + 1);
	  maps = AREF (items, 4 * i + 2);
	  if (NILP (string))
	    break;

	  submenu_start[i] = menu_items_used;

	  menu_items_n_panes = 0;
	  submenu_top_level_items[i]
	    = parse_single_submenu (key, string, maps);
	  submenu_n_panes[i] = menu_items_n_panes;

	  submenu_end[i] = menu_items_used;
	}

      submenu_start[i] = -1;
      finish_menu_items ();

      /* Convert menu_items into widget_value trees
	 to display the menu.  This cannot evaluate Lisp code.  */

      wv = make_widget_value ("menubar", NULL, true, Qnil);
      wv->button_type = BUTTON_TYPE_NONE;
      first_wv = wv;

      for (i = 0; submenu_start[i] >= 0; i++)
	{
	  menu_items_n_panes = submenu_n_panes[i];
	  wv = digest_single_submenu (submenu_start[i], submenu_end[i],
				      submenu_top_level_items[i]);
	  if (prev_wv)
	    prev_wv->next = wv;
	  else
	    first_wv->contents = wv;
	  /* Don't set wv->name here; GC during the loop might relocate it.  */
	  wv->enabled = true;
	  wv->button_type = BUTTON_TYPE_NONE;
	  prev_wv = wv;
	}

      set_buffer_internal_1 (prev);

      /* If there has been no change in the Lisp-level contents
	 of the menu bar, skip redisplaying it.  Just exit.  */

      /* Compare the new menu items with the ones computed last time.  */
      for (i = 0; i < previous_menu_items_used; i++)
	if (menu_items_used == i
	    || (!EQ (previous_items[i], AREF (menu_items, i))))
	  break;
      if (i == menu_items_used && i == previous_menu_items_used && i != 0)
	{
	  /* The menu items have not changed.  Don't bother updating
	     the menus in any form, since it would be a no-op.  */
	  free_menubar_widget_value_tree (first_wv);
	  discard_menu_items ();
	  unbind_to (specpdl_count, Qnil);
	  return;
	}

      /* The menu items are different, so store them in the frame.  */
      fset_menu_bar_vector (f, menu_items);
      f->menu_bar_items_used = menu_items_used;

      /* This undoes save_menu_items.  */
      unbind_to (specpdl_count, Qnil);

      /* Now GC cannot happen during the lifetime of the widget_value,
	 so it's safe to store data from a Lisp_String.  */
      wv = first_wv->contents;
      for (i = 0; i < ASIZE (items); i += 4)
	{
	  Lisp_Object string;
	  string = AREF (items, i + 1);
	  if (NILP (string))
            break;
          wv->name = SSDATA (string);
          update_submenu_strings (wv->contents);
          wv = wv->next;
	}

    }
  else
    {
      /* Make a widget-value tree containing
	 just the top level menu bar strings.  */

      wv = make_widget_value ("menubar", NULL, true, Qnil);
      wv->button_type = BUTTON_TYPE_NONE;
      first_wv = wv;

      items = FRAME_MENU_BAR_ITEMS (f);
      for (i = 0; i < ASIZE (items); i += 4)
	{
	  Lisp_Object string;

	  string = AREF (items, i + 1);
	  if (NILP (string))
	    break;

	  wv = make_widget_value (SSDATA (string), NULL, true, Qnil);
	  wv->button_type = BUTTON_TYPE_NONE;
	  /* This prevents lwlib from assuming this
	     menu item is really supposed to be empty.  */
	  /* The intptr_t cast avoids a warning.
	     This value just has to be different from small integers.  */
	  wv->call_data = (void *) (intptr_t) (-1);

	  if (prev_wv)
	    prev_wv->next = wv;
	  else
	    first_wv->contents = wv;
	  prev_wv = wv;
	}

      /* Forget what we thought we knew about what is in the
	 detailed contents of the menu bar menus.
	 Changing the top level always destroys the contents.  */
      f->menu_bar_items_used = 0;
    }

  /* Create or update the menu bar widget.  */

  block_input ();

  xg_crazy_callback_abort = true;
  if (menubar_widget)
    {
      /* The fourth arg is DEEP_P, which says to consider the entire
	 menu trees we supply, rather than just the menu bar item names.  */
      xg_modify_menubar_widgets (menubar_widget,
                                 f,
                                 first_wv,
                                 deep_p,
                                 G_CALLBACK (menubar_selection_callback),
                                 G_CALLBACK (popup_deactivate_callback),
                                 G_CALLBACK (menu_highlight_callback));
    }
  else
    {
      menubar_widget
        = xg_create_widget ("menubar", "menubar", f, first_wv,
                            G_CALLBACK (menubar_selection_callback),
                            G_CALLBACK (popup_deactivate_callback),
                            G_CALLBACK (menu_highlight_callback));

      f->output_data.x->menubar_widget = menubar_widget;
    }


  free_menubar_widget_value_tree (first_wv);
  update_frame_menubar (f);

  xg_crazy_callback_abort = false;

  unblock_input ();
}

/* Called from Fx_create_frame to create the initial menubar of a frame
   before it is mapped, so that the window is mapped with the menubar already
   there instead of us tacking it on later and thrashing the window after it
   is visible.  */

void
initialize_frame_menubar (struct frame *f)
{
  /* This function is called before the first chance to redisplay
     the frame.  It has to be, so the frame will have the right size.  */
  fset_menu_bar_items (f, menu_bar_items (FRAME_MENU_BAR_ITEMS (f)));
  set_frame_menubar (f, true, true);
}


/* Get rid of the menu bar of frame F, and free its storage.
   This is used when deleting a frame, and when turning off the menu bar.
   For GTK this function is in gtkutil.c.  */


/* x_menu_show actually displays a menu using the panes and items in menu_items
   and returns the value selected from it.
   There are two versions of x_menu_show, one for Xt and one for Xlib.
   Both assume input is blocked by the caller.  */

/* F is the frame the menu is for.
   X and Y are the frame-relative specified position,
   relative to the inside upper left corner of the frame F.
   Bitfield MENUFLAGS bits are:
   MENU_FOR_CLICK is set if this menu was invoked for a mouse click.
   MENU_KEYMAPS is set if this menu was specified with keymaps;
    in that case, we return a list containing the chosen item's value
    and perhaps also the pane's prefix.
   TITLE is the specified menu title.
   ERROR is a place to store an error message string in case of failure.
   (We return nil on failure, but the value doesn't actually matter.)  */


/* The item selected in the popup menu.  */
static Lisp_Object *volatile menu_item_selection;


/* Used when position a popup menu.  See menu_position_func and
   create_and_show_popup_menu below.  */
struct next_popup_x_y
{
  struct frame *f;
  int x;
  int y;
};

/* The menu position function to use if we are not putting a popup
   menu where the pointer is.
   MENU is the menu to pop up.
   X and Y shall on exit contain x/y where the menu shall pop up.
   PUSH_IN is not documented in the GTK manual.
   USER_DATA is any data passed in when calling gtk_menu_popup.
   Here it points to a struct next_popup_x_y where the coordinates
   to store in *X and *Y are as well as the frame for the popup.

   Here only X and Y are used.  */
static void
menu_position_func (GtkMenu *menu, gint *x, gint *y, gboolean *push_in, gpointer user_data)
{
  struct next_popup_x_y *data = user_data;
  GtkRequisition req;
  int max_x = -1;
  int max_y = -1;

  Lisp_Object frame, workarea;

  XSETFRAME (frame, data->f);

  /* TODO: Get the monitor workarea directly without calculating other
     items in x-display-monitor-attributes-list. */
  workarea = call3 (Qframe_monitor_workarea,
                    Qnil,
                    make_number (data->x),
                    make_number (data->y));

  if (CONSP (workarea))
    {
      int min_x, min_y;

      min_x = XINT (XCAR (workarea));
      min_y = XINT (Fnth (make_number (1), workarea));
      max_x = min_x + XINT (Fnth (make_number (2), workarea));
      max_y = min_y + XINT (Fnth (make_number (3), workarea));
    }

  if (max_x < 0 || max_y < 0)
    {
      struct x_display_info *dpyinfo = FRAME_DISPLAY_INFO (data->f);

      max_x = x_display_pixel_width (dpyinfo);
      max_y = x_display_pixel_height (dpyinfo);
    }

  *x = data->x;
  *y = data->y;

  /* Check if there is room for the menu.  If not, adjust x/y so that
     the menu is fully visible.  */
  gtk_widget_get_preferred_size (GTK_WIDGET (menu), NULL, &req);
  if (data->x + req.width > max_x)
    *x -= data->x + req.width - max_x;
  if (data->y + req.height > max_y)
    *y -= data->y + req.height - max_y;
}

static void
popup_selection_callback (GtkWidget *widget, gpointer client_data)
{
  xg_menu_item_cb_data *cb_data = client_data;

  if (xg_crazy_callback_abort) return;
  if (cb_data) menu_item_selection = cb_data->call_data;
}

static void
pop_down_menu (void *arg)
{
  popup_activated_flag = 0;
  block_input ();
  gtk_widget_destroy (GTK_WIDGET (arg));
  unblock_input ();
}

/* Pop up the menu for frame F defined by FIRST_WV at X/Y and loop until the
   menu pops down.
   menu_item_selection will be set to the selection.  */
static void
create_and_show_popup_menu (struct frame *f, widget_value *first_wv,
			    int x, int y, bool for_click)
{
  int i;
  GtkWidget *menu;
  GtkMenuPositionFunc pos_func = 0;  /* Pop up at pointer.  */
  struct next_popup_x_y popup_x_y;
  ptrdiff_t specpdl_count = SPECPDL_INDEX ();
  bool use_pos_func = ! for_click;

#ifdef HAVE_GTK3
  /* Always use position function for Gtk3.  Otherwise menus may become
     too small to show anything.  */
  use_pos_func = true;
#endif

  eassert (FRAME_X_P (f));

  xg_crazy_callback_abort = true;
  menu = xg_create_widget ("popup", first_wv->name, f, first_wv,
                           G_CALLBACK (popup_selection_callback),
                           G_CALLBACK (popup_deactivate_callback),
                           G_CALLBACK (menu_highlight_callback));
  xg_crazy_callback_abort = false;

  if (use_pos_func)
    {
      Window dummy_window;

      /* Not invoked by a click.  pop up at x/y.  */
      pos_func = menu_position_func;

      /* Adjust coordinates to be root-window-relative.  */
      block_input ();
      XTranslateCoordinates (FRAME_X_DISPLAY (f),

                             /* From-window, to-window.  */
                             FRAME_X_WINDOW (f),
                             FRAME_DISPLAY_INFO (f)->root_window,

                             /* From-position, to-position.  */
                             x, y, &x, &y,

                             /* Child of win.  */
                             &dummy_window);
#ifdef HAVE_GTK3
      /* Use window scaling factor to adjust position for hidpi screens. */
      x /= xg_get_scale (f);
      y /= xg_get_scale (f);
#endif
      unblock_input ();
      popup_x_y.x = x;
      popup_x_y.y = y;
      popup_x_y.f = f;

      i = 0;  /* gtk_menu_popup needs this to be 0 for a non-button popup.  */
    }

  if (for_click)
    {
      for (i = 0; i < 5; i++)
        if (FRAME_DISPLAY_INFO (f)->grabbed & (1 << i))
          break;
      /* If keys aren't grabbed (i.e., a mouse up event), use 0.  */
      if (i == 5) i = 0;
    }

  /* Display the menu.  */
  gtk_widget_show_all (menu);

  gtk_menu_popup (GTK_MENU (menu), 0, 0, pos_func, &popup_x_y, i,
		  FRAME_DISPLAY_INFO (f)->last_user_time);

  record_unwind_protect_ptr (pop_down_menu, menu);

  if (gtk_widget_get_mapped (menu))
    {
      /* Set this to one.  popup_widget_loop increases it by one, so it becomes
         two.  show_help_echo uses this to detect popup menus.  */
      popup_activated_flag = 1;
      /* Process events that apply to the menu.  */
      popup_widget_loop (true, menu);
    }

  unbind_to (specpdl_count, Qnil);

  /* Must reset this manually because the button release event is not passed
     to Emacs event loop. */
  FRAME_DISPLAY_INFO (f)->grabbed = 0;
}

static void
cleanup_widget_value_tree (void *arg)
{
  free_menubar_widget_value_tree (arg);
}

Lisp_Object
x_menu_show (struct frame *f, int x, int y, int menuflags,
	     Lisp_Object title, const char **error_name)
{
  int i;
  widget_value *wv, *save_wv = 0, *first_wv = 0, *prev_wv = 0;
  widget_value **submenu_stack
    = alloca (menu_items_used * sizeof *submenu_stack);
  Lisp_Object *subprefix_stack
    = alloca (menu_items_used * sizeof *subprefix_stack);
  int submenu_depth = 0;

  ptrdiff_t specpdl_count = SPECPDL_INDEX ();

  eassert (FRAME_X_P (f));

  *error_name = NULL;

  if (menu_items_used <= MENU_ITEMS_PANE_LENGTH)
    {
      *error_name = "Empty menu";
      return Qnil;
    }

  block_input ();

  /* Create a tree of widget_value objects
     representing the panes and their items.  */
  wv = make_widget_value ("menu", NULL, true, Qnil);
  wv->button_type = BUTTON_TYPE_NONE;
  first_wv = wv;
  bool first_pane = true;

  /* Loop over all panes and items, filling in the tree.  */
  i = 0;
  while (i < menu_items_used)
    {
      if (EQ (AREF (menu_items, i), Qnil))
	{
	  submenu_stack[submenu_depth++] = save_wv;
	  save_wv = prev_wv;
	  prev_wv = 0;
	  first_pane = true;
	  i++;
	}
      else if (EQ (AREF (menu_items, i), Qlambda))
	{
	  prev_wv = save_wv;
	  save_wv = submenu_stack[--submenu_depth];
	  first_pane = false;
	  i++;
	}
      else if (EQ (AREF (menu_items, i), Qt)
	       && submenu_depth != 0)
	i += MENU_ITEMS_PANE_LENGTH;
      /* Ignore a nil in the item list.
	 It's meaningful only for dialog boxes.  */
      else if (EQ (AREF (menu_items, i), Qquote))
	i += 1;
      else if (EQ (AREF (menu_items, i), Qt))
	{
	  /* Create a new pane.  */
	  Lisp_Object pane_name, prefix;
	  const char *pane_string;

	  pane_name = AREF (menu_items, i + MENU_ITEMS_PANE_NAME);
	  prefix = AREF (menu_items, i + MENU_ITEMS_PANE_PREFIX);

#ifndef HAVE_MULTILINGUAL_MENU
	  if (STRINGP (pane_name) && STRING_MULTIBYTE (pane_name))
	    {
	      pane_name = ENCODE_MENU_STRING (pane_name);
	      ASET (menu_items, i + MENU_ITEMS_PANE_NAME, pane_name);
	    }
#endif
	  pane_string = (NILP (pane_name)
			 ? "" : SSDATA (pane_name));
	  /* If there is just one top-level pane, put all its items directly
	     under the top-level menu.  */
	  if (menu_items_n_panes == 1)
	    pane_string = "";

	  /* If the pane has a meaningful name,
	     make the pane a top-level menu item
	     with its items as a submenu beneath it.  */
	  if (!(menuflags & MENU_KEYMAPS) && strcmp (pane_string, ""))
	    {
	      wv = make_widget_value (pane_string, NULL, true, Qnil);
	      if (save_wv)
		save_wv->next = wv;
	      else
		first_wv->contents = wv;
	      if ((menuflags & MENU_KEYMAPS) && !NILP (prefix))
		wv->name++;
	      wv->button_type = BUTTON_TYPE_NONE;
	      save_wv = wv;
	      prev_wv = 0;
	    }
	  else if (first_pane)
	    {
	      save_wv = wv;
	      prev_wv = 0;
	    }
	  first_pane = false;
	  i += MENU_ITEMS_PANE_LENGTH;
	}
      else
	{
	  /* Create a new item within current pane.  */
	  Lisp_Object item_name, enable, descrip, def, type, selected, help;
	  item_name = AREF (menu_items, i + MENU_ITEMS_ITEM_NAME);
	  enable = AREF (menu_items, i + MENU_ITEMS_ITEM_ENABLE);
	  descrip = AREF (menu_items, i + MENU_ITEMS_ITEM_EQUIV_KEY);
	  def = AREF (menu_items, i + MENU_ITEMS_ITEM_DEFINITION);
	  type = AREF (menu_items, i + MENU_ITEMS_ITEM_TYPE);
	  selected = AREF (menu_items, i + MENU_ITEMS_ITEM_SELECTED);
	  help = AREF (menu_items, i + MENU_ITEMS_ITEM_HELP);

#ifndef HAVE_MULTILINGUAL_MENU
          if (STRINGP (item_name) && STRING_MULTIBYTE (item_name))
	    {
	      item_name = ENCODE_MENU_STRING (item_name);
	      ASET (menu_items, i + MENU_ITEMS_ITEM_NAME, item_name);
	    }

          if (STRINGP (descrip) && STRING_MULTIBYTE (descrip))
	    {
	      descrip = ENCODE_MENU_STRING (descrip);
	      ASET (menu_items, i + MENU_ITEMS_ITEM_EQUIV_KEY, descrip);
	    }
#endif /* not HAVE_MULTILINGUAL_MENU */

	  wv = make_widget_value (SSDATA (item_name), NULL, !NILP (enable),
				  STRINGP (help) ? help : Qnil);
	  if (prev_wv)
	    prev_wv->next = wv;
	  else
	    save_wv->contents = wv;
	  if (!NILP (descrip))
	    wv->key = SSDATA (descrip);
	  /* If this item has a null value,
	     make the call_data null so that it won't display a box
	     when the mouse is on it.  */
	  wv->call_data = !NILP (def) ? aref_addr (menu_items, i) : 0;

	  if (NILP (type))
	    wv->button_type = BUTTON_TYPE_NONE;
	  else if (EQ (type, QCtoggle))
	    wv->button_type = BUTTON_TYPE_TOGGLE;
	  else if (EQ (type, QCradio))
	    wv->button_type = BUTTON_TYPE_RADIO;
	  else
	    emacs_abort ();

	  wv->selected = !NILP (selected);

	  prev_wv = wv;

	  i += MENU_ITEMS_ITEM_LENGTH;
	}
    }

  /* Deal with the title, if it is non-nil.  */
  if (!NILP (title))
    {
      widget_value *wv_title;
      widget_value *wv_sep1 = make_widget_value ("--", NULL, false, Qnil);
      widget_value *wv_sep2 = make_widget_value ("--", NULL, false, Qnil);

      wv_sep2->next = first_wv->contents;
      wv_sep1->next = wv_sep2;

#ifndef HAVE_MULTILINGUAL_MENU
      if (STRING_MULTIBYTE (title))
	title = ENCODE_MENU_STRING (title);
#endif

      wv_title = make_widget_value (SSDATA (title), NULL, true, Qnil);
      wv_title->button_type = BUTTON_TYPE_NONE;
      wv_title->next = wv_sep1;
      first_wv->contents = wv_title;
    }

  /* No selection has been chosen yet.  */
  menu_item_selection = 0;

  /* Make sure to free the widget_value objects we used to specify the
     contents even with longjmp.  */
  record_unwind_protect_ptr (cleanup_widget_value_tree, first_wv);

  /* Actually create and show the menu until popped down.  */
  create_and_show_popup_menu (f, first_wv, x, y,
			      menuflags & MENU_FOR_CLICK);

  unbind_to (specpdl_count, Qnil);

  /* Find the selected item, and its pane, to return
     the proper value.  */
  if (menu_item_selection != 0)
    {
      Lisp_Object prefix, entry;

      prefix = entry = Qnil;
      i = 0;
      while (i < menu_items_used)
	{
	  if (EQ (AREF (menu_items, i), Qnil))
	    {
	      subprefix_stack[submenu_depth++] = prefix;
	      prefix = entry;
	      i++;
	    }
	  else if (EQ (AREF (menu_items, i), Qlambda))
	    {
	      prefix = subprefix_stack[--submenu_depth];
	      i++;
	    }
	  else if (EQ (AREF (menu_items, i), Qt))
	    {
	      prefix
		= AREF (menu_items, i + MENU_ITEMS_PANE_PREFIX);
	      i += MENU_ITEMS_PANE_LENGTH;
	    }
	  /* Ignore a nil in the item list.
	     It's meaningful only for dialog boxes.  */
	  else if (EQ (AREF (menu_items, i), Qquote))
	    i += 1;
	  else
	    {
	      entry
		= AREF (menu_items, i + MENU_ITEMS_ITEM_VALUE);
	      if (menu_item_selection == aref_addr (menu_items, i))
		{
		  if (menuflags & MENU_KEYMAPS)
		    {
		      int j;

		      entry = list1 (entry);
		      if (!NILP (prefix))
			entry = Fcons (prefix, entry);
		      for (j = submenu_depth - 1; j >= 0; j--)
			if (!NILP (subprefix_stack[j]))
			  entry = Fcons (subprefix_stack[j], entry);
		    }
		  unblock_input ();
		  return entry;
		}
	      i += MENU_ITEMS_ITEM_LENGTH;
	    }
	}
    }
  else if (!(menuflags & MENU_FOR_CLICK))
    {
      unblock_input ();
      /* Make "Cancel" equivalent to C-g.  */
      quit ();
    }

  unblock_input ();
  return Qnil;
}

static void
dialog_selection_callback (GtkWidget *widget, gpointer client_data)
{
  /* Treat the pointer as an integer.  There's no problem
     as long as pointers have enough bits to hold small integers.  */
  if ((intptr_t) client_data != -1)
    menu_item_selection = client_data;

  popup_activated_flag = 0;
}

/* Pop up the dialog for frame F defined by FIRST_WV and loop until the
   dialog pops down.
   menu_item_selection will be set to the selection.  */
static void
create_and_show_dialog (struct frame *f, widget_value *first_wv)
{
  GtkWidget *menu;

  eassert (FRAME_X_P (f));

  menu = xg_create_widget ("dialog", first_wv->name, f, first_wv,
                           G_CALLBACK (dialog_selection_callback),
                           G_CALLBACK (popup_deactivate_callback),
                           0);

  if (menu)
    {
      ptrdiff_t specpdl_count = SPECPDL_INDEX ();
      record_unwind_protect_ptr (pop_down_menu, menu);

      /* Display the menu.  */
      gtk_widget_show_all (menu);

      /* Process events that apply to the menu.  */
      popup_widget_loop (true, menu);

      unbind_to (specpdl_count, Qnil);
    }
}

static const char * button_names [] = {
  "button1", "button2", "button3", "button4", "button5",
  "button6", "button7", "button8", "button9", "button10" };

static Lisp_Object
x_dialog_show (struct frame *f, Lisp_Object title,
	       Lisp_Object header, const char **error_name)
{
  int i, nb_buttons=0;
  char dialog_name[6];

  widget_value *wv, *first_wv = 0, *prev_wv = 0;

  /* Number of elements seen so far, before boundary.  */
  int left_count = 0;
  /* Whether we've seen the boundary between left-hand elts and right-hand.  */
  bool boundary_seen = false;

  ptrdiff_t specpdl_count = SPECPDL_INDEX ();

  eassert (FRAME_X_P (f));

  *error_name = NULL;

  if (menu_items_n_panes > 1)
    {
      *error_name = "Multiple panes in dialog box";
      return Qnil;
    }

  /* Create a tree of widget_value objects
     representing the text label and buttons.  */
  {
    Lisp_Object pane_name;
    const char *pane_string;
    pane_name = AREF (menu_items, MENU_ITEMS_PANE_NAME);
    pane_string = (NILP (pane_name)
		   ? "" : SSDATA (pane_name));
    prev_wv = make_widget_value ("message", (char *) pane_string, true, Qnil);
    first_wv = prev_wv;

    /* Loop over all panes and items, filling in the tree.  */
    i = MENU_ITEMS_PANE_LENGTH;
    while (i < menu_items_used)
      {

	/* Create a new item within current pane.  */
	Lisp_Object item_name, enable, descrip;
	item_name = AREF (menu_items, i + MENU_ITEMS_ITEM_NAME);
	enable = AREF (menu_items, i + MENU_ITEMS_ITEM_ENABLE);
	descrip
	  = AREF (menu_items, i + MENU_ITEMS_ITEM_EQUIV_KEY);

	if (NILP (item_name))
	  {
	    free_menubar_widget_value_tree (first_wv);
	    *error_name = "Submenu in dialog items";
	    return Qnil;
	  }
	if (EQ (item_name, Qquote))
	  {
	    /* This is the boundary between left-side elts
	       and right-side elts.  Stop incrementing right_count.  */
	    boundary_seen = true;
	    i++;
	    continue;
	  }
	if (nb_buttons >= 9)
	  {
	    free_menubar_widget_value_tree (first_wv);
	    *error_name = "Too many dialog items";
	    return Qnil;
	  }

	wv = make_widget_value (button_names[nb_buttons],
				SSDATA (item_name),
				!NILP (enable), Qnil);
	prev_wv->next = wv;
	if (!NILP (descrip))
	  wv->key = SSDATA (descrip);
	wv->call_data = aref_addr (menu_items, i);
	prev_wv = wv;

	if (! boundary_seen)
	  left_count++;

	nb_buttons++;
	i += MENU_ITEMS_ITEM_LENGTH;
      }

    /* If the boundary was not specified,
       by default put half on the left and half on the right.  */
    if (! boundary_seen)
      left_count = nb_buttons - nb_buttons / 2;

    wv = make_widget_value (dialog_name, NULL, false, Qnil);

    /*  Frame title: 'Q' = Question, 'I' = Information.
        Can also have 'E' = Error if, one day, we want
        a popup for errors. */
    if (NILP (header))
      dialog_name[0] = 'Q';
    else
      dialog_name[0] = 'I';

    /* Dialog boxes use a really stupid name encoding
       which specifies how many buttons to use
       and how many buttons are on the right. */
    dialog_name[1] = '0' + nb_buttons;
    dialog_name[2] = 'B';
    dialog_name[3] = 'R';
    /* Number of buttons to put on the right.  */
    dialog_name[4] = '0' + nb_buttons - left_count;
    dialog_name[5] = 0;
    wv->contents = first_wv;
    first_wv = wv;
  }

  /* No selection has been chosen yet.  */
  menu_item_selection = 0;

  /* Make sure to free the widget_value objects we used to specify the
     contents even with longjmp.  */
  record_unwind_protect_ptr (cleanup_widget_value_tree, first_wv);

  /* Actually create and show the dialog.  */
  create_and_show_dialog (f, first_wv);

  unbind_to (specpdl_count, Qnil);

  /* Find the selected item, and its pane, to return
     the proper value.  */
  if (menu_item_selection != 0)
    {
      i = 0;
      while (i < menu_items_used)
	{
	  Lisp_Object entry;

	  if (EQ (AREF (menu_items, i), Qt))
	    i += MENU_ITEMS_PANE_LENGTH;
	  else if (EQ (AREF (menu_items, i), Qquote))
	    {
	      /* This is the boundary between left-side elts and
		 right-side elts.  */
	      ++i;
	    }
	  else
	    {
	      entry
		= AREF (menu_items, i + MENU_ITEMS_ITEM_VALUE);
	      if (menu_item_selection == aref_addr (menu_items, i))
		return entry;
	      i += MENU_ITEMS_ITEM_LENGTH;
	    }
	}
    }
  else
    /* Make "Cancel" equivalent to C-g.  */
    quit ();

  return Qnil;
}

Lisp_Object
xw_popup_dialog (struct frame *f, Lisp_Object header, Lisp_Object contents)
{
  Lisp_Object title;
  const char *error_name;
  Lisp_Object selection;
  ptrdiff_t specpdl_count = SPECPDL_INDEX ();

  check_window_system (f);

  /* Decode the dialog items from what was specified.  */
  title = Fcar (contents);
  CHECK_STRING (title);
  record_unwind_protect_void (unuse_menu_items);

  if (NILP (Fcar (Fcdr (contents))))
    /* No buttons specified, add an "Ok" button so users can pop down
       the dialog.  Also, the lesstif/motif version crashes if there are
       no buttons.  */
    contents = list2 (title, Fcons (build_string ("Ok"), Qt));

  list_of_panes (list1 (contents));

  /* Display them in a dialog box.  */
  block_input ();
  selection = x_dialog_show (f, title, header, &error_name);
  unblock_input ();

  unbind_to (specpdl_count, Qnil);
  discard_menu_items ();

  if (error_name) error ("%s", error_name);
  return selection;
}

/* Detect if a dialog or menu has been posted.  */

int
popup_activated (void)
{
  return popup_activated_flag;
}

/* The following is used by delayed window autoselection.  */

DEFUN ("menu-or-popup-active-p", Fmenu_or_popup_active_p, Smenu_or_popup_active_p, 0, 0, 0,
       doc: /* Return t if a menu or popup dialog is active.
\(On MS Windows, this refers to the selected frame.)  */)
  (void)
{
  return (popup_activated ()) ? Qt : Qnil;
}

void
syms_of_xmenu (void)
{
  DEFSYM (Qdebug_on_next_call, "debug-on-next-call");
  defsubr (&Smenu_or_popup_active_p);

  DEFSYM (Qframe_monitor_workarea, "frame-monitor-workarea");

  defsubr (&Sx_menu_bar_open_internal);
  Ffset (intern_c_string ("accelerate-menu"),
	 intern_c_string (Sx_menu_bar_open_internal.symbol_name));
}<|MERGE_RESOLUTION|>--- conflicted
+++ resolved
@@ -142,130 +142,6 @@
 }
 
 -
-<<<<<<< HEAD
-=======
-#if defined (USE_X_TOOLKIT) || defined (USE_GTK)
-
-#ifdef USE_X_TOOLKIT
-
-/* Loop in Xt until the menu pulldown or dialog popup has been
-   popped down (deactivated).  This is used for x-popup-menu
-   and x-popup-dialog; it is not used for the menu bar.
-
-   NOTE: All calls to popup_get_selection should be protected
-   with BLOCK_INPUT, UNBLOCK_INPUT wrappers.  */
-
-static void
-popup_get_selection (XEvent *initial_event, struct x_display_info *dpyinfo,
-		     LWLIB_ID id, bool do_timers)
-{
-  XEvent event;
-
-  while (popup_activated_flag)
-    {
-      if (initial_event)
-        {
-          event = *initial_event;
-          initial_event = 0;
-        }
-      else
-        {
-          if (do_timers) x_menu_wait_for_event (0);
-          XtAppNextEvent (Xt_app_con, &event);
-        }
-
-      /* Make sure we don't consider buttons grabbed after menu goes.
-         And make sure to deactivate for any ButtonRelease,
-         even if XtDispatchEvent doesn't do that.  */
-      if (event.type == ButtonRelease
-          && dpyinfo->display == event.xbutton.display)
-        {
-          dpyinfo->grabbed &= ~(1 << event.xbutton.button);
-#ifdef USE_MOTIF /* Pretending that the event came from a
-                    Btn1Down seems the only way to convince Motif to
-                    activate its callbacks; setting the XmNmenuPost
-                    isn't working. --marcus@sysc.pdx.edu.  */
-          event.xbutton.button = 1;
-          /*  Motif only pops down menus when no Ctrl, Alt or Mod
-              key is pressed and the button is released.  So reset key state
-              so Motif thinks this is the case.  */
-          event.xbutton.state = 0;
-#endif
-        }
-      /* Pop down on C-g and Escape.  */
-      else if (event.type == KeyPress
-               && dpyinfo->display == event.xbutton.display)
-        {
-          KeySym keysym = XLookupKeysym (&event.xkey, 0);
-
-          if ((keysym == XK_g && (event.xkey.state & ControlMask) != 0)
-              || keysym == XK_Escape) /* Any escape, ignore modifiers.  */
-            popup_activated_flag = 0;
-        }
-
-      x_dispatch_event (&event, event.xany.display);
-    }
-}
-
-DEFUN ("x-menu-bar-open-internal", Fx_menu_bar_open_internal, Sx_menu_bar_open_internal, 0, 1, "i",
-       doc: /* SKIP: real doc in USE_GTK definition in xmenu.c.  */)
-  (Lisp_Object frame)
-{
-  XEvent ev;
-  struct frame *f = decode_window_system_frame (frame);
-  Widget menubar;
-  block_input ();
-
-  if (FRAME_EXTERNAL_MENU_BAR (f))
-    set_frame_menubar (f, false, true);
-
-  menubar = FRAME_X_OUTPUT (f)->menubar_widget;
-  if (menubar)
-    {
-      Window child;
-      bool error_p = false;
-
-      x_catch_errors (FRAME_X_DISPLAY (f));
-      memset (&ev, 0, sizeof ev);
-      ev.xbutton.display = FRAME_X_DISPLAY (f);
-      ev.xbutton.window = XtWindow (menubar);
-      ev.xbutton.root = FRAME_DISPLAY_INFO (f)->root_window;
-      ev.xbutton.time = XtLastTimestampProcessed (FRAME_X_DISPLAY (f));
-      ev.xbutton.button = Button1;
-      ev.xbutton.x = ev.xbutton.y = FRAME_MENUBAR_HEIGHT (f) / 2;
-      ev.xbutton.same_screen = True;
-
-#ifdef USE_MOTIF
-      {
-        Arg al[2];
-        WidgetList list;
-        Cardinal nr;
-        XtSetArg (al[0], XtNchildren, &list);
-        XtSetArg (al[1], XtNnumChildren, &nr);
-        XtGetValues (menubar, al, 2);
-        ev.xbutton.window = XtWindow (list[0]);
-      }
-#endif
-
-      XTranslateCoordinates (FRAME_X_DISPLAY (f),
-                             /* From-window, to-window.  */
-                             ev.xbutton.window, ev.xbutton.root,
-
-                             /* From-position, to-position.  */
-                             ev.xbutton.x, ev.xbutton.y,
-                             &ev.xbutton.x_root, &ev.xbutton.y_root,
-
-                             /* Child of win.  */
-                             &child);
-      error_p = x_had_errors_p (FRAME_X_DISPLAY (f));
-      x_uncatch_errors_after_check ();
-
-      if (! error_p)
-        {
-          ev.type = ButtonPress;
-          ev.xbutton.state = 0;
->>>>>>> b61a8729
 
 
 DEFUN ("x-menu-bar-open-internal", Fx_menu_bar_open_internal, Sx_menu_bar_open_internal, 0, 1, "i",
