2011-07-22  Eli Zaretskii  <eliz@gnu.org>
<<<<<<< HEAD
=======

	* xdisp.c (compute_stop_pos_backwards): New function.
	(handle_stop_backwards): Revert last change.
	(next_element_from_buffer): Call compute_stop_pos_backwards to
	find a suitable prev_stop when we find ourselves before
	base_level_stop.  Remove the funky search for 1000 character
	positions back.

2011-07-19  Eli Zaretskii  <eliz@gnu.org>

	Fix a significant slow-down of vertical-motion when leaning on C-n
	or C-p in a fontified buffer.
	* xdisp.c (reseat): Don't look for prev_stop, as that could mean a
	very long run.
	(next_element_from_buffer): When iterator oversteps prev_pos
	backwards, don't search for a new prev_stop more than 1000
	characters back.
	(handle_stop_backwards): Don't assume that CHARPOS is necessarily
	a stop_pos.
	(compute_display_string_pos): Check also BUF_OVERLAY_MODIFF for a
	match, when testing the cached display string position for
	applicability.

2011-07-16  Eli Zaretskii  <eliz@gnu.org>

	* xdisp.c <cached_disp_pos, cached_disp_buffer, cached_disp_modiff>:
	Cache for last found display string position.
	(compute_display_string_pos): Return the cached position if asked
	about the same buffer.

2011-07-14  Eli Zaretskii  <eliz@gnu.org>
>>>>>>> b6d5a689

	* xdisp.c (rows_from_pos_range): Don't ignore glyphs whose object
	is an integer, which is important for empty lines.  (Bug#9149)

2011-07-22  Chong Yidong  <cyd@stupidchicken.com>

	* frame.c (Fmodify_frame_parameters): In tty case, update the
	default face if necessary (Bug#4238).

2011-07-21  Chong Yidong  <cyd@stupidchicken.com>

	* editfns.c (Fstring_to_char): No need to explain what a character
	is in the docstring (Bug#6576).

2011-07-20  Lars Magne Ingebrigtsen  <larsi@gnus.org>

	* xml.c (parse_region): Make sure we always return a tree.

2011-07-20  HAMANO Kiyoto  <khiker.mail@gmail.com>

	* xml.c (parse_region): If a document contains only comments,
	return that, too.

2011-07-20  Lars Magne Ingebrigtsen  <larsi@gnus.org>

	* xml.c (make_dom): Return comments, too.

2011-07-19  Paul Eggert  <eggert@cs.ucla.edu>

	Port to OpenBSD.
	See http://lists.gnu.org/archive/html/emacs-devel/2011-07/msg00688.html
	and the surrounding thread.
	* minibuf.c (read_minibuf_noninteractive): Rewrite to use getchar
	rather than fgets, and retry after EINTR.  Otherwise, 'emacs
	--batch -f byte-compile-file' fails on OpenBSD if an inactivity
	timer goes off.
	* s/openbsd.h (BROKEN_SIGIO): Define.
	* unexelf.c (unexec) [__OpenBSD__]:
	Don't update the .mdebug section of the Alpha COFF symbol table.

2011-07-19  Lars Magne Ingebrigtsen  <larsi@gnus.org>

	* lread.c (syms_of_lread): Clarify when `lexical-binding' is used
	(bug#8460).

2011-07-18  Paul Eggert  <eggert@cs.ucla.edu>

	* fileio.c (Fcopy_file) [!MSDOS]: Tighten created file's mask.
	This fixes some race conditions on the permissions of any newly
	created file.

	* alloc.c (valid_pointer_p): Use pipe, not open.
	This fixes some permissions issues when debugging.

	* fileio.c (Fcopy_file): Adjust mode if fchown fails.  (Bug#9002)
	If fchown fails to set both uid and gid, try to set just gid,
	as that is sometimes allowed.  Adjust the file's mode to eliminate
	setuid or setgid bits that are inappropriate if fchown fails.

2011-07-18  Stefan Monnier  <monnier@iro.umontreal.ca>

	* xdisp.c (next_element_from_string, next_element_from_buffer): Use EQ
	to compare Lisp_Objects.
	* gnutls.c (syms_of_gnutls): Rename Vgnutls_log_level to
	global_gnutls_log_level, don't mistake it for a Lisp_Object.
	(init_gnutls_functions, emacs_gnutls_handle_error): Fix up uses.

2011-07-17  Andreas Schwab  <schwab@linux-m68k.org>

	* lread.c (read_integer): Unread even EOF character.
	(read1): Likewise.  Properly record start position of symbol.

	* lread.c (read1): Read `#:' as empty uninterned symbol if no
	symbol character follows.

2011-07-17  Paul Eggert  <eggert@cs.ucla.edu>

	* fileio.c (Fcopy_file): Pacify gcc re fchown.  (Bug#9002)
	This works around a problem with the previous change to Fcopy_file.
	Recent glibc declares fchown with __attribute__((warn_unused_result)),
	and without this change, GCC might complain about discarding
	fchown's return value.

2011-07-16  Juanma Barranquero  <lekktu@gmail.com>

	* makefile.w32-in (GLOBAL_SOURCES): Add gnutls.c (followup to bug#9059).

2011-07-16  Paul Eggert  <eggert@cs.ucla.edu>

	* fileio.c (Fcopy_file): Don't diagnose fchown failures.  (Bug#9002)

2011-07-16  Lars Magne Ingebrigtsen  <larsi@gnus.org>

	* gnutls.c (syms_of_gnutls): Define `gnutls-log-level' here, since
	it's used from the C level.

	* process.c: Use the same condition for POLL_FOR_INPUT in both
	keyboard.c and process.c (bug#1858).

2011-07-09  Lawrence Mitchell  <wence@gmx.li>

	* gnutls.c (Qgnutls_bootprop_min_prime_bits): New variable.
	(Fgnutls_boot): Use it.

2011-07-15  Andreas Schwab  <schwab@linux-m68k.org>

	* doc.c (Fsubstitute_command_keys): Revert last change.

2011-07-15  Lars Magne Ingebrigtsen  <larsi@gnus.org>

	* doc.c (Fsubstitute_command_keys): Clarify that \= really only
	quotes the next character, and doesn't affect other longer
	sequences (bug#8935).

	* lread.c (syms_of_lread): Clarify that is isn't only
	`eval-buffer' and `eval-defun' that's affected by
	`lexical-binding' (bug#8460).

2011-07-15  Eli Zaretskii  <eliz@gnu.org>

	* xdisp.c (move_it_in_display_line_to): Fix vertical motion with
	bidi redisplay when a line includes both an image and is
	truncated.

2011-07-14  Paul Eggert  <eggert@cs.ucla.edu>

	Fix minor problems found by static checking.
	* bidi.c (bidi_cache_size): Now EMACS_INT, not size_t.
	(elsz): Now a signed constant, not a size_t var.  We prefer signed
	types to unsigned, to avoid integer comparison confusion.  Without
	this change, GCC 4.6.1 with -Wunsafe-loop-optimizations complains
	"cannot optimize loop, the loop counter may overflow", a symptom
	of the confusion.
	* indent.c (Fvertical_motion): Mark locals as initialized.
	* xdisp.c (reseat_to_string): Fix pointer signedness issue.

2011-07-14  Lars Magne Ingebrigtsen  <larsi@gnus.org>

	* search.c (Fre_search_backward): Mention `case-fold-search' in
	all the re_search_* functions (bug#8138).

	* keyboard.c (Fopen_dribble_file): Document when the file is
	closed (bug#8056).

2011-07-14  Eli Zaretskii  <eliz@gnu.org>

	* bidi.c (bidi_dump_cached_states): Fix format of displaying
	bidi_cache_idx.

	Support bidi reordering of display and overlay strings.
	* xdisp.c (compute_display_string_pos)
	(compute_display_string_end): Accept additional argument STRING.
	(init_iterator, reseat_1): Initialize bidi_it->string.s to NULL.
	(reseat_to_string): Initialize bidi_it->string.s and
	bidi_it->string.schars.
	(Fcurrent_bidi_paragraph_direction): Initialize itb.string.s to
	NULL (avoids a crash in bidi_paragraph_init).  Initialize
	itb.string.lstring.
	(init_iterator): Call bidi_init_it only of a valid
	buffer position was specified.  Initialize paragraph_embedding to
	L2R.
	(reseat_to_string): Initialize the bidi iterator.
	(display_string): If we need to ignore text properties of
	LISP_STRING, set IT->stop_charpos to IT->end_charpos.  (The
	original value of -1 will not work with bidi.)
	(compute_display_string_pos): First arg is now struct
	`text_pos *'; all callers changed.  Support display properties on
	Lisp strings.
	(compute_display_string_end): Support display properties on Lisp
	strings.
	(init_iterator, reseat_1, reseat_to_string): Initialize the
	string.bufpos member to 0 (zero, for compatibility with IT_CHARPOS
	when iterating on a string not from display properties).
	(compute_display_string_pos, compute_display_string_end): Fix
	calculation of the object to scan.  Fixes an error when using
	arrow keys.
	(next_element_from_buffer): Don't abort when IT_CHARPOS is before
	base_level_stop; instead, set base_level_stop to BEGV.  Fixes
	crashes in vertical-motion.
	(next_element_from_buffer): Improve commentary for when
	the iterator is before prev_stop.
	(init_iterator): Initialize bidi_p from the default value of
	bidi-display-reordering, not from buffer-local value.  Use the
	buffer-local value only if initializing for buffer iteration.
	(handle_invisible_prop): Support invisible properties on strings
	that are being bidi-reordered.
	(set_iterator_to_next): Support bidi reordering of C strings and
	Lisp strings.
	(next_element_from_string): Support bidi reordering of Lisp
	strings.
	(handle_stop_backwards): Support Lisp strings as well.
	(display_string): Support display of R2L glyph rows.  Use
	IT_STRING_CHARPOS when displaying from a Lisp string.
	(init_iterator): Don't initialize it->bidi_p for strings
	here.
	(reseat_to_string): Initialize it->bidi_p for strings here.
	(next_element_from_string, next_element_from_c_string)
	(next_element_from_buffer): Add xassert's for correspondence
	between IT's object being iterated and it->bidi_it.string
	structure.
	(face_before_or_after_it_pos): Support bidi iteration.
	(next_element_from_c_string): Handle the case of the first string
	character that is not the first one in the visual order.
	(get_visually_first_element): New function, refactored from common
	parts of next_element_from_buffer, next_element_from_string, and
	next_element_from_c_string.
	(tool_bar_lines_needed, redisplay_tool_bar)
	(display_menu_bar): Force left-to-right direction.  Add a FIXME
	comment for making that be controlled by a user option.
	(push_it, pop_it): Save and restore the state of the
	bidi iterator.  Save and restore the bidi_p flag.
	(pop_it): Iterate out of display property for string iteration as
	well.
	(iterate_out_of_display_property): Support iteration over strings.
	(handle_single_display_spec): Set up it->bidi_it for iteration
	over a display string, and call bidi_init_it.
	(handle_single_display_spec, next_overlay_string)
	(get_overlay_strings_1, push_display_prop): Set up the bidi
	iterator for displaying display or overlay strings.
	(forward_to_next_line_start): Don't use the shortcut if
	bidi-iterating.
	(back_to_previous_visible_line_start): If handle_display_prop
	pushed the iterator stack, restore the internal state of the bidi
	iterator by calling bidi_pop_it same number of times.
	(reseat_at_next_visible_line_start): If ON_NEWLINE_P is non-zero,
	and we are bidi-iterating, don't decrement the iterator position;
	instead, set the first_elt flag in the bidi iterator, to produce
	the same effect.
	(reseat_1): Remove redundant setting of string_from_display_prop_p.
	(push_display_prop): xassert that we are iterating a buffer.
	(push_it, pop_it): Save and restore paragraph_embedding member.
	(handle_single_display_spec, next_overlay_string)
	(get_overlay_strings_1, reseat_1, reseat_to_string)
	(push_display_prop): Set up the `unibyte' member of bidi_it.string
	correctly.  Don't assume unibyte strings are not bidi-reordered.
	(compute_display_string_pos)
	(compute_display_string_end): Fix handling the case of C string.
	(push_it, pop_it): Save and restore from_disp_prop_p.
	(handle_single_display_spec, push_display_prop): Set the
	from_disp_prop_p flag.
	(get_overlay_strings_1): Reset the from_disp_prop_p flag.
	(pop_it): Call iterate_out_of_display_property only if we are
	popping after iteration over a string that came from a display
	property.  Fix a typo in popping stretch info.  Add an assertion
	for verifying that the iterator position is in sync with the bidi
	iterator.
	(handle_single_display_spec, get_overlay_strings_1)
	(push_display_prop): Fix initialization of paragraph direction for
	string when that of the parent object is not yet determined.
	(reseat_1): Call bidi_init_it to resync the bidi
	iterator with IT's position.  (Bug#7616)
	(find_row_edges): If ROW->start.pos gives position
	smaller than min_pos, use it as ROW->minpos.  (Bug#7616)
	(handle_stop, back_to_previous_visible_line_start, reseat_1):
	Reset the from_disp_prop_p flag.
	(SAVE_IT, RESTORE_IT): New macros.
	(pos_visible_p, face_before_or_after_it_pos)
	(back_to_previous_visible_line_start)
	(move_it_in_display_line_to, move_it_in_display_line)
	(move_it_to, move_it_vertically_backward, move_it_by_lines)
	(try_scrolling, redisplay_window, display_line): Use them when
	saving a temporary copy of the iterator and restoring it back.
	(back_to_previous_visible_line_start, reseat_1)
	(init_iterator): Empty the bidi cache "stack".
	(move_it_in_display_line_to): If iterator ended up at
	EOL, but we never saw any buffer positions smaller than
	to_charpos, return MOVE_POS_MATCH_OR_ZV.  Fixes vertical cursor
	motion in bidi-reordered lines.
	(move_it_in_display_line_to): Record prev_method and prev_pos
	immediately before the call to set_iterator_to_next.  Fixes cursor
	motion in bidi-reordered lines with stretch glyphs and strings
	displayed in margins.  (Bug#8133) (Bug#8867)
	Return MOVE_POS_MATCH_OR_ZV only if iterator position is past
	TO_CHARPOS.
	(pos_visible_p): Support positions in bidi-reordered lines.  Save
	and restore bidi cache.

	* bidi.c (bidi_level_of_next_char): clen should be EMACS_NT, not int.
	(bidi_paragraph_info): Delete unused struct.
	(bidi_cache_idx, bidi_cache_last_idx): Declare EMACS_INT.
	(bidi_cache_start): New variable.
	(bidi_cache_reset): Reset bidi_cache_idx to bidi_cache_start, not
	to zero.
	(bidi_cache_fetch_state, bidi_cache_search)
	(bidi_cache_find_level_change, bidi_cache_iterator_state)
	(bidi_cache_find, bidi_peek_at_next_level)
	(bidi_level_of_next_char, bidi_find_other_level_edge)
	(bidi_move_to_visually_next): Compare cache index with
	bidi_cache_start rather than with zero.
	(bidi_fetch_char): Accept new argument STRING; all callers
	changed.  Support iteration over a string.  Support strings with
	display properties.  Support unibyte strings.  Fix the type of
	`len' according to what STRING_CHAR_AND_LENGTH expects.
	(bidi_paragraph_init, bidi_resolve_explicit_1)
	(bidi_resolve_explicit, bidi_resolve_weak)
	(bidi_level_of_next_char, bidi_move_to_visually_next): Support
	iteration over a string.
	(bidi_set_sor_type, bidi_resolve_explicit_1)
	(bidi_resolve_explicit, bidi_type_of_next_char): ignore_bn_limit
	can now be zero (for strings); special values 0 and -1 were
	changed to -1 and -2, respectively.
	(bidi_char_at_pos): New function.
	(bidi_paragraph_init, bidi_resolve_explicit, bidi_resolve_weak):
	Call it instead of FETCH_MULTIBYTE_CHAR.
	(bidi_move_to_visually_next): Abort if charpos or bytepos were not
	initialized to valid values.
	(bidi_init_it): Don't initialize charpos and bytepos with invalid
	values.
	(bidi_level_of_next_char): Allow the sentinel "position" to pass
	the test for valid cached positions.  Fix the logic for looking up
	the sentinel state in the cache.  GCPRO the Lisp string we are
	iterating.
	(bidi_push_it, bidi_pop_it): New functions.
	(bidi_initialize): Initialize the bidi cache start stack pointer.
	(bidi_cache_ensure_space): New function, refactored from part of
	bidi_cache_iterator_state.  Don't assume the required size is just
	one BIDI_CACHE_CHUNK away.
	(bidi_cache_start_stack, bidi_push_it): Use IT_STACK_SIZE.
	(bidi_count_bytes, bidi_char_at_pos): New functions.
	(bidi_cache_search): Don't assume bidi_cache_last_idx is
	always valid if bidi_cache_idx is valid.
	(bidi_cache_find_level_change): xassert that bidi_cache_last_idx
	is valid if it's going to be used.
	(bidi_shelve_cache, bidi_unshelve_cache): New functions.
	(bidi_cache_fetch_state, bidi_cache_search)
	(bidi_cache_find_level_change, bidi_cache_ensure_space)
	(bidi_cache_iterator_state, bidi_cache_find)
	(bidi_find_other_level_edge, bidi_cache_start_stack): All
	variables related to cache indices are now EMACS_INT.

	* dispextern.h (struct bidi_string_data): New structure.
	(struct bidi_it): New member `string'.  Make flag members be 1-bit
	fields, and put them last in the struct.
	(compute_display_string_pos, compute_display_string_end): Update
	prototypes.
	(bidi_push_it, bidi_pop_it): Add prototypes.
	(struct iterator_stack_entry): New members bidi_p,
	paragraph_embedding, and from_disp_prop_p.
	(struct it): Member bidi_p is now a bit field 1 bit wide.
	(bidi_shelve_cache, bidi_unshelve_cache): Declare
	prototypes.

	* .gdbinit (xvectype, xvector, xcompiled, xchartable, xboolvector)
	(xpr, xfont, xbacktrace): Use "header.size" when accessing vectors
	and vector-like objects.

	* dispnew.c (buffer_posn_from_coords): Save and restore the bidi
	cache around display iteration.

	* window.c (Fwindow_end, window_scroll_pixel_based)
	(displayed_window_lines, Frecenter): Save and restore the bidi
	cache around display iteration.

2011-07-14  Lars Magne Ingebrigtsen  <larsi@gnus.org>

	* editfns.c (Fdelete_region): Clarify the use of the named
	parameters (bug#6788).

2011-07-14  Martin Rudalics  <rudalics@gmx.at>

	* indent.c (Fvertical_motion): Set and restore w->pointm when
	saving and restoring the window's buffer (Bug#9006).

2011-07-13  Lars Magne Ingebrigtsen  <larsi@gnus.org>

	* editfns.c (Fstring_to_char): Clarify just what is returned
	(bug#6576).  Text by Eli Zaretskii.

2011-07-13  Juanma Barranquero  <lekktu@gmail.com>

	* gnutls.c (init_gnutls_functions): Honor gnutls_log_level (bug#9059).

2011-07-13  Eli Zaretskii  <eliz@gnu.org>

	* buffer.c (mmap_find): Fix a typo.

2011-07-13  Johan Bockgård  <bojohan@gnu.org>

	Fix execution of x selection hooks.
	* xselect.c (Qx_lost_selection_functions)
	(Qx_sent_selection_functions): New vars.
	(syms_of_xselect): DEFSYM them.
	(x_handle_selection_request): Pass Qx_sent_selection_functions
	rather than Vx_sent_selection_functions to Frun_hook_with_args.
	(x_handle_selection_clear,x_clear_frame_selections):
	Pass Qx_lost_selection_functions rather than
	Vx_lost_selection_functions to Frun_hook_with_args.

2011-07-13  Paul Eggert  <eggert@cs.ucla.edu>

	* buffer.c (Fget_buffer_create): Initialize inhibit_shrinking.
	The old code sometimes used this field without initializing it.

	* alloc.c (gc_sweep): Don't read past end of array.
	In theory, the old code could also have corrupted Emacs internals,
	though it'd be very unlikely.

2011-07-12  Andreas Schwab  <schwab@linux-m68k.org>

	* character.c (Fcharacterp): Don't advertise optional ignored
	argument.  (Bug#4026)

2011-07-12  Lars Magne Ingebrigtsen  <larsi@gnus.org>

	* keymap.c (syms_of_keymap): Clarify that "modifier" is "modifier
	key" (bug#4257).

	* window.c (Fset_window_start): Doc fix (bug#4199).
	(Fset_window_hscroll): Ditto.

2011-07-12  Paul Eggert  <eggert@cs.ucla.edu>

	Fix minor new problems caught by GCC 4.6.1.
	* term.c (init_tty): Remove unused local.
	* xsettings.c (store_monospaced_changed): Define this function only
	if (defined HAVE_GSETTINGS || defined HAVE_GCONF), as it's
	not used otherwise.

2011-07-12  Chong Yidong  <cyd@stupidchicken.com>

	* xdisp.c (Vresize_mini_windows): Minor doc fix (Bug#3300).

2011-07-11  Lars Magne Ingebrigtsen  <larsi@gnus.org>

	* xdisp.c (syms_of_xdisp): Make it explicit that the mini-windows
	are the mini-buffer and the echo area (bug#3320).

	* term.c (init_tty): Remove support for supdup, c10 and perq
	terminals, which are no longer supported (bug#1482).

2011-07-10  Johan Bockgård  <bojohan@gnu.org>

	* xdisp.c (Ftool_bar_lines_needed): Fix WINDOWP check.

2011-07-10  Jan Djärv  <jan.h.d@swipnet.se>

	* xmenu.c (menu_highlight_callback): Only pass frame to show_help_event
	for non-popups (Bug#3642).

2011-07-10  Andreas Schwab  <schwab@linux-m68k.org>

	* alloc.c (reset_malloc_hooks): Protoize.
	* buffer.c (mmap_init, mmap_find, mmap_free_1, mmap_enlarge)
	(mmap_set_vars, mmap_alloc, mmap_free, mmap_realloc): Likewise.
	* cm.c (losecursor): Likewise.
	* data.c (fmod): Likewise.
	* dispnew.c (swap_glyphs_in_rows): Likewise.
	* emacs.c (memory_warning_signal): Likewise.
	* floatfns.c (float_error): Likewise.
	* font.c (check_gstring, check_otf_features, otf_tag_symbol)
	(otf_open, font_otf_capability, generate_otf_features)
	(font_otf_DeviceTable, font_otf_ValueRecord, font_otf_Anchor):
	Likewise.
	* image.c (pbm_read_file): Likewise.
	* indent.c (string_display_width): Likewise.
	* intervals.c (check_for_interval, search_for_interval)
	(inc_interval_count, count_intervals, root_interval)
	(adjust_intervals_for_insertion, make_new_interval): Likewise.
	* lread.c (defalias): Likewise.
	* ralloc.c (r_alloc_check): Likewise.
	* regex.c (set_image_of_range_1, set_image_of_range)
	(regex_grow_registers): Likewise.
	* sysdep.c (strerror): Likewise.
	* termcap.c (valid_filename_p, tprint, main): Likewise.
	* tparam.c (main): Likewise.
	* unexhp9k800.c (run_time_remap, save_data_space)
	(update_file_ptrs, read_header, write_header, calculate_checksum)
	(copy_file, copy_rest, display_header): Likewise.
	* widget.c (mark_shell_size_user_specified, create_frame_gcs):
	Likewise.
	* xdisp.c (check_it): Likewise.
	* xfaces.c (register_color, unregister_color, unregister_colors):
	Likewise.
	* xfns.c (print_fontset_result): Likewise.
	* xrdb.c (member, fatal, main): Likewise.

2011-07-10  Paul Eggert  <eggert@cs.ucla.edu>

	Fix minor problems found by static checking (Bug#9031).
	* chartab.c (char_table_set_range, map_sub_char_table):
	Remove unused locals.
	(uniprop_table): Now static.
	* composite.c (_work_char): Remove unused static var.

2011-07-09  Juanma Barranquero  <lekktu@gmail.com>

	* chartab.c (uniprop_table_uncompress): Remove unused local variable.

2011-07-09  Jan Djärv  <jan.h.d@swipnet.se>

	* gtkutil.c (qttip_cb): Remove code without function.

2011-07-09  Eli Zaretskii  <eliz@gnu.org>

	* w32.c (pthread_sigmask): New stub.

2011-07-08  Paul Eggert  <eggert@cs.ucla.edu>

	Use pthread_sigmask, not sigprocmask (Bug#9010).
	sigprocmask is portable only for single-threaded applications, and
	Emacs can be multi-threaded when it uses GTK.
	* Makefile.in (LIB_PTHREAD_SIGMASK): New macro.
	(LIBES): Use it.
	* callproc.c (Fcall_process):
	* process.c (create_process):
	* sysdep.c (sys_sigblock, sys_sigunblock, sys_sigsetmask):
	Use pthread_sigmask, not sigprocmask.

2011-07-08  Jan Djärv  <jan.h.d@swipnet.se>

	* gtkutil.c (qttip_cb): Set line wrap to FALSE for tooltip widget.
	(xg_prepare_tooltip): Revert text in x->ttip_lbl, margins was
	wrong (Bug#8591).

2011-07-08  Jan Djärv  <jan.h.d@swipnet.se>

	* gtkutil.c (xg_prepare_tooltip): Fix indentation and comment.
	Put text in x->ttip_lbl instead of gtk_tooltip_set_text (Bug#8591).
	(xg_hide_tooltip): Fix comment.

	* nsterm.m (initFrameFromEmacs): Don't use ns_return_types
	in registerServicesMenuSendTypes.
	(validRequestorForSendType): Don't check ns_return_types.

	* nsfns.m (Fx_open_connection): Put NSStringPboardType into
	ns_return_type.

2011-07-08  Jason Rumney  <jasonr@gnu.org>

	* w32fns.c (w32_wnd_proc) [WM_TIMER, WM_SET_CURSOR]: Avoid using
	frame struct members of non-existent frames (Bug#6284).

2011-07-08  Jan Djärv  <jan.h.d@swipnet.se>

	* nsterm.m (keyDown): Call to wantsToDelayTextChangeNotifications and
	variable firstTime not needed on OSX >= 10.6.
	(setPosition): setFloatValue:knobProportion: is deprecated on OSX
	>= 10.5.  Use setKnobProportion, setDoubleValue.

	* nsterm.h (MAC_OS_X_VERSION_10_3, MAC_OS_X_VERSION_10_4)
	(MAC_OS_X_VERSION_10_5): Define if not defined.
	(EmacsView, EmacsTooltip): Implements NSWindowDelegate on OSX >= 10.6.
	(EmacsMenu): Implements NSMenuDelegate on OSX >= 10.6.
	(EmacsToolbar): Implements NSToolbarDelegate on OSX >= 10.6.

	* nsselect.m (ns_string_from_pasteboard): Don't use deprecated methods
	cString and lossyCString on OSX >= 10.4

	* nsmenu.m (fillWithWidgetValue): Don't use depercated method
	sizeToFit on OSX >= 10.2.

	* nsimage.m (allocInitFromFile): Don't use deprecated method
	bestRepresentationForDevice on OSX >= 10.6.

	* nsfns.m (check_ns_display_info): Cast to long and use %ld in error
	to avoid warning.

	* emacs.c: Declare unexec_init_emacs_zone.

	* nsgui.h: Fix compiler warning about gnulib redefining verify.

	* nsselect.m (ns_get_local_selection): Change to extern (Bug#8842).

	* nsmenu.m (ns_update_menubar): Remove useless setDelegate call
	on svcsMenu (Bug#8842).

	* nsfns.m (Fx_open_connection): Remove NSStringPboardType from
	ns_return_types.
	(Fns_list_services): Just return Qnil on 10.6, code not working there.

	* nsterm.m (QUTF8_STRING): Declare.
	(initFrameFromEmacs): Call registerServicesMenuSendTypes.
	(validRequestorForSendType): Return type is (id).
	Change indexOfObjectIdenticalTo to indexOfObject.
	Check if we have local selection before returning self (Bug#8842).
	(writeSelectionToPasteboard): Put local selection into paste board
	if we have a local selection (Bug#8842).
	(syms_of_nsterm): DEFSYM QUTF8_STRING.

	* nsterm.h (MAC_OS_X_VERSION_10_6): Define here instead of nsterm.m.
	(ns_get_local_selection): Declare.

2011-07-07  Lars Magne Ingebrigtsen  <larsi@gnus.org>

	* keymap.c (describe_map_tree): Don't insert a double newline at
	the end of the buffer (bug#1169) and return whether we inserted
	something.

	* callint.c (Fcall_interactively): Change "reading args" to
	"providing args" to try to clarify what it does (bug#1010).

2011-07-07  Kenichi Handa  <handa@m17n.org>

	* composite.c (composition_compute_stop_pos): Ignore a static
	composition starting before CHARPOS (Bug#8915).

	* xdisp.c (handle_composition_prop): Likewise.

2011-07-07  Eli Zaretskii  <eliz@gnu.org>

	* term.c (produce_glyphs) <xassert>: Allow IT_GLYPHLESS in it->what.
	(Bug#9015)

2011-07-07  Kenichi Handa  <handa@m17n.org>

	* character.h (unicode_category_t): New enum type.

	* chartab.c (uniprop_decoder_t, uniprop_encoder_t): New types.
	(Qchar_code_property_table): New variable.
	(UNIPROP_TABLE_P, UNIPROP_GET_DECODER)
	(UNIPROP_COMPRESSED_FORM_P): New macros.
	(char_table_ascii): Uncompress the compressed values.
	(sub_char_table_ref): New arg is_uniprop.  Callers changed.
	Uncompress the compressed values.
	(sub_char_table_ref_and_range): Likewise.
	(char_table_ref_and_range): Uncompress the compressed values.
	(sub_char_table_set): New arg is_uniprop.  Callers changed.
	Uncompress the compressed values.
	(sub_char_table_set_range): Args changed.  Callers changed.
	(char_table_set_range): Adjuted for the above change.
	(map_sub_char_table): Delete args default_val and parent.  Add arg
	top.  Give decoded values to a Lisp function.
	(map_char_table): Adjusted for the above change.  Give decoded
	values to a Lisp function.  Gcpro more variables.
	(uniprop_table_uncompress)
	(uniprop_decode_value_run_length): New functions.
	(uniprop_decoder, uniprop_decoder_count): New variables.
	(uniprop_get_decoder, uniprop_encode_value_character)
	(uniprop_encode_value_run_length, uniprop_encode_value_numeric):
	New functions.
	(uniprop_encoder, uniprop_encoder_count): New variables.
	(uniprop_get_encoder, uniprop_table)
	(Funicode_property_table_internal, Fget_unicode_property_internal)
	(Fput_unicode_property_internal): New functions.
	(syms_of_chartab): DEFSYM Qchar_code_property_table, defsubr
	Sunicode_property_table_internal, Sget_unicode_property_internal,
	and Sput_unicode_property_internal. Defvar_lisp
	char-code-property-alist.

	* composite.c (CHAR_COMPOSABLE_P): Adjusted for the change of
	Vunicode_category_table.

	* font.c (font_range): Adjusted for the change of
	Vunicode_category_table.

2011-07-07  Dan Nicolaescu  <dann@ics.uci.edu>

	* m/iris4d.h: Remove file, move contents ...
	* s/irix6-5.h: ... here.

2011-07-06  Paul Eggert  <eggert@cs.ucla.edu>

	Remove unportable assumption about struct layout (Bug#8884).
	* alloc.c (mark_buffer):
	* buffer.c (reset_buffer_local_variables, Fbuffer_local_variables)
	(clone_per_buffer_values): Don't assume that
	sizeof (struct buffer) is a multiple of sizeof (Lisp_Object).
	This isn't true in general, and it's particularly not true
	if Emacs is configured with --with-wide-int.
	* buffer.h (FIRST_FIELD_PER_BUFFER, LAST_FIELD_PER_BUFFER):
	New macros, used in the buffer.c change.

2011-07-05  Jan Djärv  <jan.h.d@swipnet.se>

	* xsettings.c: Use both GConf and GSettings if both are available.
	(store_config_changed_event): Add comment.
	(dpyinfo_valid, store_font_name_changed, map_tool_bar_style)
	(store_tool_bar_style_changed): New functions.
	(store_monospaced_changed): Add comment. Call dpyinfo_valid.
	(struct xsettings): Move font inside HAVE_XFT.
	(GSETTINGS_TOOL_BAR_STYLE, GSETTINGS_FONT_NAME): New defines.
	(GSETTINGS_MONO_FONT): Renamed from SYSTEM_MONO_FONT.
	Move inside HAVE_XFT.
	(something_changed_gsettingsCB): Renamed from something_changedCB.
	Check for changes in GSETTINGS_TOOL_BAR_STYLE and GSETTINGS_FONT_NAME
	also.
	(GCONF_TOOL_BAR_STYLE, GCONF_FONT_NAME): New defines.
	(GCONF_MONO_FONT): Renamed from SYSTEM_MONO_FONT. Move inside HAVE_XFT.
	(something_changed_gconfCB): Renamed from something_changedCB.
	Check for changes in GCONF_TOOL_BAR_STYLE and GCONF_FONT_NAME also.
	(parse_settings): Move check for font inside HAVE_XFT.
	(read_settings, apply_xft_settings): Add comment.
	(read_and_apply_settings): Add comment.  Call map_tool_bar_style and
	store_tool_bar_style_changed.  Move check for font inside HAVE_XFT and
	call store_font_name_changed.
	(xft_settings_event): Add comment.
	(init_gsettings): Add comment.  Get values for GSETTINGS_TOOL_BAR_STYLE
	and GSETTINGS_FONT_NAME.  Move check for fonts within HAVE_XFT.
	(init_gconf): Add comment.  Get values for GCONF_TOOL_BAR_STYLE
	and GCONF_FONT_NAME.  Move check for fonts within HAVE_XFT.
	(xsettings_initialize): Call init_gsettings last.
	(xsettings_get_system_font, xsettings_get_system_normal_font): Add
	comment.

2011-07-05  Paul Eggert  <eggert@cs.ucla.edu>

	Random fixes.  E.g., (random) never returned negative values.
	* fns.c (Frandom): Use GET_EMACS_TIME for random seed, and add the
	subseconds part to the entropy, as that's a bit more random.
	Prefer signed to unsigned, since the signedness doesn't matter and
	in general we prefer signed.  When given a limit, use a
	denominator equal to INTMASK + 1, not to VALMASK + 1, because the
	latter isn't right if USE_2_TAGS_FOR_INTS.
	* sysdep.c (get_random): Return a value in the range 0..INTMASK,
	not 0..VALMASK.  Don't discard "excess" bits that random () returns.

2011-07-04  Stefan Monnier  <monnier@iro.umontreal.ca>

	* textprop.c (text_property_stickiness):
	Obey Vtext_property_default_nonsticky.
	(syms_of_textprop): Add `display' to Vtext_property_default_nonsticky.
	* w32fns.c (syms_of_w32fns):
	* xfns.c (syms_of_xfns): Don't Add `display' since it's there by default.

2011-07-04  Paul Eggert  <eggert@cs.ucla.edu>

	* fileio.c (barf_or_query_if_file_exists): Use S_ISDIR.
	This is more efficient than Ffile_directory_p and avoids a minor race.

2011-07-04  Lars Magne Ingebrigtsen  <larsi@gnus.org>

	* buffer.c (Foverlay_put): Say what the return value is
	(bug#7835).

	* fileio.c (barf_or_query_if_file_exists): Check first if the file
	is a directory before asking whether to use the file name
	(bug#7564).
	(barf_or_query_if_file_exists): Make the "File is a directory"
	error be more correct.

	* fns.c (Frequire): Remove the mention of the .gz files, since
	that's installation-specific, but keep the mention of
	`get-load-suffixes'.

2011-07-04  Paul Eggert  <eggert@cs.ucla.edu>

	* editfns.c (Fformat_time_string): Don't assume strlen fits in int.
	Report string overflow if the output is too long.

2011-07-04  Juanma Barranquero  <lekktu@gmail.com>

	* gnutls.c (Fgnutls_boot): Don't mention :verify-error.
	(syms_of_gnutls): Remove duplicate DEFSYM for
	Qgnutls_bootprop_verify_hostname_error, an error for
	Qgnutls_bootprop_verify_error (which is no longer used).

	* eval.c (find_handler_clause): Remove parameters `sig' and `data',
	unused since 2011-01-26T20:02:07Z!monnier@iro.umontreal.ca.  All callers changed.
	Also (re)move comments that are misplaced or no longer relevant.

2011-07-03  Lars Magne Ingebrigtsen  <larsi@gnus.org>

	* callint.c (Finteractive): Clarify the meaning of "@" (bug#8813).

2011-07-03  Chong Yidong  <cyd@stupidchicken.com>

	* xfaces.c (Finternal_merge_in_global_face): Modify the foreground
	and background color parameters if they have been changed.

2011-07-03  Lars Magne Ingebrigtsen  <larsi@gnus.org>

	* editfns.c (Fformat): Clarify the - and 0 flags (bug#6659).

2011-07-03  Paul Eggert  <eggert@cs.ucla.edu>

	* xsettings.c (SYSTEM_FONT): Define only when used.
	No need to define when HAVE_GSETTINGS || !HAVE_XFT.

	* keymap.c (access_keymap_1): Now static.

2011-07-02  Chong Yidong  <cyd@stupidchicken.com>

	* keyboard.c (command_loop_1): If a down-mouse event is unbound,
	leave any prefix arg for the up event (Bug#1586).

2011-07-02  Lars Magne Ingebrigtsen  <larsi@gnus.org>

	* lread.c (syms_of_lread): Mention single symbols defined by
	`defvar' or `defconst' (bug#7154).

	* fns.c (Frequire): Mention .el.gz files (bug#7314).
	(Frequire): Mention get-load-suffixes.

2011-07-02  Martin Rudalics  <rudalics@gmx.at>

	* window.h (window): Remove clone_number slot.
	* window.c (Fwindow_clone_number, Fset_window_clone_number):
	Remove.
	(make_parent_window, make_window, saved_window)
	(Fset_window_configuration, save_window_save): Don't deal with
	clone numbers.
	* buffer.c (Qclone_number): Remove declaration.
	(sort_overlays, overlay_strings): Don't deal with clone numbers.

2011-07-02  Stefan Monnier  <monnier@iro.umontreal.ca>

	Add multiple inheritance to keymaps.
	* keymap.c (Fmake_composed_keymap): New function.
	(Fset_keymap_parent): Simplify.
	(fix_submap_inheritance): Remove.
	(access_keymap_1): New function extracted from access_keymap to handle
	embedded parents and handle lists of maps.
	(access_keymap): Use it.
	(Fkeymap_prompt, map_keymap_internal, map_keymap, store_in_keymap)
	(Fcopy_keymap): Handle embedded parents.
	(Fcommand_remapping, define_as_prefix): Simplify.
	(Fkey_binding): Simplify.
	(syms_of_keymap): Move minibuffer-local-completion-map,
	minibuffer-local-filename-completion-map,
	minibuffer-local-must-match-map, and
	minibuffer-local-filename-must-match-map to Elisp.
	(syms_of_keymap): Defsubr make-composed-keymap.
	* keyboard.c (menu_bar_items): Use map_keymap_canonical.
	(parse_menu_item): Trivial simplification.

2011-07-01  Glenn Morris  <rgm@gnu.org>

	* Makefile.in (SETTINGS_LIBS): Fix typo.

2011-07-01  Kazuhiro Ito  <kzhr@d1.dion.ne.jp>  (tiny patch)

	* coding.c (Fencode_coding_string): Record the last coding system
	used, as the function doc string says (bug#8738).

2011-07-01  Jan Djärv  <jan.h.d@swipnet.se>

	* xsettings.c (store_monospaced_changed): Take new font as arg and
	check for change against current_mono_font.
	(EMACS_TYPE_SETTINGS): Remove this and related defines.
	(emacs_settings_constructor, emacs_settings_get_property)
	(emacs_settings_set_property, emacs_settings_class_init)
	(emacs_settings_init, gsettings_obj): Remove.
	(something_changedCB): New function for HAVE_GSETTINGS.
	(something_changedCB): HAVE_GCONF: Call store_monospaced_changed
	with value as argument.
	(init_gsettings): Check that GSETTINGS_SCHEMA exists before calling
	g_settings_new (Bug#8967).  Do not create gsettings_obj.
	Remove calls to g_settings_bind.  Connect something_changedCB to
	"changed".

	* xgselect.c: Add defined (HAVE_GSETTINGS).
	(xgselect_initialize): Ditto.

	* process.c: Add defined (HAVE_GSETTINGS) for xgselect.h
	(wait_reading_process_output): Add defined (HAVE_GSETTINGS) for
	xg_select.

2011-07-01  Paul Eggert  <eggert@cs.ucla.edu>

	* eval.c (struct backtrace): Simplify and port the data structure.
	Do not assume that "int nargs : BITS_PER_INT - 2;" produces a
	signed bit field, as this assumption is not portable and it makes
	Emacs crash when compiled with Sun C 5.8 on sparc.  Do not use
	"char debug_on_exit : 1" as this is not portable either; instead,
	use the portable "unsigned int debug_on_exit : 1".  Remove unused
	member evalargs.  Remove obsolete comments about cc bombing out.

2011-06-30  Jan Djärv  <jan.h.d@swipnet.se>

	* xsettings.c: Include glib-object.h, gio/gio.h if HAVE_GSETTINGS.
	Let HAVE_GSETTINGS override HAVE_GCONF.
	(store_monospaced_changed): New function.
	(EMACS_SETTINGS): A new type derived from GObject to handle
	GSettings notifications.
	(emacs_settings_constructor, emacs_settings_get_property)
	(emacs_settings_set_property, emacs_settings_class_init):
	New functions.
	(gsettings_client, gsettings_obj): New variables.
	(GSETTINGS_SCHEMA): New define.
	(something_changedCB): Call store_monospaced_changed.
	(init_gsettings): New function.
	(xsettings_initialize): Call init_gsettings.
	(syms_of_xsettings): Initialize gsettings_client, gsettings_obj
	to NULL.

	* Makefile.in (SETTINGS_CFLAGS, SETTINGS_LIBS): Renamed from
	GCONF_CFLAGS/LIBS.

2011-06-29  Martin Rudalics  <rudalics@gmx.at>

	* window.c (resize_root_window, grow_mini_window)
	(shrink_mini_window): Rename Qresize_root_window to
	Qwindow_resize_root_window and Qresize_root_window_vertically to
	Qwindow_resize_root_window_vertically.

2011-06-28  Paul Eggert  <eggert@cs.ucla.edu>

	* gnutls.c (Qgnutls_bootprop_verify_error): Remove unused var.

2011-06-27  Juanma Barranquero  <lekktu@gmail.com>

	* makefile.w32-in: Redesign dependencies so they reflect more
	clearly which files are directly included by each source file,
	and not through other includes.

2011-06-27  Martin Rudalics  <rudalics@gmx.at>

	* buffer.c (Qclone_number): Declare static and DEFSYM it.
	(sort_overlays, overlay_strings): When an overlay's clone number
	matches the window's clone number process the overlay even if
	the overlay's window property doesn't match the current window.

	* window.c (Fwindow_vchild): Rename to Fwindow_top_child.
	(Fwindow_hchild): Rename to Fwindow_left_child.
	(Fwindow_next): Rename to Fwindow_next_sibling.
	(Fwindow_prev): Rename to Fwindow_prev_sibling.
	(resize_window_check): Rename to window_resize_check.
	(resize_window_apply): Rename to window_resize_apply.
	(Fresize_window_apply): Rename to Fwindow_resize_apply.
	(Fdelete_other_windows_internal, resize_frame_windows)
	(Fsplit_window_internal, Fdelete_window_internal)
	(grow_mini_window, shrink_mini_window)
	(Fresize_mini_window_internal): Fix callers accordingly.

2011-06-26  Jan Djärv  <jan.h.d@swipnet.se>

	* emacsgtkfixed.h: State that this is only used with Gtk+3.
	(emacs_fixed_set_min_size): Remove.
	(emacs_fixed_new): Take frame as argument.

	* emacsgtkfixed.c: State that this is only used with Gtk+3.
	(_EmacsFixedPrivate): Remove minwidth/height.
	Add struct frame *f.
	(emacs_fixed_init): Initialize priv->f.
	(get_parent_class, emacs_fixed_set_min_size): Remove.
	(emacs_fixed_new): Set priv->f to argument.
	(emacs_fixed_get_preferred_width)
	(emacs_fixed_get_preferred_height): Use min_width/height from
	frames size_hint to set minimum and natural (Bug#8919).
	(XSetWMSizeHints, XSetWMNormalHints): Override these functions
	and use min_width/height from frames size_hint to set
	min_width/height (Bug#8919).

	* gtkutil.c (xg_create_frame_widgets): Pass f to emacs_fixed_new.
	(x_wm_set_size_hint): Remove call to emacs_fixed_set_min_size.
	Fix indentation.

2011-06-26  Eli Zaretskii  <eliz@gnu.org>

	* bidi.c (bidi_paragraph_init): Test for ZV_BYTE before calling
	bidi_at_paragraph_end, since fast_looking_at doesn't like to be
	called at ZV.

2011-06-26  Chong Yidong  <cyd@stupidchicken.com>

	* process.c (wait_reading_process_output): Bypass select if
	waiting for a cell while ignoring keyboard input, and input is
	pending.  Suggested by Jan Djärv (Bug#8869).

2011-06-25  Paul Eggert  <eggert@cs.ucla.edu>

	Use gnulib's dup2 module instead of rolling our own.
	* sysdep.c (dup2) [!HAVE_DUP2]: Remove; gnulib now does this.

2011-06-25  YAMAMOTO Mitsuharu  <mituharu@math.s.chiba-u.ac.jp>

	* dispnew.c (scrolling_window): Before scrolling, turn off a
	mouse-highlight in the window being scrolled.

2011-06-24  Juanma Barranquero  <lekktu@gmail.com>

	Move DEFSYM to lisp.h and use everywhere.

	* character.h (DEFSYM): Move declaration...
	* lisp.h (DEFSYM): ...here.

	* gnutls.c:
	* minibuf.c:
	* w32menu.c:
	* w32proc.c:
	* w32select.c: Don't include character.h.

	* alloc.c (syms_of_alloc):
	* buffer.c (syms_of_buffer):
	* bytecode.c (syms_of_bytecode):
	* callint.c (syms_of_callint):
	* casefiddle.c (syms_of_casefiddle):
	* casetab.c (init_casetab_once):
	* category.c (init_category_once, syms_of_category):
	* ccl.c (syms_of_ccl):
	* cmds.c (syms_of_cmds):
	* composite.c (syms_of_composite):
	* dbusbind.c (syms_of_dbusbind):
	* dired.c (syms_of_dired):
	* dispnew.c (syms_of_display):
	* doc.c (syms_of_doc):
	* editfns.c (syms_of_editfns):
	* emacs.c (syms_of_emacs):
	* eval.c (syms_of_eval):
	* fileio.c (syms_of_fileio):
	* fns.c (syms_of_fns):
	* frame.c (syms_of_frame):
	* fringe.c (syms_of_fringe):
	* insdel.c (syms_of_insdel):
	* keymap.c (syms_of_keymap):
	* lread.c (init_obarray, syms_of_lread):
	* macros.c (syms_of_macros):
	* msdos.c (syms_of_msdos):
	* print.c (syms_of_print):
	* process.c (syms_of_process):
	* search.c (syms_of_search):
	* sound.c (syms_of_sound):
	* syntax.c (init_syntax_once, syms_of_syntax):
	* terminal.c (syms_of_terminal):
	* textprop.c (syms_of_textprop):
	* undo.c (syms_of_undo):
	* w32.c (globals_of_w32):
	* window.c (syms_of_window):
	* xdisp.c (syms_of_xdisp):
	* xfaces.c (syms_of_xfaces):
	* xfns.c (syms_of_xfns):
	* xmenu.c (syms_of_xmenu):
	* xsettings.c (syms_of_xsettings):
	* xterm.c (syms_of_xterm): Use DEFSYM.

2011-06-24  Teodor Zlatanov  <tzz@lifelogs.com>

	* gnutls.c (syms_of_gnutls): Use the DEFSYM macro from character.h.

2011-06-23  Paul Eggert  <eggert@cs.ucla.edu>

	Integer and buffer overflow fixes (Bug#8873).

	* print.c (printchar, strout): Check for string overflow.
	(PRINTPREPARE, printchar, strout):
	Don't set size unless allocation succeeds.

	* minibuf.c (read_minibuf_noninteractive): Use ptrdiff_t, not int,
	for sizes.  Check for string overflow more accurately.
	Simplify newline removal at end; this suppresses a GCC 4.6.0 warning.

	* macros.c: Integer and buffer overflow fixes.
	* keyboard.h (struct keyboard.kbd_macro_bufsize):
	* macros.c (Fstart_kbd_macro, store_kbd_macro_char):
	Use ptrdiff_t, not int, for sizes.
	Don't increment bufsize until after realloc succeeds.
	Check for size-calculation overflow.
	(Fstart_kbd_macro): Use EMACS_INT, not int, for XINT result.

	* lisp.h (DEFVAR_KBOARD): Use offsetof instead of char * finagling.

	* lread.c: Integer overflow fixes.
	(read_integer): Radix is now EMACS_INT, not int,
	to improve quality of diagnostics for out-of-range radices.
	Calculate buffer size correctly for out-of-range radices.
	(read1): Check for integer overflow in radices, and in
	read-circle numbers.
	(read_escape): Avoid int overflow.
	(Fload, openp, read_buffer_size, read1)
	(substitute_object_recurse, read_vector, read_list, map_obarray):
	Use ptrdiff_t, not int, for sizes.
	(read1): Use EMACS_INT, not int, for sizes.
	Check for size overflow.

	* image.c (cache_image): Check for size arithmetic overflow.

	* lread.c: Integer overflow issues.
	(saved_doc_string_size, saved_doc_string_length)
	(prev_saved_doc_string_size, prev_saved_doc_string_length):
	Now ptrdiff_t, not int.
	(read1): Don't assume doc string length fits in int.  Check for
	out-of-range doc string lengths.
	(read_list): Don't assume file position fits in int.
	(read_escape): Check for hex character overflow.

2011-06-22  Leo Liu  <sdl.web@gmail.com>

	* minibuf.c (Fcompleting_read_default, Vcompleting_read_function):
	Move to minibuffer.el.

2011-06-22  Paul Eggert  <eggert@cs.ucla.edu>

	Fixes for GLYPH_DEBUG found by GCC 4.6.0 static checking.
	The following patches are for when GLYPH_DEBUG && !XASSERT.
	* dispextern.h (trace_redisplay_p, dump_glyph_string):
	* dispnew.c (flush_stdout):
	* xdisp.c (dump_glyph_row, dump_glyph_matrix, dump_glyph):
	Mark as externally visible.
	* dispnew.c (check_window_matrix_pointers): Now static.
	* dispnew.c (window_to_frame_vpos):
	* xfns.c (unwind_create_frame):
	* xterm.c (x_check_font): Remove unused local.
	* scroll.c (CHECK_BOUNDS):
	* xfaces.c (cache_fache): Rename local to avoid shadowing.
	* xfns.c, w32fns.c (image_cache_refcount, dpyinfo_refcount): Now static.
	* xdisp.c (check_window_end): Now a no-op if !XASSERTS.
	(debug_first_unchanged_at_end_vpos, debug_last_unchanged_at_beg_vpos)
	(debug_dvpos, debug_dy, debug_delta, debug_delta_bytes, debug_end_vpos):
	Now static.
	(debug_method_add): Use va_list and vsprintf rather than relying
	on undefined behavior with wrong number of arguments.
	(dump_glyph, dump_glyph_row, Fdump_glyph_matrix):
	Don't assume ptrdiff_t and EMACS_INT are the same width as int.
	In this code, it's OK to assume C99 behavior for ptrdiff_t formats
	since we're not interested in debugging glyphs with old libraries.
	* xfaces.c (cache_face): Move debugging code earlier; this pacifies
	GCC 4.6.0's static checking.

2011-06-22  Paul Eggert  <eggert@cs.ucla.edu>

	Integer overflow and signedness fixes (Bug#8873).
	A few related buffer overrun fixes, too.

	* font.c (font_score): Use EMACS_INT, not int, to store XINT value.

	* dispextern.h (struct face.stipple):
	* image.c (x_bitmap_height, x_bitmap_width, x_bitmap_pixmap)
	(x_bitmap_mask, x_allocate_bitmap_record)
	(x_create_bitmap_from_data, x_create_bitmap_from_file)
	(x_destroy_bitmap, x_destroy_all_bitmaps, x_create_bitmap_mask)
	(x_create_bitmap_from_xpm_data):
	* nsterm.h (struct ns_display_info.bitmaps_size, .bitmaps_last):
	* w32term.h (struct w32_display_info.icon_bitmap_id, .bitmaps_size)
	(.bitmaps_last):
	* xfaces.c (load_pixmap):
	* xterm.c (x_bitmap_icon, x_wm_set_icon_pixmap):
	* xterm.h (struct x_display_info.icon_bitmap_id, .bitmaps_size)
	(.bitmaps_last, struct x_output.icon_bitmap):
	Use ptrdiff_t, not int, for bitmap indexes.
	(x_allocate_bitmap_record): Check for size overflow.
	* dispextern.h, lisp.h: Adjust to API changes elsewhere.

	Use ptrdiff_t, not int, for overlay counts.
	* buffer.h (overlays_at, sort_overlays, GET_OVERLAYS_AT):
	* editfns.c (overlays_around, get_pos_property):
	* textprop.c (get_char_property_and_overlay):
	* xdisp.c (next_overlay_change, note_mouse_highlight):
	* xfaces.c (face_at_buffer_position):
	* buffer.c (OVERLAY_COUNT_MAX): New macro.
	(overlays_at, overlays_in, sort_overlays, Foverlays_at)
	(Fnext_overlay_change, Fprevious_overlay_change)
	(mouse_face_overlay_overlaps, Foverlays_in):
	Use ptrdiff_t, not int, for sizes.
	(overlays_at, overlays_in): Check for size-calculation overflow.

	* xterm.c (xim_initialize, same_x_server): Strlen may not fit in int.

	* xsmfns.c (smc_save_yourself_CB, x_session_initialize): Avoid strlen.
	(x_session_initialize): Do not assume string length fits in int.

	* xsettings.c (apply_xft_settings): Fix potential buffer overrun.
	This is unlikely, but can occur if DPI is outlandish.

	* xsettings.c (Ffont_get_system_normal_font, Ffont_get_system_font):
	* xselect.c (Fx_get_atom_name): Avoid need for strlen.

	* xrdb.c: Don't assume strlen fits in int; avoid some strlens.
	* xrdb.c (magic_file_p, search_magic_path):
	Omit last arg SUFFIX; it was always 0.  All callers changed.
	(magic_file_p): Use ptrdiff_t, not int.  Check for size overflow.

	* xfont.c (xfont_match): Avoid need for strlen.

	* xfns.c: Don't assume strlen fits in int.
	(xic_create_fontsetname, x_window): Use ptrdiff_t, not int.

	* xdisp.c (message_log_check_duplicate): Return intmax_t,
	not unsigned long, as we prefer signed integers.  All callers changed.
	Detect integer overflow in repeat count.
	(message_dolog): Don't assume print length fits in 39 bytes.
	(display_mode_element): Don't assume strlen fits in int.

	* termcap.c: Don't assume sizes fit in int and never overflow.
	(struct termcap_buffer, tgetent): Use ptrdiff_t, not int, for sizes.
	(gobble_line): Check for size-calculation overflow.

	* minibuf.c (Fread_buffer):
	* lread.c (intern, intern_c_string):
	* image.c (xpm_scan) [HAVE_NS && !HAVE_XPM]:
	Don't assume string length fits in int.

	* keyboard.c (parse_tool_bar_item):
	* gtkutil.c (style_changed_cb): Avoid need for strlen.

	* font.c: Don't assume string length fits in int.
	(font_parse_xlfd, font_parse_fcname, font_unparse_fcname):
	Use ptrdiff_t, not int.
	(font_intern_prop): Don't assume string length fits in int.
	Don't assume integer property fits in fixnum.
	* font.h (font_intern_prop): 2nd arg is now ptrdiff_t, not int.

	* filelock.c: Fix some buffer overrun and integer overflow issues.
	(get_boot_time): Don't assume gzip command string fits in 100 bytes.
	Reformulate so as not to need the command string.
	Invoke gzip -cd rather than gunzip, as it's more portable.
	(lock_info_type, lock_file_1, lock_file):
	Don't assume pid_t and time_t fit in unsigned long.
	(LOCK_PID_MAX): Remove; we now use more-reliable bounds.
	(current_lock_owner): Prefer signed type for sizes.
	Use memcpy, not strncpy, where memcpy is what is really wanted.
	Don't assume (via atoi) that time_t and pid_t fit in int.
	Check for time_t and/or pid_t out of range, e.g., via a network share.
	Don't alloca where an auto var works fine.

	* fileio.c: Fix some integer overflow issues.
	(file_name_as_directory, Fexpand_file_name, Fsubstitute_in_file_name):
	Don't assume string length fits in int.
	(directory_file_name): Don't assume string length fits in long.
	(make_temp_name): Don't assume pid fits in int, or that its print
	length is less than 20.

	* data.c (Fsubr_name): Rewrite to avoid a strlen call.

	* coding.c (make_subsidiaries): Don't assume string length fits in int.

	* callproc.c (child_setup): Rewrite to avoid two strlen calls.

	* process.c (Fformat_network_address): Use EMACS_INT, not EMACS_UINT.
	We prefer signed integers, even for size calculations.

	* emacs.c: Don't assume string length fits in 'int'.
	(DEFINE_DUMMY_FUNCTION, sort_args): Use ptrdiff_t, not int.
	(main): Don't invoke strlen when not needed.

	* dbusbind.c (XD_ERROR): Don't arbitrarily truncate string.
	(XD_DEBUG_MESSAGE): Don't waste a byte.

	* callproc.c (getenv_internal_1, getenv_internal)
	(Fgetenv_internal):
	* buffer.c (init_buffer): Don't assume string length fits in 'int'.

	* lread.c (invalid_syntax): Omit length argument.
	All uses changed.  This doesn't fix a bug, but it simplifies the
	code away from its former Hollerith-constant appearance, and it's
	one less 'int' to worry about when looking at integer-overflow issues.
	(string_to_number): Simplify 2011-04-26 change by invoking xsignal1.

	* lisp.h (DEFUN): Remove bogus use of sizeof (struct Lisp_Subr).
	This didn't break anything, but it didn't help either.
	It's confusing to put a bogus integer in a place where the actual
	value does not matter.
	(LIST_END_P): Remove unused macro and its bogus comment.
	(make_fixnum_or_float): Remove unnecessary cast to EMACS_INT.

	* lisp.h (union Lisp_Object.i): EMACS_INT, not EMACS_UINT.
	This is for consistency with the ordinary, non-USE_LISP_UNION_TYPE,
	implementation.
	(struct Lisp_Bool_Vector.size): EMACS_INT, not EMACS_UINT.
	We prefer signed types, and the value cannot exceed the EMACS_INT
	range anyway (because otherwise the length would not be representable).
	(XSET) [USE_LISP_UNION_TYPE]: Use uintptr_t and intptr_t,
	not EMACS_UINT and EMACS_INT, when converting pointer to integer.
	This avoids a GCC warning when WIDE_EMACS_INT.

	* indent.c (sane_tab_width): New function.
	(current_column, scan_for_column, Findent_to, position_indentation)
	(compute_motion): Use it.  This is just for clarity.
	(Fcompute_motion): Don't assume hscroll and tab offset fit in int.

	* image.c (xbm_image_p): Don't assume stated width, height fit in int.

	* lisp.h (lint_assume): New macro.
	* composite.c (composition_gstring_put_cache):
	* ftfont.c (ftfont_shape_by_flt): Use it to pacify GCC 4.6.0.

	* editfns.c, insdel.c:
	Omit unnecessary forward decls, to simplify future changes.

	* ftfont.c (ftfont_shape_by_flt): Use signed integers for lengths.

	* font.c (Ffont_shape_gstring): Don't assume glyph len fits in 'int'.

	* fns.c (Ffillarray): Don't assume bool vector size fits in 'int'.
	Use much-faster test for byte-length change.
	Don't assume string byte-length fits in 'int'.
	Check that character arg fits in 'int'.
	(mapcar1): Declare byte as byte, for clarity.

	* alloc.c (Fmake_bool_vector): Avoid unnecessary multiplication.

	* fns.c (concat): Catch string overflow earlier.
	Do not rely on integer wraparound.

	* dispextern.h (struct it.overlay_strings_charpos)
	(struct it.selective): Now EMACS_INT, not int.
	* xdisp.c (forward_to_next_line_start)
	(back_to_previous_visible_line_start)
	(reseat_at_next_visible_line_start, next_element_from_buffer):
	Don't arbitrarily truncate the value of 'selective' to int.

	* xdisp.c (init_iterator): Use XINT, not XFASTINT; it might be < 0.

	* composite.c: Don't truncate sizes to 'int'.
	(composition_gstring_p, composition_reseat_it)
	(composition_adjust_point): Use EMACS_INT, not int.
	(get_composition_id, composition_gstring_put_cache): Use EMACS_INT,
	not EMACS_UINT, for indexes.

	* category.h (CATEGORY_SET_P): Remove unnecessary cast to EMACS_INT.

	* buffer.c: Include <verify.h>.
	(struct sortvec.priority, struct sortstr.priority):
	Now EMACS_INT, not int.
	(compare_overlays, cmp_for_strings): Avoid subtraction overflow.
	(struct sortstr.size, record_overlay_string)
	(struct sortstrlist.size, struct sortlist.used):
	Don't truncate size to int.
	(record_overlay_string): Check for size-calculation overflow.
	(init_buffer_once): Check at compile-time, not run-time.

2011-06-22  Jim Meyering  <meyering@redhat.com>

	Don't leak an XBM-image-sized buffer
	* image.c (xbm_load): Free the image buffer after using it.

2011-06-21  Paul Eggert  <eggert@cs.ucla.edu>

	Port to Sun C.
	* composite.c (find_automatic_composition): Omit needless 'return 0;'
	that Sun C diagnosed.
	* fns.c (secure_hash): Fix pointer signedness issue.
	* intervals.c (static_offset_intervals): New function.
	(offset_intervals): Use it.

2011-06-21  Leo Liu  <sdl.web@gmail.com>

	* deps.mk (fns.o):
	* makefile.w32-in ($(BLD)/fns.$(O)): Include sha256.h and
	sha512.h.

	* fns.c (secure_hash): Rename from crypto_hash_function and change
	the first arg to accept symbols.
	(Fsecure_hash): New primitive.
	(syms_of_fns): New symbols.

2011-06-20  Deniz Dogan  <deniz@dogan.se>

	* process.c (Fset_process_buffer): Clarify return value in
	docstring.

2011-06-18  Chong Yidong  <cyd@stupidchicken.com>

	* dispnew.c (add_window_display_history): Use BVAR.

	* xdisp.c (debug_method_add): Use BVAR.
	(check_window_end, dump_glyph_matrix, dump_glyph)
	(dump_glyph_row, dump_glyph_string): Convert arglist to ANSI C.

	* xfaces.c (check_lface_attrs, check_lface, dump_realized_face):
	Likewise.

	* xfns.c (Fx_create_frame, x_create_tip_frame): Delay image cache
	check till after the cache is created in init_frame_faces.

2011-06-17  Stefan Monnier  <monnier@iro.umontreal.ca>

	* fns.c (Fsafe_length): Yet another int/Lisp_Object mixup.

2011-06-16  Paul Eggert  <eggert@cs.ucla.edu>

	* lisp.h: Include <limits.h>, for INT_MAX, LONG_MAX, LLONG_MAX.
	Without this, prin1 mishandles Lisp_Misc_Save_Value printing on
	hosts with pre-C99 libraries, because pD is wrongly defined to "t".

	Improve buffer-overflow checking (Bug#8873).
	* fileio.c (Finsert_file_contents):
	* insdel.c (insert_from_buffer_1, replace_range, replace_range_2):
	Remove the old (too-loose) buffer overflow checks.
	They weren't needed, since make_gap checks for buffer overflow.
	* insdel.c (make_gap_larger): Catch buffer overflows that were missed.
	The old code merely checked for Emacs fixnum overflow, and relied
	on undefined (wraparound) behavior.  The new code avoids undefined
	behavior, and also checks for ptrdiff_t and/or size_t overflow.

	* editfns.c (Finsert_char): Don't dump core with very negative counts.
	Tune.  Don't use wider integers than needed.  Don't use alloca.
	Use a bigger 'string' buffer.  Rewrite to avoid 'n > 0' test.

	* insdel.c (replace_range): Fix buf overflow when insbytes < outgoing.

	* insdel.c, lisp.h (buffer_overflow): New function.
	(insert_from_buffer_1, replace_range, replace_range_2):
	* insdel.c (make_gap_larger):
	* editfns.c (Finsert_char):
	* fileio.c (Finsert_file_contents): Use it, to normalize wording.

	* buffer.h (BUF_BYTES_MAX): Cast to ptrdiff_t so that it's signed.

2011-06-15  Paul Eggert  <eggert@cs.ucla.edu>

	Integer overflow and signedness fixes (Bug#8873).

	* ccl.c (ASCENDING_ORDER): New macro, to work around GCC bug 43772.
	(GET_CCL_RANGE, IN_INT_RANGE): Use it.

	* fileio.c: Don't assume EMACS_INT fits in off_t.
	(emacs_lseek): New static function.
	(Finsert_file_contents, Fwrite_region): Use it.
	Use SEEK_SET, SEEK_CUR, SEEK_END as appropriate.

	* fns.c (Fload_average): Don't assume 100 * load average fits in int.

	* fns.c: Don't overflow int when computing a list length.
	* fns.c (QUIT_COUNT_HEURISTIC): New constant.
	(Flength, Fsafe_length): Use EMACS_INT, not int, to avoid unwanted
	truncation on 64-bit hosts.  Check for QUIT every
	QUIT_COUNT_HEURISTIC entries rather than every other entry; that's
	faster and is responsive enough.
	(Flength): Report an error instead of overflowing an integer.
	(Fsafe_length): Return a float if the value is not representable
	as a fixnum.  This shouldn't happen except in contrived situations.
	(Fnthcdr, Fsort): Don't assume list length fits in int.
	(Fcopy_sequence): Don't assume vector length fits in int.

	* alloc.c: Check that resized vectors' lengths fit in fixnums.
	(header_size, word_size): New constants.
	(allocate_vectorlike): Don't check size overflow here.
	(allocate_vector): Check it here instead, since this is the only
	caller of allocate_vectorlike that could cause overflow.
	Check that the new vector's length is representable as a fixnum.

	* fns.c (next_almost_prime): Don't return a multiple of 3 or 5.
	The previous code was bogus.  For example, next_almost_prime (32)
	returned 39, which is undesirable as it is a multiple of 3; and
	next_almost_prime (24) returned 25, which is a multiple of 5 so
	why was the code bothering to check for multiples of 7?

	* bytecode.c (exec_byte_code): Use ptrdiff_t, not int, for vector length.

	* eval.c, doprnt.c (SIZE_MAX): Remove; inttypes.h defines this now.

	Variadic C functions now count arguments with ptrdiff_t.
	This partly undoes my 2011-03-30 change, which replaced int with size_t.
	Back then I didn't know that the Emacs coding style prefers signed int.
	Also, in the meantime I found a few more instances where arguments
	were being counted with int, which may truncate counts on 64-bit
	machines, or EMACS_INT, which may be unnecessarily wide.
	* lisp.h (struct Lisp_Subr.function.aMANY)
	(DEFUN_ARGS_MANY, internal_condition_case_n, safe_call):
	Arg counts are now ptrdiff_t, not size_t.
	All variadic functions and their callers changed accordingly.
	(struct gcpro.nvars): Now size_t, not size_t.  All uses changed.
	* bytecode.c (exec_byte_code): Check maxdepth for overflow,
	to avoid potential buffer overrun.  Don't assume arg counts fit in 'int'.
	* callint.c (Fcall_interactively): Check arg count for overflow,
	to avoid potential buffer overrun.  Use signed char, not 'int',
	for 'varies' array, so that we needn't bother to check its size
	calculation for overflow.
	* editfns.c (Fformat): Use ptrdiff_t, not EMACS_INT, to count args.
	* eval.c (apply_lambda):
	* fns.c (Fmapconcat): Use XFASTINT, not XINT, to get args length.
	(struct textprop_rec.argnum): Now ptrdiff_t, not int.  All uses changed.
	(mapconcat): Use ptrdiff_t, not int and EMACS_INT, to count args.

	* callint.c (Fcall_interactively): Don't use index var as event count.

	* vm-limit.c (check_memory_limits): Fix incorrect extern function decls.
	* mem-limits.h (SIZE): Remove; no longer used.

	* xterm.c (x_alloc_nearest_color_1): Prefer int to long when int works.

	Remove unnecessary casts.
	* xterm.c (x_term_init):
	* xfns.c (x_set_border_pixel):
	* widget.c (create_frame_gcs): Remove casts to unsigned long etc.
	These aren't needed now that we assume ANSI C.

	* sound.c (Fplay_sound_internal): Remove cast to unsigned long.
	It's more likely to cause problems (due to unsigned overflow)
	than to cure them.

	* dired.c (Ffile_attributes): Don't use 32-bit hack on 64-bit hosts.

	* unexelf.c (unexec): Don't assume BSS addr fits in unsigned.

	* xterm.c (handle_one_xevent): Omit unnecessary casts to unsigned.

	* keyboard.c (modify_event_symbol): Don't limit alist len to UINT_MAX.

	* lisp.h (CHAR_TABLE_SET): Omit now-redundant test.

	* lread.c (Fload): Don't compare a possibly-garbage time_t value.

	GLYPH_CODE_FACE returns EMACS_INT, not int.
	* dispextern.h (merge_faces):
	* xfaces.c (merge_faces):
	* xdisp.c (get_next_display_element, next_element_from_display_vector):
	Don't assume EMACS_INT fits in int.

	* character.h (CHAR_VALID_P): Remove unused parameter.
	* fontset.c, lisp.h, xdisp.c: All uses changed.

	* editfns.c (Ftranslate_region_internal): Omit redundant test.

	* fns.c (concat): Minor tuning based on overflow analysis.
	This doesn't fix any bugs.  Use int to hold character, instead
	of constantly refetching from Emacs object.  Use XFASTINT, not
	XINT, for value known to be a character.  Don't bother comparing
	a single byte to 0400, as it's always less.

	* floatfns.c (Fexpt):
	* fileio.c (make_temp_name): Omit unnecessary cast to unsigned.

	* editfns.c (Ftranslate_region_internal): Use int, not EMACS_INT
	for characters.

	* doc.c (get_doc_string): Omit (unsigned)c that mishandled negatives.

	* data.c (Faset): If ARRAY is a string, check that NEWELT is a char.
	Without this fix, on a 64-bit host (aset S 0 4294967386) would
	incorrectly succeed when S was a string, because 4294967386 was
	truncated before it was used.

	* chartab.c (Fchar_table_range): Use CHARACTERP to check range.
	Otherwise, an out-of-range integer could cause undefined behavior
	on a 64-bit host.

	* composite.c: Use int, not EMACS_INT, for characters.
	(fill_gstring_body, composition_compute_stop_pos): Use int, not
	EMACS_INT, for values that are known to be in character range.
	This doesn't fix any bugs but is the usual style inside Emacs and
	may generate better code on 32-bit machines.

	Make sure a 64-bit char is never passed to ENCODE_CHAR.
	This is for reasons similar to the recent CHAR_STRING fix.
	* charset.c (Fencode_char): Check that character arg is actually
	a character.  Pass an int to ENCODE_CHAR.
	* charset.h (ENCODE_CHAR): Verify that the character argument is no
	wider than 'int', as a compile-time check to prevent future regressions
	in this area.

	* character.c (char_string): Remove unnecessary casts.

	Make sure a 64-bit char is never passed to CHAR_STRING.
	Otherwise, CHAR_STRING would do the wrong thing on a 64-bit platform,
	by silently ignoring the top 32 bits, allowing some values
	that were far too large to be valid characters.
	* character.h: Include <verify.h>.
	(CHAR_STRING, CHAR_STRING_ADVANCE): Verify that the character
	arguments are no wider than unsigned, as a compile-time check
	to prevent future regressions in this area.
	* data.c (Faset):
	* editfns.c (Fchar_to_string, general_insert_function, Finsert_char)
	(Fsubst_char_in_region):
	* fns.c (concat):
	* xdisp.c (decode_mode_spec_coding):
	Adjust to CHAR_STRING's new requirement.
	* editfns.c (Finsert_char, Fsubst_char_in_region):
	* fns.c (concat): Check that character args are actually
	characters.  Without this test, these functions did the wrong
	thing with wildly out-of-range values on 64-bit hosts.

	Remove incorrect casts to 'unsigned' that lose info on 64-bit hosts.
	These casts should not be needed on 32-bit hosts, either.
	* keyboard.c (read_char):
	* lread.c (Fload): Remove casts to unsigned.

	* lisp.h (UNSIGNED_CMP): New macro.
	This fixes comparison bugs on 64-bit hosts.
	(ASCII_CHAR_P): Use it.
	* casefiddle.c (casify_object):
	* character.h (ASCII_BYTE_P, CHAR_VALID_P)
	(SINGLE_BYTE_CHAR_P, CHAR_STRING):
	* composite.h (COMPOSITION_ENCODE_RULE_VALID):
	* dispextern.h (FACE_FROM_ID):
	* keyboard.c (read_char): Use UNSIGNED_CMP.

	* xmenu.c (dialog_selection_callback) [!USE_GTK]: Cast to intptr_t,
	not to EMACS_INT, to avoid GCC warning.

	* xfns.c (x_set_scroll_bar_default_width): Remove unused 'int' locals.

	* buffer.h (PTR_BYTE_POS, BUF_PTR_BYTE_POS): Remove harmful cast.
	The cast incorrectly truncated 64-bit byte offsets to 32 bits, and
	isn't needed on 32-bit machines.

	* buffer.c (Fgenerate_new_buffer_name):
	Use EMACS_INT for count, not int.
	(advance_to_char_boundary): Return EMACS_INT, not int.

	* data.c (Qcompiled_function): Now static.

	* window.c (window_body_lines): Now static.

	* image.c (gif_load): Rename local to avoid shadowing.

	* lisp.h (SAFE_ALLOCA_LISP): Check for integer overflow.
	(struct Lisp_Save_Value): Use ptrdiff_t, not int, for 'integer' member.
	* alloc.c (make_save_value): Integer argument is now of type
	ptrdiff_t, not int.
	(mark_object): Use ptrdiff_t, not int.
	* lisp.h (pD): New macro.
	* print.c (print_object): Use it.

	* alloc.c: Use EMACS_INT, not int, to count objects.
	(total_conses, total_markers, total_symbols, total_vector_size)
	(total_free_conses, total_free_markers, total_free_symbols)
	(total_free_floats, total_floats, total_free_intervals)
	(total_intervals, total_strings, total_free_strings):
	Now EMACS_INT, not int.  All uses changed.
	(Fgarbage_collect): Compute overall total using a double, so that
	integer overflow is less likely to be a problem.  Check for overflow
	when converting back to an integer.
	(n_interval_blocks, n_string_blocks, n_float_blocks, n_cons_blocks)
	(n_vectors, n_symbol_blocks, n_marker_blocks): Remove.
	These were 'int' variables that could overflow on 64-bit hosts;
	they were never used, so remove them instead of repairing them.
	(nzombies, ngcs, max_live, max_zombies): Now EMACS_INT, not 'int'.
	(inhibit_garbage_collection): Set gc_cons_threshold to max value.
	Previously, this ceilinged at INT_MAX, but that doesn't work on
	64-bit machines.
	(allocate_pseudovector): Don't use EMACS_INT when int would do.

	* alloc.c (Fmake_bool_vector): Don't assume vector size fits in int.
	(allocate_vectorlike): Check for ptrdiff_t overflow.
	(mark_vectorlike, mark_char_table, mark_object): Avoid EMACS_UINT
	when a (possibly-narrower) signed value would do just as well.
	We prefer using signed arithmetic, to avoid comparison confusion.

	* alloc.c: Catch some string size overflows that we were missing.
	(XMALLOC_OVERRUN_CHECK_SIZE) [!XMALLOC_OVERRUN_CHECK]: Define to 0,
	for convenience in STRING_BYTES_MAX.
	(STRING_BYTES_MAX): New macro, superseding the old one in lisp.h.
	The definition here is exact; the one in lisp.h was approximate.
	(allocate_string_data): Check for string overflow.  This catches
	some instances we weren't catching before.  Also, it catches
	size_t overflow on (unusual) hosts where SIZE_MAX <= min
	(PTRDIFF_MAX, MOST_POSITIVE_FIXNUM), e.g., when size_t is 32 bits
	and ptrdiff_t and EMACS_INT are both 64 bits.

	* character.c, coding.c, doprnt.c, editfns.c, eval.c:
	All uses of STRING_BYTES_MAX replaced by STRING_BYTES_BOUND.
	* lisp.h (STRING_BYTES_BOUND): Renamed from STRING_BYTES_MAX.

	* character.c (string_escape_byte8): Fix nbytes/nchars typo.

	* alloc.c (Fmake_string): Check for out-of-range init.

2011-06-15  Stefan Monnier  <monnier@iro.umontreal.ca>

	* eval.c (Fdefvaralias): Also mark the target as variable-special-p.

2011-06-14  Jan Djärv  <jan.h.d@swipnet.se>

	* xfns.c (x_set_scroll_bar_default_width): Remove argument to
	xg_get_default_scrollbar_width.

	* gtkutil.c: Include emacsgtkfixed.h if HAVE_GTK3.
	(int_gtk_range_get_value): Move to the scroll bar part of the file.
	(style_changed_cb): Call update_theme_scrollbar_width and call
	x_set_scroll_bar_default_width and xg_frame_set_char_size for
	all frames (Bug#8505).
	(xg_create_frame_widgets): Call emacs_fixed_new if HAVE_GTK3 (Bug#8505).
	Call gtk_window_set_resizable if HAVE_GTK3.
	(x_wm_set_size_hint): Call emacs_fixed_set_min_size with min width
	and height if HAVE_GTK3 (Bug#8505).
	(scroll_bar_width_for_theme): New variable.
	(update_theme_scrollbar_width): New function.
	(xg_get_default_scrollbar_width): Move code to
	update_theme_scrollbar_width, just return scroll_bar_width_for_theme.
	(xg_initialize): Call update_theme_scrollbar_width.

	* gtkutil.h (xg_get_default_scrollbar_width): Remove argument.

	* emacsgtkfixed.c, emacsgtkfixed.h: New files.

2011-06-12  Martin Rudalics  <rudalics@gmx.at>

	* frame.c (make_frame): Call other_buffer_safely instead of
	other_buffer.

	* window.c (temp_output_buffer_show): Call display_buffer with
	second argument Vtemp_buffer_show_specifiers and reset latter
	immediately after the call.
	(Vtemp_buffer_show_specifiers): New variable.
	(auto_window_vscroll_p, next_screen_context_lines)
	(Vscroll_preserve_screen_position): Remove leading asterisks from
	doc-strings.

2011-06-12  Paul Eggert  <eggert@cs.ucla.edu>

	Fix minor problems found by GCC 4.6.0 static checking.
	* buffer.c (Qclone_number): Remove for now, as it's unused.
	(record_buffer, Funrecord_buffer): Rename local to avoid shadowing.
	(record_buffer): Remove unused local.
	* frame.c (other_visible_frames, frame_buffer_list): Now static.
	(set_frame_buffer_list): Remove; unused.
	* frame.h (other_visible_frames): Remove decl.
	* keyboard.h (menu_items_inuse): Declare only if USE_GTK || USE_MOTIF.
	* lisp.h (frame_buffer_list, set_frame_buffer_list): Remove decls.
	(add_gpm_wait_descriptor, delete_gpm_wait_descriptor): Declare only
	if HAVE_GPM.
	* menu.c (menu_items_inuse): Now static unless USE_GTK || USE_MOTIF.
	* process.c (add_gpm_wait_descriptor, delete_gpm_wait_descriptor):
	Define only if HAVE_GPM.
	* widget.c (EmacsFrameResize, emacsFrameClassRec): Now static.
	(update_hints_inhibit): Remove; never set.  All uses removed.
	* widgetprv.h (emacsFrameClassRec): Remove decl.
	* window.c (delete_deletable_window): Now returns void, since it
	wasn't returning anything.
	(compare_window_configurations): Remove unused locals.
	* xfns.c (x_set_scroll_bar_default_width): Remove unused locals.
	* xmenu.c (x_menu_set_in_use): Define only if USE_GTK || USE_MOTIF.
	(dialog_selection_callback) [!USE_GTK]: Prefer intptr_t for integers
	the same widths as pointers.  This follows up on the 2011-05-06 patch.
	* xterm.c (x_alloc_lighter_color_for_widget): Define only if USE_LUCID.
	* xterm.h: Likewise.
	(x_menu_set_in_use): Declare only if USE_GTK || USE_MOTIF.

2011-06-12  Juanma Barranquero  <lekktu@gmail.com>

	* makefile.w32-in: Update dependencies.
	(LISP_H): Add lib/intprops.h.

2011-06-11  Chong Yidong  <cyd@stupidchicken.com>

	* image.c (gif_load): Add animation frame delay to the metadata.
	(syms_of_image): Use DEFSYM.  New symbol `delay'.

2011-06-11  Martin Rudalics  <rudalics@gmx.at>

	* window.c (delete_deletable_window): Re-add.
	(Fset_window_configuration): Rewrite to handle dead buffers and
	consequently deletable windows.
	(window_tree, Fwindow_tree): Remove.  Supply functionality in
	window.el.
	(compare_window_configurations): Simplify code.

2011-06-11  Andreas Schwab  <schwab@linux-m68k.org>

	* image.c (imagemagick_load_image): Fix type mismatch.
	(Fimagemagick_types): Likewise.

	* window.h (replace_buffer_in_windows): Declare.

2011-06-11  Martin Rudalics  <rudalics@gmx.at>

	* buffer.c: New Lisp objects Qbuffer_list_update_hook and
	Qclone_number.  Remove external declaration of Qdelete_window.
	(Fbuffer_list): Rewrite doc-string.  Minor restructuring of
	code.
	(Fget_buffer_create, Fmake_indirect_buffer, Frename_buffer): Run
	Qbuffer_list_update_hook if allowed.
	(Fother_buffer): Rewrite doc-string.  Major rewrite for new
	buffer list implementation.
	(other_buffer_safely): New function.
	(Fkill_buffer): Replace call to replace_buffer_in_all_windows by
	calls to replace_buffer_in_windows and
	replace_buffer_in_windows_safely.  Run Qbuffer_list_update_hook
	if allowed.
	(record_buffer): Inhibit quitting and rewrite using quittable
	functions.  Run Qbuffer_list_update_hook if allowed.
	(Frecord_buffer, Funrecord_buffer): New functions.
	(switch_to_buffer_1, Fswitch_to_buffer): Remove.  Move
	switch-to-buffer to window.el.
	(bury-buffer): Move to window.el.
	(Vbuffer_list_update_hook): New variable.

	* lisp.h (other_buffer_safely): Add prototype in buffer.c
	section.

	* window.h (resize_frame_windows): Move up in code.
	(Fwindow_frame): Remove EXFUN.
	(replace_buffer_in_all_windows): Remove prototype.
	(replace_buffer_in_windows_safely): Add prototype.

	* window.c: Declare Qdelete_window static again.  Move down
	declaration of select_count.
	(Fnext_window, Fprevious_window): Rewrite doc-strings.
	(Fother_window): Move to window.el.
	(window_loop): Remove DELETE_BUFFER_WINDOWS and UNSHOW_BUFFER
	cases.  Add REPLACE_BUFFER_IN_WINDOWS_SAFELY case.
	(Fdelete_windows_on, Freplace_buffer_in_windows): Move to
	window.el.
	(replace_buffer_in_windows): Implement by calling
	Qreplace_buffer_in_windows.
	(replace_buffer_in_all_windows): Remove with some functionality
	moved into replace_buffer_in_windows_safely.
	(replace_buffer_in_windows_safely): New function.
	(select_window_norecord, select_frame_norecord): Move in front
	of run_window_configuration_change_hook.  Remove now obsolete
	declarations.
	(Fset_window_buffer): Rewrite doc-string.  Call
	Qrecord_window_buffer.
	(keys_of_window): Move binding for other-window to window.el.

2011-06-11  Chong Yidong  <cyd@stupidchicken.com>

	* dispextern.h (struct image): Replace data member, whose int_val
	and ptr_val fields were not used by anything, with a single
	lisp_val object.

	* image.c (Fimage_metadata, make_image, mark_image, tiff_load)
	(gif_clear_image, gif_load, imagemagick_load_image)
	(gs_clear_image, gs_load): Callers changed.

2011-06-10  Paul Eggert  <eggert@cs.ucla.edu>

	* buffer.h: Include <time.h>, for time_t.
	Needed to build on FreeBSD 8.2.  Problem reported by Herbert J. Skuhra.

	Fix minor problems found by static checking.

	* image.c (PixelGetMagickColor): Declare if ImageMagick headers don't.

	Make identifiers static if they are not used in other modules.
	* data.c (Qcompiled_function, Qframe, Qvector):
	* image.c (QimageMagick, Qsvg):
	* minibuf.c (Qmetadata):
	* window.c (resize_window_check, resize_root_window): Now static.
	* window.h (resize_window_check, resize_root_window): Remove decls.

	* window.c (window_deletion_count, delete_deletable_window):
	Remove; unused.
	(window_body_lines): Now static.
	(Fdelete_other_windows_internal): Mark vars as initialized.
	Make sure 'resize_failed' is initialized.
	(run_window_configuration_change_hook): Rename local to avoid shadowing.
	(resize_window_apply): Remove unused local.
	* window.h (delete_deletable_window): Remove decl.

	* image.c (gif_load, svg_load_image): Rename locals to avoid shadowing.
	(imagemagick_load_image): Fix pointer signedness problem by changing
	last arg from unsigned char * to char *.  All uses changed.
	Also, fix a local for similar reasons.
	Remove unused locals.  Remove locals to avoid shadowing.
	(fn_rsvg_handle_free): Remove; unused.
	(svg_load, svg_load_image): Fix pointer signedness problem.
	(imagemagick_load_image): Don't use garbage pointer image_wand.

	* ftfont.c (ftfont_get_metrics, ftfont_drive_otf): Remove unused locals.

2011-06-10  Chong Yidong  <cyd@stupidchicken.com>

	* image.c (gif_load): Fix omitted cast error introduced by
	2011-06-06 change.

2011-06-10  Martin Rudalics  <rudalics@gmx.at>

	* window.h (resize_proportionally, orig_total_lines)
	(orig_top_line): Remove from window structure.
	(set_window_height, set_window_width, change_window_heights)
	(Fdelete_window): Remove prototypes.
	(resize_frame_windows): Remove duplicate declaration.

2011-06-10  Eli Zaretskii  <eliz@gnu.org>

	* window.h (resize_frame_windows, resize_window_check)
	(delete_deletable_window, resize_root_window)
	(resize_frame_windows): Declare prototypes.

	* window.c (resize_window_apply): Make definition be "static" to
	match the prototype.

2011-06-10  Martin Rudalics  <rudalics@gmx.at>

	* window.c: Remove declarations of Qwindow_size_fixed,
	window_min_size_1, window_min_size_2, window_min_size,
	size_window, window_fixed_size_p, enlarge_window, delete_window.
	Remove static from declaration of Qdelete_window, it's
	temporarily needed by Fbury_buffer.
	(replace_window): Don't assign orig_top_line and
	orig_total_lines.
	(Fdelete_window, delete_window): Remove.  Window deletion is
	handled by window.el.
	(window_loop): Remove DELETE_OTHER_WINDOWS case.  Replace
	Fdelete_window calls with calls to Qdelete_window.
	(Fdelete_other_windows): Remove.  Deleting other windows is
	handled by window.el.
	(window_fixed_size_p): Remove.  Fixed-sizeness of windows is
	handled in window.el.
	(window_min_size_2, window_min_size_1, window_min_size): Remove.
	Window minimum sizes are handled in window.el.
	(shrink_windows, size_window, set_window_height)
	(set_window_width, change_window_heights, window_height)
	(window_width, CURBEG, CURSIZE, enlarge_window)
	(adjust_window_trailing_edge, Fadjust_window_trailing_edge)
	(Fenlarge_window, Fshrink_window): Remove.  Window resizing is
	handled in window.el.
	(make_dummy_parent): Rename to make_parent_window and give it a
	second argument horflag.
	(make_window): Don't set resize_proportionally any more.
	(Fsplit_window): Remove.  Windows are split in window.el.
	(save_restore_action, save_restore_orig_size)
	(shrink_window_lowest_first, save_restore_orig_size): Remove.
	Resize mini windows in window.el.
	(grow_mini_window, shrink_mini_window): Implement by calling
	Qresize_root_window_vertically, resize_window_check and
	resize_window_apply.
	(saved_window, Fset_window_configuration, save_window_save): Do
	not handle orig_top_line, orig_total_lines, and
	resize_proportionally.
	(window_min_height, window_min_width): Move to window.el.
	(keys_of_window): Move bindings for delete-other-windows,
	split-window, delete-window and enlarge-window to window.el.

	* buffer.c: Temporarily extern Qdelete_window.
	(Fbury_buffer): Temporarily call Qdelete_window instead of
	Fdelete_window (Fbury_buffer will move to window.el soon).

	* frame.c (set_menu_bar_lines_1): Remove code handling
	orig_top_line and orig_total_lines.

	* dispnew.c (adjust_frame_glyphs_initially): Don't use
	set_window_height but set heights directly.
	(change_frame_size_1): Use resize_frame_windows.

	* xdisp.c (init_xdisp): Don't use set_window_height but set
	heights directly.

	* xfns.c (x_set_menu_bar_lines, x_set_tool_bar_lines): Use
	resize_frame_windows instead of change_window_heights and run
	run_window_configuration_change_hook.

	* w32fns.c (x_set_tool_bar_lines): Use resize_frame_windows
	instead of change_window_heights and run
	run_window_configuration_change_hook.

2011-06-09  Martin Rudalics  <rudalics@gmx.at>

	* window.c (replace_window): Rename second argument REPLACEMENT to
	NEW.  New third argument SETFLAG.  Rewrite.
	(delete_window, make_dummy_parent): Call replace_window with
	third argument 1.
	(window_list_1): Move down in code.
	(run_window_configuration_change_hook): Move set_buffer part
	before select_frame_norecord part in order to unwind correctly.
	Rename count1 to count.
	(recombine_windows, delete_deletable_window, resize_root_window)
	(Fdelete_other_windows_internal)
	(Frun_window_configuration_change_hook, make_parent_window)
	(resize_window_check, resize_window_apply, Fresize_window_apply)
	(resize_frame_windows, Fsplit_window_internal)
	(Fdelete_window_internal, Fresize_mini_window_internal): New
	functions.
	(syms_of_window): New variables Vwindow_splits and Vwindow_nest.

2011-06-08  Martin Rudalics  <rudalics@gmx.at>

	* window.h (window): Add some new members to window structure -
	normal_lines, normal_cols, new_total, new_normal, clone_number,
	splits, nest, prev_buffers, next_buffers.
	(WINDOW_TOTAL_SIZE): Move here from window.c.
	(MIN_SAFE_WINDOW_WIDTH, MIN_SAFE_WINDOW_HEIGHT): Define here.

	* window.c (Fwindow_height, Fwindow_width, Fwindow_full_width_p):
	Remove.
	(make_dummy_parent): Set new members of windows structure.
	(make_window): Move down in code.  Handle new members of window
	structure.
	(Fwindow_clone_number, Fwindow_splits, Fset_window_splits)
	(Fwindow_nest, Fset_window_nest, Fwindow_new_total)
	(Fwindow_normal_size, Fwindow_new_normal, Fwindow_prev_buffers)
	(Fset_window_prev_buffers, Fwindow_next_buffers)
	(Fset_window_next_buffers, Fset_window_clone_number): New
	functions.
	(Fwindow_hscroll, Fwindow_at, Fwindow_point, Fwindow_start)
	(Fwindow_end, Fwindow_line_height, Fset_window_dedicated_p):
	Doc-string fixes.
	(Fwindow_parameters, Fwindow_parameter, Fset_window_parameter):
	Argument WINDOW can be now internal window too.
	(Fwindow_use_time): Move up in code.
	(Fget_buffer_window): Rename argument FRAME to ALL-FRAMES.
	Rewrite doc-string.
	(Fset_window_configuration, saved_window)
	(Fcurrent_window_configuration, save_window_save): Handle new
	members of window structure.
	(WINDOW_TOTAL_SIZE, MIN_SAFE_WINDOW_WIDTH)
	(MIN_SAFE_WINDOW_HEIGHT): Move to window.h.
	(syms_of_window): New Lisp objects Qrecord_window_buffer,
	Qwindow_deletable_p, Qdelete_window, Qreplace_buffer_in_windows,
	Qget_mru_window, Qresize_root_window,
	Qresize_root_window_vertically, Qsafe, Qabove, Qbelow,
	Qauto_buffer_name; staticpro them.

2011-06-07  Martin Rudalics  <rudalics@gmx.at>

	* window.c (Fwindow_total_size, Fwindow_left_column)
	(Fwindow_top_line, window_body_lines, Fwindow_body_size)
	(Fwindow_list_1): New functions.
	(window_box_text_cols): Replace with window_body_cols.
	(Fwindow_width, Fscroll_left, Fscroll_right): Use
	window_body_cols instead of window_box_text_cols.
	(delete_window, Fset_window_configuration): Call
	delete_all_subwindows with window as argument.
	(delete_all_subwindows): Take a window as argument and not a
	structure.  Rewrite.
	(window_loop): Remove handling of GET_LRU_WINDOW and
	GET_LARGEST_WINDOW.
	(Fget_lru_window, Fget_largest_window): Move to window.el.

	* window.h: Extern window_body_cols instead of
	window_box_text_cols.  delete_all_subwindows now takes a
	Lisp_Object as argument.

	* indent.c (compute_motion, Fcompute_motion): Use
	window_body_cols instead of window_box_text_cols.

	* frame.c (delete_frame): Call delete_all_subwindows with root
	window as argument.

2011-06-07  Daniel Colascione  <dan.colascione@gmail.com>

	* fns.c (Fputhash): Document return value.

2011-06-06  Chong Yidong  <cyd@stupidchicken.com>

	* image.c (gif_load): Implement gif89a spec "no disposal" method.

2011-06-06  Paul Eggert  <eggert@cs.ucla.edu>

	Cons<->int and similar integer overflow fixes (Bug#8794).

	Check for overflow when converting integer to cons and back.
	* charset.c (Fdefine_charset_internal, Fdecode_char):
	Use cons_to_unsigned to catch overflow.
	(Fencode_char): Use INTEGER_TO_CONS.
	* composite.h (LGLYPH_CODE): Use cons_to_unsigned.
	(LGLYPH_SET_CODE): Use INTEGER_TO_CONS.
	* data.c (long_to_cons, cons_to_long): Remove.
	(cons_to_unsigned, cons_to_signed): New functions.
	These signal an error for invalid or out-of-range values.
	* dired.c (Ffile_attributes): Use INTEGER_TO_CONS.
	* fileio.c (Fset_visited_file_modtime): Use CONS_TO_INTEGER.
	* font.c (Ffont_variation_glyphs):
	* fontset.c (Finternal_char_font): Use INTEGER_TO_CONS.
	* lisp.h: Include <intprops.h>.
	(INTEGER_TO_CONS, CONS_TO_INTEGER): New macros.
	(cons_to_signed, cons_to_unsigned): New decls.
	(long_to_cons, cons_to_long): Remove decls.
	* undo.c (record_first_change): Use INTEGER_TO_CONS.
	(Fprimitive_undo): Use CONS_TO_INTEGER.
	* xfns.c (Fx_window_property): Likewise.
	* xselect.c: Include <limits.h>.
	(x_own_selection, selection_data_to_lisp_data):
	Use INTEGER_TO_CONS.
	(x_handle_selection_request, x_handle_selection_clear)
	(x_get_foreign_selection, Fx_disown_selection_internal)
	(Fx_get_atom_name, x_send_client_event): Use CONS_TO_INTEGER.
	(lisp_data_to_selection_data): Use cons_to_unsigned.
	(x_fill_property_data): Use cons_to_signed.
	Report values out of range.

	Check for buffer and string overflow more precisely.
	* buffer.h (BUF_BYTES_MAX): New macro.
	* lisp.h (STRING_BYTES_MAX): New macro.
	* alloc.c (Fmake_string):
	* character.c (string_escape_byte8):
	* coding.c (coding_alloc_by_realloc):
	* doprnt.c (doprnt):
	* editfns.c (Fformat):
	* eval.c (verror):
	Use STRING_BYTES_MAX, not MOST_POSITIVE_FIXNUM,
	since they may not be the same number.
	* editfns.c (Finsert_char):
	* fileio.c (Finsert_file_contents):
	Likewise for BUF_BYTES_MAX.

	* image.c: Use ptrdiff_t, not int, for sizes.
	(slurp_file): Switch from int to ptrdiff_t.
	All uses changed.
	(slurp_file): Check that file size fits in both size_t (for
	malloc) and ptrdiff_t (for sanity and safety).

	* fileio.c (Fverify_visited_file_modtime): Avoid time overflow
	if b->modtime has its maximal value.

	* dired.c (Ffile_attributes): Don't assume EMACS_INT has >32 bits.

	Don't assume time_t can fit into int.
	* buffer.h (struct buffer.modtime): Now time_t, not int.
	* fileio.c (Fvisited_file_modtime): No need for time_t cast now.
	* undo.c (Fprimitive_undo): Use time_t, not int, for time_t value.

	Minor fixes for signed vs unsigned integers.
	* character.h (MAYBE_UNIFY_CHAR):
	* charset.c (maybe_unify_char):
	* keyboard.c (read_char, reorder_modifiers):
	XINT -> XFASTINT, since the integer must be nonnegative.
	* ftfont.c (ftfont_spec_pattern):
	* keymap.c (access_keymap, silly_event_symbol_error):
	XUINT -> XFASTINT, since the integer must be nonnegative.
	(Fsingle_key_description, preferred_sequence_p): XUINT -> XINT,
	since it makes no difference and we prefer signed.
	* keyboard.c (record_char): Use XUINT when all the neighbors do.
	(access_keymap): NATNUMP -> INTEGERP, since the integer must be
	nonnegative.

2011-06-06  Stefan Monnier  <monnier@iro.umontreal.ca>

	* window.h (Fwindow_frame): Declare.

2011-06-06  Paul Eggert  <eggert@cs.ucla.edu>

	* alloc.c: Simplify handling of large-request failures (Bug#8800).
	(SPARE_MEMORY): Always define.
	(LARGE_REQUEST): Remove.
	(memory_full): Use SPARE_MEMORY rather than LARGE_REQUEST.

2011-06-06  Martin Rudalics  <rudalics@gmx.at>

	* lisp.h: Move EXFUNS for Fframe_root_window,
	Fframe_first_window and Fset_frame_selected_window to window.h.

	* window.h: Move EXFUNS for Fframe_root_window,
	Fframe_first_window and Fset_frame_selected_window here from
	lisp.h.

	* frame.c (Fwindow_frame, Fframe_first_window)
	(Fframe_root_window, Fframe_selected_window)
	(Fset_frame_selected_window): Move to window.c.
	(Factive_minibuffer_window): Move to minibuf.c.
	(Fother_visible_frames_p): New function.

	* minibuf.c (Factive_minibuffer_window): Move here from frame.c.

	* window.c (decode_window, decode_any_window): Move up in code.
	(Fwindowp, Fwindow_live_p): Rewrite doc-strings.
	(inhibit_frame_unsplittable): Remove unused variable.
	(Fwindow_buffer): Move up and rewrite doc-string.
	(Fwindow_parent, Fwindow_vchild, Fwindow_hchild, Fwindow_next)
	(Fwindow_prev): New functions.
	(Fwindow_frame): Move here from frame.c.  Accept any window as
	argument.
	(Fframe_root_window, Fframe_first_window)
	(Fframe_selected_window): Move here from frame.c.  Accept frame
	or arbitrary window as argument.  Update doc-strings.
	(Fminibuffer_window): Move up in code.
	(Fwindow_minibuffer_p): Move up in code and simplify.
	(Fset_frame_selected_window): Move here from frame.c.
	Marginal rewrite.
	(Fselected_window, select_window, Fselect_window): Move up in
	code.  Minor doc-string fixes.

2011-06-06  Paul Eggert  <eggert@cs.ucla.edu>

	* alloc.c (memory_full) [SYSTEM_MALLOC]: Port to MacOS (Bug#8800).
	Do not assume that spare memory exists; that assumption is valid
	only if SYSTEM_MALLOC.
	(LARGE_REQUEST): New macro, so that the issue of large requests
	is separated from the issue of spare memory.

2011-06-05  Andreas Schwab  <schwab@linux-m68k.org>

	* editfns.c (Fformat): Correctly handle zero flag with hexadecimal
	format.  (Bug#8806)

	* gtkutil.c (xg_get_default_scrollbar_width): Avoid warning.

	* xfns.c (x_set_scroll_bar_default_width): Move declarations
	before statements.

2011-06-05  Jan Djärv  <jan.h.d@swipnet.se>

	* gtkutil.c (xg_get_default_scrollbar_width): New function.

	* gtkutil.h: Declare xg_get_default_scrollbar_width.

	* xfns.c (x_set_scroll_bar_default_width): If USE_GTK, get
	min width by calling x_set_scroll_bar_default_width (Bug#8505).

2011-06-05  Juanma Barranquero  <lekktu@gmail.com>

	* xdisp.c (single_display_spec_intangible_p): Remove declaration.

2011-06-04  Chong Yidong  <cyd@stupidchicken.com>

	* xselect.c (x_clipboard_manager_save): Remove redundant arg.
	(x_clipboard_manager_save): Add return value.
	(x_clipboard_manager_error_1, x_clipboard_manager_error_2):
	New error handlers.
	(x_clipboard_manager_save_frame, x_clipboard_manager_save_all):
	Obey Vx_select_enable_clipboard_manager.  Catch errors in
	x_clipboard_manager_save (Bug#8779).
	(Vx_select_enable_clipboard_manager): New variable.
	(x_get_foreign_selection): Reduce scope of x_catch_errors (Bug#8790).

2011-06-04  Dan Nicolaescu  <dann@ics.uci.edu>

	* emacs.c (main): Warn when starting a GTK emacs in daemon mode.

2011-06-04  YAMAMOTO Mitsuharu  <mituharu@math.s.chiba-u.ac.jp>

	* fringe.c (update_window_fringes): Don't update overlay arrow bitmap
	in the current matrix if keep_current_p is non-zero.

2011-06-04  Eli Zaretskii  <eliz@gnu.org>

	* bidi.c (bidi_level_of_next_char): Fix last change.

2011-06-03  Eli Zaretskii  <eliz@gnu.org>

	Support bidi reordering of text covered by display properties.

	* bidi.c (bidi_copy_it): Use offsetof instead of emulating it.
	(bidi_fetch_char, bidi_fetch_char_advance): New functions.
	(bidi_cache_search, bidi_cache_iterator_state)
	(bidi_paragraph_init, bidi_resolve_explicit, bidi_resolve_weak)
	(bidi_level_of_next_char, bidi_move_to_visually_next):
	Support character positions inside a run of characters covered by a
	display string.
	(bidi_paragraph_init, bidi_resolve_explicit_1)
	(bidi_level_of_next_char): Call bidi_fetch_char and
	bidi_fetch_char_advance instead of FETCH_CHAR and
	FETCH_CHAR_ADVANCE.
	(bidi_init_it): Initialize new members.
	(LRE_CHAR, RLE_CHAR, PDF_CHAR, LRO_CHAR, RLO_CHAR): Remove macro
	definitions.
	(bidi_explicit_dir_char): Lookup character type in bidi_type_table,
	instead of using explicit *_CHAR codes.
	(bidi_resolve_explicit, bidi_resolve_weak):
	Use FETCH_MULTIBYTE_CHAR instead of FETCH_CHAR, as reordering of
	bidirectional text is supported only in multibyte buffers.
	(bidi_init_it): Accept additional argument FRAME_WINDOW_P and use
	it to initialize the frame_window_p member of struct bidi_it.
	(bidi_cache_iterator_state, bidi_resolve_explicit_1)
	(bidi_resolve_explicit, bidi_resolve_weak)
	(bidi_level_of_next_char, bidi_move_to_visually_next): Abort if
	bidi_it->nchars is non-positive.
	(bidi_level_of_next_char): Don't try to lookup the cache for the
	next/previous character if nothing is cached there yet, or if we
	were just reseat()'ed to a new position.

	* xdisp.c (set_cursor_from_row): Set start and stop points
	according to the row's direction when priming the loop that looks
	for the glyph on which to display cursor.
	(single_display_spec_intangible_p): Function deleted.
	(display_prop_intangible_p): Reimplement to call
	handle_display_spec instead of single_display_spec_intangible_p.
	Accept 3 additional arguments needed by handle_display_spec.
	This fixes incorrect cursor motion across display property with complex
	values: lists, `(when COND...)' forms, etc.
	(single_display_spec_string_p): Support property values that are
	lists with the argument STRING its top-level element.
	(display_prop_string_p): Fix the condition for processing a
	property that is a list to be consistent with handle_display_spec.
	(handle_display_spec): New function, refactored from the
	last portion of handle_display_prop.
	(compute_display_string_pos): Accept additional argument
	FRAME_WINDOW_P.  Call handle_display_spec to determine whether the
	value of a `display' property is a "replacing spec".
	(handle_single_display_spec): Accept 2 additional arguments BUFPOS
	and FRAME_WINDOW_P.  If IT is NULL, don't set up the iterator from
	the display property, but just return a value indicating whether
	the display property will replace the characters it covers.
	(Fcurrent_bidi_paragraph_direction): Initialize the nchars and
	frame_window_p members of struct bidi_it.
	(compute_display_string_pos, compute_display_string_end):
	New functions.
	(push_it): Accept second argument POSITION, where pop_it should
	jump to continue iteration.
	(reseat_1): Initialize bidi_it.disp_pos.

	* keyboard.c (adjust_point_for_property): Adjust the call to
	display_prop_intangible_p to its new signature.

	* dispextern.h (struct bidi_it): New member frame_window_p.
	(bidi_init_it): Update prototypes.
	(display_prop_intangible_p): Update prototype.
	(compute_display_string_pos, compute_display_string_end):
	Declare prototypes.
	(struct bidi_it): New members nchars and disp_pos.  ch_len is now
	EMACS_INT.

2011-06-02  Paul Eggert  <eggert@cs.ucla.edu>

	Malloc failure behavior now depends on size of allocation.
	* alloc.c (buffer_memory_full, memory_full): New arg NBYTES.
	* lisp.h: Change signatures accordingly.
	* alloc.c, buffer.c, editfns.c, menu.c, minibuf.c, xterm.c:
	All callers changed.  (Bug#8762)

	* gnutls.c: Use Emacs's memory allocators.
	Without this change, the gnutls library would invoke malloc etc.
	directly, which causes problems on non-SYNC_INPUT hosts, and which
	runs afoul of improving memory_full behavior.  (Bug#8761)
	(fn_gnutls_global_set_mem_functions): New macro or function pointer.
	(emacs_gnutls_global_init): Use it to specify xmalloc, xrealloc,
	xfree instead of the default malloc, realloc, free.
	(Fgnutls_boot): No need to check for memory allocation failure,
	since xmalloc does that for us.

	Remove arbitrary limit of 2**31 entries in hash tables.  (Bug#8771)
	* category.c (hash_get_category_set):
	* ccl.c (ccl_driver):
	* charset.c (Fdefine_charset_internal):
	* charset.h (struct charset.hash_index):
	* composite.c (get_composition_id, gstring_lookup_cache)
	(composition_gstring_put_cache):
	* composite.h (struct composition.hash_index):
	* dispextern.h (struct image.hash):
	* fns.c (next_almost_prime, larger_vector, cmpfn_eql)
	(cmpfn_equal, cmpfn_user_defined, hashfn_eq, hashfn_eql)
	(hashfn_equal, hashfn_user_defined, make_hash_table)
	(maybe_resize_hash_table, hash_lookup, hash_put)
	(hash_remove_from_table, hash_clear, sweep_weak_table, SXHASH_COMBINE)
	(sxhash_string, sxhash_list, sxhash_vector, sxhash_bool_vector)
	(Fsxhash, Fgethash, Fputhash, Fmaphash):
	* image.c (make_image, search_image_cache, lookup_image)
	(xpm_put_color_table_h):
	* lisp.h (struct Lisp_Hash_Table):
	* minibuf.c (Ftry_completion, Fall_completions, Ftest_completion):
	* print.c (print): Use 'EMACS_UINT' and 'EMACS_INT'
	for hashes and hash indexes, instead of 'unsigned' and 'int'.
	* alloc.c (allocate_vectorlike):
	Check for overflow in vector size calculations.
	* ccl.c (ccl_driver):
	Check for overflow when converting EMACS_INT to int.
	* fns.c, image.c: Remove unnecessary static decls that would otherwise
	need to be updated by these changes.
	* fns.c (make_hash_table, maybe_resize_hash_table):
	Check for integer overflow with large hash tables.
	(make_hash_table, maybe_resize_hash_table, Fmake_hash_table):
	Prefer the faster XFLOAT_DATA to XFLOATINT where either will do.
	(SXHASH_REDUCE): New macro.
	(sxhash_string, sxhash_list, sxhash_vector, sxhash_bool_vector):
	Use it instead of discarding useful hash info with large hash values.
	(sxhash_float): New function.
	(sxhash): Use it.  No more need for "& INTMASK" due to above changes.
	* lisp.h (FIXNUM_BITS): New macro, useful for SXHASH_REDUCE etc.
	(MOST_NEGATIVE_FIXNUM, MOST_POSITIVE_FIXNUM, INTMASK):
	Rewrite to use FIXNUM_BITS, as this simplifies things.
	(next_almost_prime, larger_vector, sxhash, hash_lookup, hash_put):
	Adjust signatures to match updated version of code.
	(consing_since_gc): Now EMACS_INT, since a single hash table can
	use more than INT_MAX bytes.

2011-06-01  Dan Nicolaescu  <dann@ics.uci.edu>

	Make it possible to build with GCC-4.6+ -O2 -flto.

	* emacs.c (__malloc_initialize_hook): Mark as EXTERNALLY_VISIBLE.

2011-06-01  Stefan Monnier  <monnier@iro.umontreal.ca>

	* minibuf.c (get_minibuffer, read_minibuf_unwind):
	Call minibuffer-inactive-mode.

2011-05-31  Juanma Barranquero  <lekktu@gmail.com>

	* makefile.w32-in ($(BLD)/data.$(O), $(BLD)/editfns.$(O)):
	Update dependencies.

2011-05-31  Dan Nicolaescu  <dann@ics.uci.edu>

	* data.c (init_data): Remove code for UTS, this system is not
	supported anymore.

2011-05-31  Dan Nicolaescu  <dann@ics.uci.edu>

	Don't force ./temacs to start in terminal mode.

	* frame.c (make_initial_frame): Initialize faces in all cases, not
	only when CANNOT_DUMP is defined.
	* dispnew.c (init_display): Remove CANNOT_DUMP condition.

2011-05-31  Dan Nicolaescu  <dann@ics.uci.edu>

	* dispnew.c (add_window_display_history): Use const for the string
	pointer.  Remove declaration, not needed.

2011-05-31  Paul Eggert  <eggert@cs.ucla.edu>

	Use 'inline', not 'INLINE'.
	<http://lists.gnu.org/archive/html/emacs-devel/2011-05/msg00914.html>
	* alloc.c, fontset.c (INLINE): Remove.
	* alloc.c, bidi.c, charset.c, coding.c, dispnew.c, fns.c, image.c:
	* intervals.c, keyboard.c, process.c, syntax.c, textprop.c, w32term.c:
	* xdisp.c, xfaces.c, xterm.c: Replace all uses of INLINE with inline.
	* gmalloc.c (register_heapinfo): Use inline unconditionally.
	* lisp.h (LISP_MAKE_RVALUE): Use inline, not __inline__.

2011-05-31  Dan Nicolaescu  <dann@ics.uci.edu>

	Make it possible to run ./temacs.

	* callproc.c (set_initial_environment): Remove CANNOT_DUMP code,
	syms_of_callproc does the same thing.  Remove test for
	"initialized", do it in the caller.
	* emacs.c (main): Avoid calling set_initial_environment when dumping.

2011-05-31  Stefan Monnier  <monnier@iro.umontreal.ca>

	* minibuf.c (Finternal_complete_buffer): Return `category' metadata.
	(read_minibuf): Use get_minibuffer.
	(syms_of_minibuf): Use DEFSYM.
	(Qmetadata): New var.
	* data.c (Qbuffer): Don't make it static.
	(syms_of_data): Use DEFSYM.

2011-05-31  Paul Eggert  <eggert@cs.ucla.edu>

	* ccl.c (CCL_CODE_RANGE): Allow negative numbers.  (Bug#8751)
	(CCL_CODE_MIN): New macro.

2011-05-30  Paul Eggert  <eggert@cs.ucla.edu>

	* alloc.c (lisp_align_malloc): Omit unnecessary val==NULL tests.

	* eval.c (Qdebug): Now static.
	* lisp.h (Qdebug): Remove decl.  This reverts a part of the
	2011-04-26T11:26:05Z!dan.colascione@gmail.com that inadvertently undid part of
	2011-04-14T06:48:41Z!eggert@cs.ucla.edu.

2011-05-29  Chong Yidong  <cyd@stupidchicken.com>

	* image.c: Various fixes to ImageMagick code comments.
	(Fimagemagick_types): Doc fix.

2011-05-29  Paul Eggert  <eggert@cs.ucla.edu>

	Minor fixes prompted by GCC 4.6.0 warnings.

	* xselect.c (converted_selections, conversion_fail_tag): Now static.

	* emacs.c [HAVE_X_WINDOWS]: Include "xterm.h".
	(x_clipboard_manager_save_all): Move extern decl to ...
	* xterm.h: ... here, so that it can be checked for consistency.

2011-05-29  Chong Yidong  <cyd@stupidchicken.com>

	* xselect.c (x_clipboard_manager_save_frame)
	(x_clipboard_manager_save_all): New functions.
	(Fx_clipboard_manager_save): Lisp function deleted.

	* emacs.c (Fkill_emacs): Call x_clipboard_manager_save_all.
	* frame.c (delete_frame): Call x_clipboard_manager_save_frame.

	* xterm.h: Update prototype.

2011-05-28  William Xu  <william.xwl@gmail.com>

	* nsterm.m (ns_term_shutdown): Synchronize user defaults before
	exiting (Bug#8239).

2011-05-28  Jim Meyering  <meyering@redhat.com>

	Avoid a sign-extension bug in crypto_hash_function.
	* fns.c (to_uchar): Define.
	(crypto_hash_function): Use it to convert some newly-signed
	variables to unsigned, to avoid sign-extension bugs.  For example,
	without this change, (md5 "truc") would evaluate to
	45723a2aff78ff4fff7fff1114760e62 rather than the expected
	45723a2af3788c4ff17f8d1114760e62.  Reported by Antoine Levitt in
	https://lists.gnu.org/archive/html/emacs-devel/2011-05/msg00883.html.

2011-05-27  Paul Eggert  <eggert@cs.ucla.edu>

	Integer overflow fixes.

	* dbusbind.c: Serial number integer overflow fixes.
	(CHECK_DBUS_SERIAL_GET_SERIAL): New macro.
	(Fdbus_call_method_asynchronously, xd_read_message_1): Use a float
	to hold a serial number that is too large for a fixnum.
	(Fdbus_method_return_internal, Fdbus_method_error_internal):
	Check for serial numbers out of range.  Decode any serial number
	that was so large that it became a float.  (Bug#8722)

	* dbusbind.c: Use XFASTINT rather than XUINT, and check for nonneg.
	(Fdbus_call_method, Fdbus_call_method_asynchronously):
	Use XFASTINT rather than XUINT when numbers are nonnegative.
	(xd_append_arg, Fdbus_method_return_internal):
	(Fdbus_method_error_internal): Likewise.  Also, for unsigned
	arguments, check that Lisp number is nonnegative, rather than
	silently wrapping negative numbers around.  (Bug#8722)
	(xd_read_message_1): Don't assume dbus_uint32_t can fit in int.
	(Bug#8722)

	* data.c (arith_driver, Flsh): Avoid unnecessary casts to EMACS_UINT.

	* ccl.c (ccl_driver): Redo slightly to avoid the need for 'unsigned'.

	ccl: add integer overflow checks
	* ccl.c (CCL_CODE_MAX, GET_CCL_RANGE, GET_CCL_CODE, GET_CCL_INT):
	(IN_INT_RANGE): New macros.
	(ccl_driver): Use them to check for integer overflow when
	decoding a CCL program.  Many of the new checks are whether XINT (x)
	fits in int; it doesn't always, on 64-bit hosts.  The new version
	doesn't catch all possible integer overflows, but it's an
	improvement.  (Bug#8719)

	* alloc.c (make_event_array): Use XINT, not XUINT.
	There's no need for unsigned here.

	* mem-limits.h (EXCEEDS_LISP_PTR) [!USE_LSB_TAG]: EMACS_UINT -> uintptr_t
	This follows up to the 2011-05-06 change that substituted uintptr_t
	for EMACS_INT.  This case wasn't caught back then.

	Rework Fformat to avoid integer overflow issues.
	* editfns.c: Include <float.h> unconditionally, as it's everywhere
	now (part of C89).  Include <verify.h>.
	(MAX_10_EXP, CONVERTED_BYTE_SIZE): Remove; no longer needed.
	(pWIDE, pWIDElen, signed_wide, unsigned_wide): New defns.
	(Fformat): Avoid the prepass trying to compute sizes; it was only
	approximate and thus did not catch overflow reliably.  Instead, walk
	through the format just once, formatting and computing sizes as we go,
	checking for integer overflow at every step, and allocating a larger
	buffer as needed.  Keep track separately whether the format is
	multibyte.  Keep only the most-recently calculated precision, rather
	than them all.  Record whether each argument has been converted to
	string.  Use EMACS_INT, not int, for byte and char and arg counts.
	Support field widths and precisions larger than INT_MAX.  Avoid
	sprintf's undefined behavior with conversion specifications such as %#d
	and %.0c.  Fix bug with strchr succeeding on '\0' when looking for
	flags.  Fix bug with (format "%c" 256.0).  Avoid integer overflow when
	formatting out-of-range floating point numbers with int
	formats.  (Bug#8668)

	* lisp.h (FIXNUM_OVERFLOW_P): Work even if arg is a NaN.

	* data.c: Avoid integer truncation in expressions involving floats.
	* data.c: Include <intprops.h>.
	(arith_driver): When there's an integer overflow in an expression
	involving floating point, convert the integers to floating point
	so that the resulting value does not suffer from catastrophic
	integer truncation.  For example, on a 64-bit host (* 4
	most-negative-fixnum 0.5) should yield about -4.6e+18, not zero.
	Do not rely on undefined behavior after integer overflow.

	merge count_size_as_multibyte, parse_str_to_multibyte
	* character.c, character.h (count_size_as_multibyte):
	Rename from parse_str_to_multibyte; all uses changed.
	Check for integer overflow.
	* insdel.c, lisp.h (count_size_as_multibyte): Remove,
	since it's now a duplicate of the other.  This is more of
	a character than a buffer op, so better that it's in character.c.
	* fns.c, print.c: Adjust to above changes.

2011-05-27  Stefan Monnier  <monnier@iro.umontreal.ca>

	* xselect.c (x_convert_selection): Yet another int/Lisp_Object mixup.

2011-05-27  Paul Eggert  <eggert@cs.ucla.edu>

	* xselect.c: Fix minor problems prompted by GCC 4.6.0 warnings.
	(x_handle_selection_request, frame_for_x_selection): Remove unused vars.
	(x_clipboard_manager_save): Now static.
	(Fx_clipboard_manager_save): Rename local to avoid shadowing.

	* fns.c: Fix minor problems prompted by GCC 4.6.0 warnings.
	(crypto_hash_function): Now static.
	Fix pointer signedness problems.  Avoid unnecessary initializations.

2011-05-27  Chong Yidong  <cyd@stupidchicken.com>

	* termhooks.h (Vselection_alist): Make it terminal-local.

	* terminal.c (create_terminal): Initialize it.

	* xselect.c: Support for clipboard managers.
	(Vselection_alist): Move to termhooks.h as terminal-local var.
	(LOCAL_SELECTION): New macro.
	(x_atom_to_symbol): Handle x_display_info_for_display fail case.
	(symbol_to_x_atom): Remove gratuitous arg.
	(x_handle_selection_request, lisp_data_to_selection_data)
	(x_get_foreign_selection, Fx_register_dnd_atom): Callers changed.
	(x_own_selection, x_get_local_selection, x_convert_selection):
	New arg, specifying work frame.  Use terminal-local Vselection_alist.
	(some_frame_on_display): Delete unused function.
	(Fx_own_selection_internal, Fx_get_selection_internal)
	(Fx_disown_selection_internal, Fx_selection_owner_p)
	(Fx_selection_exists_p): New optional frame arg.
	(frame_for_x_selection, Fx_clipboard_manager_save): New functions.
	(x_handle_selection_clear): Don't treat other terminals with the
	same keyboard specially.  Use the terminal-local Vselection_alist.
	(x_clear_frame_selections): Use Frun_hook_with_args.

	* xterm.c (x_term_init): Intern ATOM and CLIPBOARD_MANAGER atoms.

	* xterm.h: Add support for those atoms.

2011-05-26  Chong Yidong  <cyd@stupidchicken.com>

	* xselect.c: ICCCM-compliant handling of MULTIPLE targets.
	(converted_selections, conversion_fail_tag): New global variables.
	(x_selection_request_lisp_error): Free the above.
	(x_get_local_selection): Remove unnecessary code.
	(x_reply_selection_request): Args changed; handle arbitrary array
	of converted selections stored in converted_selections.
	Separate the XChangeProperty and SelectionNotify steps.
	(x_handle_selection_request): Rewrite to handle MULTIPLE target.
	(x_convert_selection): New function.
	(x_handle_selection_event): Simplify.
	(x_get_foreign_selection): Don't ignore incoming requests while
	waiting for an answer; this will fail when we implement
	SAVE_TARGETS, and seems unnecessary anyway.
	(selection_data_to_lisp_data): Recognize ATOM_PAIR type.
	(Vx_sent_selection_functions): Doc fix.

2011-05-26  Leo Liu  <sdl.web@gmail.com>

	* editfns.c (Ftranspose_regions): Allow empty regions.  (Bug#8699)

2011-05-25  YAMAMOTO Mitsuharu  <mituharu@math.s.chiba-u.ac.jp>

	* dispextern.h (struct glyph_row): New member fringe_bitmap_periodic_p.

	* dispnew.c (shift_glyph_matrix, scrolling_window): Mark scrolled row
	for fringe update if it has periodic bitmap.
	(row_equal_p): Also compare left_fringe_offset, right_fringe_offset,
	and fringe_bitmap_periodic_p.

	* fringe.c (get_fringe_bitmap_data): New function.
	(draw_fringe_bitmap_1, update_window_fringes): Use it.
	(update_window_fringes): Record periodicity of fringe bitmap in glyph
	row.  Mark glyph row for fringe update if periodicity changed.

	* xdisp.c (try_window_reusing_current_matrix): Don't mark scrolled row
	for fringe update unless it has periodic bitmap.

2011-05-25  Kenichi Handa  <handa@m17n.org>

	* xdisp.c (get_next_display_element): Set correct it->face_id for
	a static composition.

2011-05-24  Leo Liu  <sdl.web@gmail.com>

	* deps.mk (fns.o):
	* makefile.w32-in ($(BLD)/fns.$(O)): Include sha1.h.

	* fns.c (crypto_hash_function, Fsha1): New function.
	(Fmd5): Use crypto_hash_function.
	(syms_of_fns): Add Ssha1.

2011-05-22  Paul Eggert  <eggert@cs.ucla.edu>

	* gnutls.c: Remove unused macros.
	(fn_gnutls_transport_set_lowat, fn_gnutls_transport_set_pull_function):
	(fn_gnutls_transport_set_push_function) [!WINDOWSNT]:
	Remove macros that are defined and never used.
	Caught by gcc -Wunused-macros (GCC 4.6.0, Fedora 14).

2011-05-22  Chong Yidong  <cyd@stupidchicken.com>

	* xselect.c (syms_of_xselect): Remove unused symbol SAVE_TARGETS.
	(Fx_get_selection_internal): Minor cleanup.
	(Fx_own_selection_internal): Rename arguments for consistency with
	select.el.

2011-05-22  Paul Eggert  <eggert@cs.ucla.edu>

	* xselect.c (QSAVE_TARGETS): New static var, to fix build failure.

2011-05-22  Chong Yidong  <cyd@stupidchicken.com>

	* xselect.c (syms_of_xselect): Include character.h; use DEFSYM.

2011-05-21  YAMAMOTO Mitsuharu  <mituharu@math.s.chiba-u.ac.jp>

	* dispnew.c (scrolling_window): Don't exclude the case that the
	last enabled row in the desired matrix touches the bottom boundary.

2011-05-21  Glenn Morris  <rgm@gnu.org>

	* Makefile.in ($(etc)/DOC): Make second command line even shorter.
	(SOME_MACHINE_OBJECTS): Replace FONT_OBJ by its maximal expansion,
	and add some more files.

2011-05-20  Eli Zaretskii  <eliz@gnu.org>

	* callproc.c (Fcall_process) [MSDOS]: Fix arguments to
	report_file_error introduced by the change from 2011-05-07.

2011-05-20  Paul Eggert  <eggert@cs.ucla.edu>

	* systime.h (Time): Define only if emacs is defined.
	This is to allow ../lib-src/profile.c to be compiled on FreeBSD,
	where the include path doesn't have X11/X.h by default.  See
	<http://lists.gnu.org/archive/html/emacs-devel/2011-05/msg00561.html>.

2011-05-20 Kenichi Handa  <handa@m17n.org>

	* composite.c (find_automatic_composition): Fix previous change.

2011-05-20  Glenn Morris  <rgm@gnu.org>

	* lisp.mk: New file, split from Makefile.in.
	* Makefile.in (lisp): Move to separate file, inserted by @lisp_frag@.
	(shortlisp): Remove.
	($(etc)/DOC): Edit lisp.mk rather than using $shortlisp.

2011-05-19  Glenn Morris  <rgm@gnu.org>

	* Makefile.in (MSDOS_SUPPORT_REAL, MSDOS_SUPPORT, NS_SUPPORT)
	(REAL_MOUSE_SUPPORT, GPM_MOUSE_SUPPORT, MOUSE_SUPPORT, TOOLTIP_SUPPORT)
	(BASE_WINDOW_SUPPORT, X_WINDOW_SUPPORT, WINDOW_SUPPORT): Remove.
	(lisp): Set the order to that of loadup.el.
	(shortlisp): Make it a copy of $lisp.
	(SOME_MACHINE_LISP): Remove.
	($(etc)/DOC): Depend just on $lisp, not $SOME_MACHINE_LISP too.
	Use just $shortlisp, not $SOME_MACHINE_LISP too.

2011-05-18  Kenichi Handa  <handa@m17n.org>

	* composite.c (CHAR_COMPOSABLE_P): Add more check for efficiency.
	(BACKWARD_CHAR): Wrap the arg STOP by parenthesis.
	(find_automatic_composition): Mostly rewrite for efficiency.

2011-05-18  Juanma Barranquero  <lekktu@gmail.com>

	* makefile.w32-in: Update dependencies.

2011-05-18  Christoph Scholtes  <cschol2112@googlemail.com>

	* menu.c: Include limits.h (fixes the MS-Windows build broken by
	2011-06-18T18:49:19Z!cyd@stupidchicken.com).

2011-05-18  Paul Eggert  <eggert@cs.ucla.edu>

	Fix some integer overflow issues, such as string length overflow.

	* insdel.c (count_size_as_multibyte): Check for string overflow.

	* character.c (lisp_string_width): Check for string overflow.
	Use EMACS_INT, not int, for string indexes and lengths; in
	particular, 2nd arg is now EMACS_INT, not int.  Do not crash if
	the resulting string length overflows an EMACS_INT; instead,
	report a string overflow if no precision given.  When checking for
	precision exhaustion, use a check that cannot possibly have
	integer overflow.  (Bug#8675)
	* character.h (lisp_string_width): Adjust to new signature.

	* alloc.c (string_overflow): New function.
	(Fmake_string): Use it.  This doesn't change behavior, but saves
	a few bytes and will simplify future changes.
	* character.c (string_escape_byte8): Likewise.
	* lisp.h (string_overflow): New decl.

	Fixups, following up to the user-interface timestamp change.
	* nsterm.m (last_mouse_movement_time, ns_mouse_position): Use Time
	for UI timestamps, instead of unsigned long.
	* msdos.c (mouse_get_pos): Likewise.
	* w32inevt.c (movement_time, w32_console_mouse_position): Likewise.
	* w32gui.h (Time): Define by including "systime.h" rather than by
	declaring it ourselves.  (Bug#8664)

	* dispextern.h (struct image): Don't assume time_t <= unsigned long.
	* image.c (clear_image_cache): Likewise.

	* term.c (term_mouse_position): Don't assume time_t wraparound.

	Be more systematic about user-interface timestamps.
	Before, the code sometimes used 'Time', sometimes 'unsigned long',
	and sometimes 'EMACS_UINT', to represent these timestamps.
	This change causes it to use 'Time' uniformly, as that's what X uses.
	This makes the code easier to follow, and makes it easier to catch
	integer overflow bugs such as Bug#8664.
	* frame.c (Fmouse_position, Fmouse_pixel_position):
	Use Time, not unsigned long, for user-interface timestamps.
	* keyboard.c (last_event_timestamp, kbd_buffer_get_event): Likewise.
	(button_down_time, make_lispy_position, make_lispy_movement): Likewise.
	* keyboard.h (last_event_timestamp): Likewise.
	* menu.c (Fx_popup_menu) [!HAVE_X_WINDOWS]: Likewise.
	* menu.h (xmenu_show): Likewise.
	* term.c (term_mouse_position): Likewise.
	* termhooks.h (struct input_event.timestamp): Likewise.
	(struct terminal.mouse_position_hook): Likewise.
	* xmenu.c (create_and_show_popup_menu, xmenu_show): Likewise.
	* xterm.c (XTmouse_position, x_scroll_bar_report_motion): Likewise.
	* systime.h (Time): New decl.  Pull it in from <X11/X.h> if
	HAVE_X_WINDOWS, otherwise define it as unsigned long, which is
	what it was before.
	* menu.h, termhooks.h: Include "systime.h", for Time.

	* keyboard.c (make_lispy_event): Fix problem in integer overflow.
	Don't assume that the difference between two unsigned long values
	can fit into an integer.  At this point, we know button_down_time
	<= event->timestamp, so the difference must be nonnegative, so
	there's no need to cast the result if double-click-time is
	nonnegative, as it should be; check that it's nonnegative, just in
	case.  This bug is triggered when events are more than 2**31 ms
	apart (about 25 days).  (Bug#8664)

	* xselect.c (last_event_timestamp): Remove duplicate decl.
	(x_own_selection): Remove needless cast to unsigned long.

	* xmenu.c (set_frame_menubar): Use int, not EMACS_UINT, for indexes
	that always fit in int.  Use a sentinel instead of a counter, to
	avoid a temp and to allay GCC's concerns about possible int overflow.
	* frame.h (struct frame): Use int for menu_bar_items_used
	instead of EMACS_INT, since it always fits in int.

	* menu.c (grow_menu_items): Check for int overflow.

	* xmenu.c (set_frame_menubar): Don't mishandle vectors with no nils.

	* xterm.c: Use EMACS_INT for Emacs modifiers, and int for X modifiers.
	Before, the code was not consistent.  These values cannot exceed
	2**31 - 1 so there's no need to make them unsigned.
	(x_x_to_emacs_modifiers): Accept int and return EMACS_INT.
	(x_emacs_to_x_modifiers): Accept EMACS_INT and return int.
	(x_x_to_emacs_modifiers, x_emacs_to_x_modifiers): Reject non-integers
	as modifiers.
	* xterm.h (x_x_to_emacs_modifiers): Adjust to signature change.

	* lisp.h (XINT) [USE_LISP_UNION_TYPE]: Cast to EMACS_INT.
	(XUINT) [USE_LISP_UNION_TYPE]: Cast to EMACS_UINT.
	Otherwise, GCC 4.6.0 warns about printf (pI, XINT (...)),
	presumably because the widths might not match.

	* window.c (size_window): Avoid needless test at loop start.

2011-05-18  Courtney Bane  <emacs-bugs-7626@cbane.org>  (tiny change)

	* term.c (Fresume_tty): Restore hooks before reinitializing (bug#8687).

2011-05-12  Drew Adams  <drew.adams@oracle.com>

	* textprop.c (Fprevious_single_char_property_change): Doc fix (bug#8655).

2011-05-12  YAMAMOTO Mitsuharu  <mituharu@math.s.chiba-u.ac.jp>

	* w32term.c (w32_draw_fringe_bitmap): Rename local vars `left' and
	`width' to `bar_area_x' and `bar_area_width', respectively.
	(x_scroll_run): Take account of fringe background extension.

	* xterm.c (x_draw_fringe_bitmap) [USE_TOOLKIT_SCROLL_BARS]:
	Rename local vars `left' and `width' to `bar_area_x' and
	`bar_area_width', respectively.
	(x_scroll_run) [USE_TOOLKIT_SCROLL_BARS]: Take account of fringe
	background extension.

2011-05-10  Jim Meyering  <meyering@redhat.com>

	* xdisp.c (x_intersect_rectangles): Fix typo "the the -> the".

2011-05-10  Juanma Barranquero  <lekktu@gmail.com>

	* image.c (Finit_image_library): Return t for built-in image types,
	like pbm and xbm.  (Bug#8640)

2011-05-09  Andreas Schwab  <schwab@linux-m68k.org>

	* w32menu.c (set_frame_menubar): Fix submenu allocation.

2011-05-07  Eli Zaretskii  <eliz@gnu.org>

	* w32console.c (Fset_screen_color): Doc fix.
	(Fget_screen_color): New function.
	(syms_of_ntterm): Defsubr it.

	* callproc.c (call_process_cleanup) [MSDOS]: Don't close and
	unlink the temporary file if Fcall_process didn't create it in the
	first place.
	(Fcall_process) [MSDOS]: Don't create tempfile if stdout of the
	child process will be redirected to a file specified with `:file'.
	Don't try to re-open tempfile in that case, and set fd[0] to -1 as
	cue to call_process_cleanup not to close that handle.

2011-05-07  Ben Key  <bkey76@gmail.com>

	* makefile.w32-in: The bootstrap-temacs rule now makes use of
	one of two shell specific rules, either bootstrap-temacs-CMD or
	bootstrap-temacs-SH.  The bootstrap-temacs-SH rule is identical
	to the previous implementation of the bootstrap-temacs rule.
	The bootstrap-temacs-CMD rule is similar to the previous
	implementation of the bootstrap-temacs rule except that it
	makes use of the ESC_CFLAGS variable instead of the CFLAGS
	variable.

	These changes, along with some changes to nt/configure.bat,
	nt/gmake.defs, and nt/nmake.defs, are required to extend my
	earlier fix to add support for --cflags and --ldflags options
	that include quotes so that it works whether make uses cmd or
	sh as the shell.

2011-05-06  Michael Albinus  <michael.albinus@gmx.de>

	* dbusbind.c (QCdbus_type_unix_fd): Declare static.
	(xd_remove_watch): Don't check QCdbus_type_unix_fd for SYMBOLP, it
	is a constant.
	(Fdbus_init_bus, xd_read_queued_messages): Bus can be a symbol or
	a string.  Handle both cases.
	(Fdbus_call_method_asynchronously, Fdbus_register_signal)
	(Fdbus_register_method): Use Qinvalid_function.

2011-05-06  Juanma Barranquero  <lekktu@gmail.com>

	* makefile.w32-in: Update dependencies.
	(LISP_H): Add inttypes.h and stdin.h.
	(PROCESS_H): Add unistd.h.

2011-05-06  Eli Zaretskii  <eliz@gnu.org>

	* lread.c: Include limits.h (fixes the MS-Windows build broken by
	2011-05-06T07:13:19Z!eggert@cs.ucla.edu).

2011-05-06  Paul Eggert  <eggert@cs.ucla.edu>

	* image.c (Finit_image_library) [!HAVE_NTGUI]: Omit unused local.

	* term.c (vfatal): Remove stray call to va_end.
	It's not needed and the C Standard doesn't allow it here anyway.

	Use C99's va_copy to avoid undefined behavior on x86-64 GNU/Linux.
	* eval.c (verror): doprnt a copy of ap, not the original.  (Bug#8545)

	* eval.c (verror): OK to create a string of up to MOST_POSITIVE_FIXNUM
	bytes.

	* term.c: Don't include <stdarg.h>, as <lisp.h> does that.

	* callproc.c (Fcall_process): Use 'volatile' to avoid vfork clobbering.

	* process.c (Fformat_network_address): Fix typo: args2 -> *args2.

	* xmenu.c (set_frame_menubar): Fix typo: int * -> int (3 times).

	* coding.c (detect_coding_charset): Fix typo: * 2 -> *4 (Bug#8601).

	* charset.h (struct charset.code_space): Now has 15 elements, not 16.
	* charset.c (Fdefine_charset_internal): Don't initialize
	charset.code_space[15].  The value was garbage, on hosts with
	32-bit int (Bug#8600).

	* lread.c (read_integer): Be more consistent with string-to-number.
	Use string_to_number to do the actual conversion; this avoids
	rounding errors and fixes some other screwups.  Without this fix,
	for example, #x1fffffffffffffff was misread as -2305843009213693952.
	(digit_to_number): Move earlier, for benefit of read_integer.
	Return -1 if the digit is out of range for the base, -2 if it is
	not a digit in any supported base.  (Bug#8602)

	* doprnt.c (doprnt): Support arbitrary pI values, such as "I64".

	* dispnew.c (scrolling_window): Return 1 if we scrolled,
	to match comment at start of function.  This also removes a
	GCC warning about overflow in a 32+64-bit port.

	* lisp.h (EMACS_INT, EMACS_UINT, BITS_PER_EMACS_INT, pI): Simplify.

	* dbusbind.c: Do not use XPNTR on a value that may be an integer.
	Reported by Stefan Monnier in
	<http://lists.gnu.org/archive/html/emacs-devel/2011-04/msg00919.html>.
	(xd_remove_watch, Fdbus_init_bus, xd_read_queued_messages):
	Use SYMBOLP-guarded XSYMBOL, not XPNTR.

	* lisp.h (EMACS_INTPTR): Remove.  All uses changed to intptr_t.
	(EMACS_UINTPTR): Likewise, with uintptr_t.

	* lisp.h: Prefer 64-bit EMACS_INT if available.
	(EMACS_INT, EMACS_UINT, BITS_PER_EMACS_INT, pI): Define to 64-bit
	on 32-bit hosts that have 64-bit int, so that they can access
	large files.
	However, temporarily disable this change unless the temporary
	symbol WIDE_EMACS_INT is defined.

	* lread.c, process.c: Do not include <inttypes.h>; lisp.h does it now.

	Prefer intptr_t/uintptr_t for integers the same widths as pointers.
	This removes an assumption that EMACS_INT and long are the same
	width as pointers.  The assumption is true for Emacs porting targets
	now, but we want to make other targets possible.
	* lisp.h: Include <inttypes.h>, for INTPTR_MAX, UINTPTR_MAX.
	(EMACS_INTPTR, EMACS_UINTPTR): New macros.
	In the rest of the code, change types of integers that hold casted
	pointers to EMACS_INTPTR and EMACS_UINTPTR, systematically
	replacing EMACS_INT, long, EMACS_UINT, and unsigned long.
	(XTYPE): Don't cast arg to EMACS_UINT; normally is not needed.
	(XSET): Cast type of XTYPE arg to EMACS_INTPTR; it is needed here.
	No need to cast type when ORing.
	(XPNTR): Return a value of type EMACS_INTPTR or EMACS_UINTPTR.
	* alloc.c (lisp_align_malloc): Remove a no-longer-needed cast.
	* doc.c (store_function_docstring): Use EMACS_INTPTR, so as not to
	assume EMACS_INT is the same width as char *.
	* gtkutil.c (xg_gtk_scroll_destroy, xg_tool_bar_button_cb):
	(xg_tool_bar_callback, xg_tool_bar_help_callback, xg_make_tool_item):
	Remove no-longer-needed casts.
	(xg_create_scroll_bar, xg_tool_bar_button_cb, xg_tool_bar_callback):
	(xg_tool_bar_help_callback, xg_make_tool_item):
	Use EMACS_INTPTR to hold an integer
	that will be cast to void *; this can avoid a GCC warning
	if EMACS_INT is not the same width as void *.
	* menu.c (find_and_call_menu_selection): Remove no-longer-needed cast.
	* xdisp.c (display_echo_area_1, resize_mini_window_1):
	(current_message_1, set_message_1):
	Use a local to convert to proper width without a cast.
	* xmenu.c (dialog_selection_callback): Likewise.

	* sysdep.c (get_random): Don't assume EMACS_INT is no wider than long.
	Also, don't assume VALBITS / RAND_BITS is less than 5,
	and don't rely on undefined behavior when shifting a 1 left into
	the sign bit.
	* lisp.h (get_random): Change signature to match.

	* lread.c (hash_string): Use size_t, not int, for hash computation.
	Normally we prefer signed values; but hashing is special, because
	it's better to use unsigned division on hash table sizes so that
	the remainder is nonnegative.  Also, size_t is the natural width
	for hashing into memory.  The previous code used 'int', which doesn't
	retain enough info to hash well into very large tables.
	(oblookup, oblookup_last_bucket_number, Funintern): Likewise.

	* dbusbind.c: Don't possibly lose pointer info when converting.
	(xd_remove_watch, Fdbus_init_bus, xd_read_queued_messages):
	Use XPNTR rather than XHASH, so that the high-order bits of
	the pointer aren't lost when converting through void *.

	* eval.c (Fautoload): Don't double-shift a pointer.

	* fns.c (Frandom): Let EMACS_UINT be wider than unsigned long.

2011-05-06  Juanma Barranquero  <lekktu@gmail.com>

	* gnutls.c (DEF_GNUTLS_FN):
	* image.c (DEF_IMGLIB_FN): Make function pointers static.

2011-05-05  Andreas Schwab  <schwab@linux-m68k.org>

	* lread.c (lisp_file_lexically_bound_p): Stop scanning at end
	marker.  (Bug#8610)

2011-05-05 Eli Zaretskii  <eliz@gnu.org>

	* w32heap.c (allocate_heap) [USE_LISP_UNION_TYPE || USE_LSB_TAG]:
	New version that can reserve upto 2GB of heap space.

2011-05-05  Chong Yidong  <cyd@stupidchicken.com>

	* nsfns.m (Fns_read_file_name): Doc fix (Bug#8534).

2011-05-05  Teodor Zlatanov  <tzz@lifelogs.com>

	* gnutls.c (fn_gnutls_certificate_set_x509_key_file): Add alias to
	`gnutls_certificate_set_x509_key_file'.

2011-05-05  Juanma Barranquero  <lekktu@gmail.com>

	* makefile.w32-in ($(BLD)/image.$(O), $(BLD)/process.$(O)):
	Update dependencies.

2011-05-04  Juanma Barranquero  <lekktu@gmail.com>

	* gnutls.h (emacs_gnutls_write, emacs_gnutls_read):
	* gnutls.c (emacs_gnutls_write, emacs_gnutls_read):
	Remove unused parameter `fildes'.
	* process.c (read_process_output, send_process): Don't pass it.

2011-05-04  Juanma Barranquero  <lekktu@gmail.com>

	Fix previous change: the library cache is defined in w32.c.
	* image.c (CACHE_IMAGE_TYPE) [!HAVE_NTGUI]: Define to noop.
	(Finit_image_library): Wrap Vlibrary_cache on "#ifdef HAVE_NTGUI".

2011-05-04  Juanma Barranquero  <lekktu@gmail.com>

	Implement dynamic loading of GnuTLS on Windows.

	* gnutls.h (GNUTLS_EMACS_ERROR_NOT_LOADED): New macro.
	(emacs_gnutls_write, emacs_gnutls_read): Mark as extern.
	(emacs_gnutls_record_check_pending, emacs_gnutls_transport_set_errno):
	Declare.

	* gnutls.c (Qgnutls_dll): Define.
	(DEF_GNUTLS_FN, LOAD_GNUTLS_FN): New macros.
	(gnutls_*): Declare function pointers.
	(init_gnutls_functions): New function to initialize function pointers.
	(emacs_gnutls_handshake, Fgnutls_error_string, Fgnutls_deinit)
	(emacs_gnutls_global_init, Fgnutls_bye): Use function pointers.
	(emacs_gnutls_record_check_pending, emacs_gnutls_transport_set_errno):
	Wrappers for gnutls_record_check_pending and gnutls_transport_set_errno.
	(emacs_gnutls_write, emacs_gnutls_read)
	(emacs_gnutls_handle_error, Fgnutls_error_fatalp)
	(Fgnutls_available_p): New function.
	(Fgnutls_boot): Call Fgnutls_available_p.  Use function pointers.
	(syms_of_gnutls) <Qgnutls_dll>: Initialize and staticpro it.
	(syms_of_gnutls) <Sgnutls_available_p>: defsubr it.

	* image.c: Include w32.h.
	(Vimage_type_cache): Delete.
	(syms_of_image) <Vimage_type_cache>: Don't initialize and staticpro it.
	(CACHE_IMAGE_TYPE, Finit_image_library): Use Vlibrary_cache instead.
	(w32_delayed_load): Move to w32.c.

	* w32.h (VlibraryCache, QCloaded_from, w32_delayed_load): Declare.

	* w32.c (QCloaded_from, Vlibrary_cache): Define.
	(w32_delayed_load): Move from image.c.  When loading a library, record
	its filename in the :loaded-from property of the library id.
	(globals_of_w32) <QCloaded_from, Vlibrary_cache>:
	Initialize and staticpro them.
	(emacs_gnutls_pull, emacs_gnutls_push): Call emacs_gnutls_* functions.

	* process.c: Include lisp.h before w32.h, not after.
	(wait_reading_process_output): Call emacs_gnutls_record_check_pending
	instead of gnutls_record_check_pending.

	* callproc.c, emacs.c: Include lisp.h before w32.h, not after.

2011-05-04  Teodor Zlatanov  <tzz@lifelogs.com>

	* gnutls.c (Fgnutls_boot): Support :keylist and :crlfiles options
	instead of :keyfiles.  Give GnuTLS the keylist and the CRL lists
	as passed in.

2011-05-03  Jan Djärv  <jan.h.d@swipnet.se>

	* xterm.c (x_set_frame_alpha): Do not set property on anything
	else than FRAME_X_OUTER_WINDOW (Bug#8608).

2011-05-02  Juanma Barranquero  <lekktu@gmail.com>

	* sysdep.c (get_tty_size) [WINDOWSNT]: Implement.  (Bug#8596)

2011-05-02  Juanma Barranquero  <lekktu@gmail.com>

	* gnutls.c (Qgnutls_log_level, Qgnutls_code, Qgnutls_anon)
	(Qgnutls_x509pki, Qgnutls_e_interrupted, Qgnutls_e_again)
	(Qgnutls_e_invalid_session, Qgnutls_e_not_ready_for_handshake)
	(gnutls_global_initialized, Qgnutls_bootprop_priority)
	(Qgnutls_bootprop_trustfiles, Qgnutls_bootprop_keyfiles)
	(Qgnutls_bootprop_callbacks, Qgnutls_bootprop_loglevel)
	(Qgnutls_bootprop_hostname, Qgnutls_bootprop_verify_flags)
	(Qgnutls_bootprop_verify_error, Qgnutls_bootprop_verify_hostname_error)
	(Qgnutls_bootprop_callbacks_verify): Make static.

2011-05-01  Andreas Schwab  <schwab@linux-m68k.org>

	* callproc.c: Indentation fixup.

	* sysdep.c (wait_for_termination_1): Make static.
	(wait_for_termination, interruptible_wait_for_termination):
	Move after wait_for_termination_1.

2011-05-01  Lars Magne Ingebrigtsen  <larsi@gnus.org>

	* sysdep.c (interruptible_wait_for_termination): New function
	which is like wait_for_termination, but allows keyboard
	interruptions.

	* callproc.c (Fcall_process): Add (:file "file") as an option for
	the STDOUT buffer.
	(Fcall_process_region): Ditto.

2011-04-30  Eli Zaretskii  <eliz@gnu.org>

	* dosfns.c (Fint86, Fdos_memget, Fdos_memput): Use `ASIZE (FOO)'
	rather than `XVECTOR (FOO)->size'.

	* process.c: Remove HAVE_INTTYPES_H condition from inclusion of
	inttypes.h, as a gnulib replacement is used if it not available in
	system headers.

2011-04-21  Eli Zaretskii  <eliz@gnu.org>

	Lift the MOST_POSITIVE_FIXNUM/4 limitation on visited files.
	* fileio.c (Finsert_file_contents): Don't limit file size to 1/4
	of MOST_POSITIVE_FIXNUM.  (Bug#8528)

	* coding.c (coding_alloc_by_realloc): Error out if destination
	will grow beyond MOST_POSITIVE_FIXNUM.
	(decode_coding_emacs_mule): Abort if there isn't enough place in
	charbuf for the composition carryover bytes.  Reserve an extra
	space for up to 2 characters produced in a loop.
	(decode_coding_iso_2022): Abort if there isn't enough place in
	charbuf for the composition carryover bytes.

2011-04-21  Eli Zaretskii  <eliz@gnu.org>

	* doprnt.c (doprnt) [!HAVE_LONG_LONG_INT]: Error out instead of
	aborting when %lld or %lll format is passed.
	[!HAVE_UNSIGNED_LONG_LONG_INT]: Error out instead of aborting when
	%llo or %llx format is passed.  (Bug#8545)

	* window.c (window_scroll_line_based): Use a marker instead of
	simple variables to record original value of point.  (Bug#7952)

	* doprnt.c (doprnt): Fix the case where a multibyte sequence
	produced by %s or %c overflows available buffer space.  (Bug#8545)

2011-04-28  Paul Eggert  <eggert@cs.ucla.edu>

	* doprnt.c (doprnt): Omit useless test; int overflow check (Bug#8545).
	(SIZE_MAX): Move defn after all includes, as they might #define it.

2011-04-28  Juanma Barranquero  <lekktu@gmail.com>

	* w32.c (init_environment): Warn about defaulting HOME to C:\.

2011-04-28  Juanma Barranquero  <lekktu@gmail.com>

	* keyboard.c (Qdelayed_warnings_hook): Define.
	(command_loop_1): Run `delayed-warnings-hook'
	if Vdelayed_warnings_list is non-nil.
	(syms_of_keyboard) <delayed-warnings-hook>: DEFSYM it.
	(syms_of_keyboard) <delayed-warnings-list>: DEFVAR_LISP it.

2011-04-28  Eli Zaretskii  <eliz@gnu.org>

	* doprnt.c (doprnt): Don't return value smaller than the buffer
	size if the message was truncated.  (Bug#8545).

2011-04-28  Juanma Barranquero  <lekktu@gmail.com>

	* w32fns.c (Fx_change_window_property, Fx_delete_window_property)
	(Fx_window_property): #if-0 the whole functions, not just the bodies.

2011-04-27  Paul Eggert  <eggert@cs.ucla.edu>

	* doprnt.c (doprnt): Support "ll" length modifier, for long long.

2011-04-27  Juanma Barranquero  <lekktu@gmail.com>

	* makefile.w32-in: Update dependencies.

2011-04-27  Eli Zaretskii  <eliz@gnu.org>

	Improve `doprnt' and its usage.  (Bug#8545)
	* doprnt.c (doprnt): Make sure `format' is never accessed beyond
	`format_end'.  Remove support for %l as a conversion specifier.
	Don't use xrealloc.  Improve diagnostics when the %l size modifier
	is used.  Update the commentary.

	* eval.c (verror): Simplify calculation of size_t.

	* coding.c (Ffind_operation_coding_system): Fix diagnostic error
	messages.

2011-04-27  Yoshiaki Kasahara  <kasahara@nc.kyushu-u.ac.jp>  (tiny change)

	* buffer.c (init_buffer) [USE_MMAP_FOR_BUFFERS]: Adjust to aliasing
	change.

2011-04-27  Paul Eggert  <eggert@cs.ucla.edu>

	* nsmenu.m: Replace all uses of XVECTOR with ASIZE and AREF.
	This makes this file independent of the recent pseudovector change.

2011-04-26  Paul Eggert  <eggert@cs.ucla.edu>

	* keyboard.c (handle_user_signal): Fix pointer signedness problem.

	* gnutls.c (emacs_gnutls_handle_error): Remove unused local.
	(Fgnutls_boot): gnutls_certificate_verify_peers2 wants unsigned *.
	Remove unused local.
	(emacs_gnutls_write): Don't use uninitialized rtnval if nbyte <= 0.

	* lisp.h: Fix a problem with aliasing and vector headers.  (Bug#8546)
	GCC 4.6.0 optimizes based on type-based alias analysis.
	For example, if b is of type struct buffer * and v of type struct
	Lisp_Vector *, then gcc -O2 was incorrectly assuming that &b->size
	!= &v->size, and therefore "v->size = 1; b->size = 2; return
	v->size;" must therefore return 1.  This assumption is incorrect
	for Emacs, since it type-puns struct Lisp_Vector * with many other
	types.  To fix this problem, this patch adds a new type struct
	vectorlike_header that documents the constraints on layout of vectors
	and pseudovectors, and helps optimizing compilers not get fooled
	by Emacs's type punning.  It also adds the macros XSETTYPED_PVECTYPE
	XSETTYPED_PSEUDOVECTOR, TYPED_PSEUDOVECTORP, for similar reasons.
	* lisp.h (XSETTYPED_PVECTYPE): New macro, specifying the name of
	the size member.
	(XSETPVECTYPE): Rewrite in terms of new macro.
	(XSETPVECTYPESIZE): New macro, specifying both type and size.
	This is a bit clearer, and further avoids the possibility of
	undesirable aliasing.
	(XSETTYPED_PSEUDOVECTOR): New macro, specifying the size.
	(XSETPSEUDOVECTOR): Rewrite in terms of XSETTYPED_PSEUDOVECTOR.
	(XSETSUBR): Rewrite in terms of XSETTYPED_PSEUDOVECTOR and XSIZE,
	since Lisp_Subr is a special case (no "next" field).
	(ASIZE): Now uses header.size rather than size.
	All previous uses of XVECTOR (foo)->size replaced to use this macro,
	to avoid the hassle of writing XVECTOR (foo)->header.size.
	(struct vectorlike_header): New type.
	(TYPED_PSEUDOVECTORP): New macro, also specifying the C type of the
	object, to help avoid aliasing.
	(PSEUDOVECTORP): Rewrite in terms of TYPED_PSEUDOVECTORP.
	(SUBRP): Likewise, since Lisp_Subr is a special case.
	* lisp.h (struct Lisp_Vector, struct Lisp_Char_Table):
	(struct Lisp_Sub_Char_Table, struct Lisp_Bool_Vector):
	(struct Lisp_Hash_Table): Combine first two members into a single
	struct vectorlike_header member.  All uses of "size" and "next" members
	changed to be "header.size" and "header.next".
	* buffer.h (struct buffer): Likewise.
	* font.h (struct font_spec, struct font_entity, struct font): Likewise.
	* frame.h (struct frame): Likewise.
	* process.h (struct Lisp_Process): Likewise.
	* termhooks.h (struct terminal): Likewise.
	* window.c (struct save_window_data, struct saved_window): Likewise.
	* window.h (struct window): Likewise.
	* alloc.c (allocate_buffer, Fmake_bool_vector, allocate_pseudovector):
	Use XSETPVECTYPESIZE, not XSETPVECTYPE, to avoid aliasing problems.
	* buffer.c (init_buffer_once): Likewise.
	* lread.c (defsubr): Use XSETTYPED_PVECTYPE, since Lisp_Subr is a
	special case.
	* process.c (Fformat_network_address): Use local var for size,
	for brevity.

	* bytecode.c (exec_byte_code): Don't use XVECTOR before CHECK_VECTOR.

	Make the Lisp reader and string-to-float more consistent (Bug#8525)
	* data.c (atof): Remove decl; no longer used or needed.
	(digit_to_number): Move to lread.c.
	(Fstring_to_number): Use new string_to_number function, to be
	consistent with how the Lisp reader treats infinities and NaNs.
	Do not assume that floating-point numbers represent EMACS_INT
	without losing information; this is not true on most 64-bit hosts.
	Avoid double-rounding errors, by insisting on integers when
	parsing non-base-10 numbers, as the documentation specifies.
	* lisp.h (string_to_number): New decl, replacing ...
	(isfloat_string): Remove.
	* lread.c: Include <inttypes.h>, for uintmax_t and strtoumax.
	(read1): Do not accept +. and -. as integers; this
	appears to have been a coding error.  Similarly, do not accept
	strings like +-1e0 as floating point numbers.  Do not report
	overflow for integer overflows unless the base is not 10 which
	means we have no simple and reliable way to continue.
	Break out the floating-point parsing into a new
	function string_to_number, so that Fstring_to_number parses
	floating point numbers consistently with the Lisp reader.
	(digit_to_number): Move here from data.c.  Make it static inline.
	(E_CHAR, EXP_INT): Remove, replacing with ...
	(E_EXP): New macro, to solve the "1.0e+" problem mentioned below.
	(string_to_number): New function, replacing isfloat_string.
	This function checks for valid syntax and produces the resulting
	Lisp float number too.  Rework it so that string-to-number
	no longer mishandles examples like "1.0e+".  Use strtoumax,
	so that overflow for non-base-10 numbers is reported only when
	there's no portable and simple way to convert to floating point.

	* textprop.c (set_text_properties_1): Rewrite for clarity,
	and to avoid GCC warning about integer overflow.

	* intervals.h (struct interval): Use EMACS_INT for members
	where EMACS_UINT might cause problems.  See
	<http://lists.gnu.org/archive/html/emacs-devel/2011-04/msg00514.html>.
	(CHECK_TOTAL_LENGTH): Remove cast to EMACS_INT; no longer needed.
	* intervals.c (interval_deletion_adjustment): Now returns EMACS_INT.
	All uses changed.
	(offset_intervals): Tell GCC not to worry about length overflow
	when negating a negative length.

	* alloc.c (overrun_check_malloc, overrun_check_realloc): Now static.
	(overrun_check_free): Likewise.

	* alloc.c (SDATA_SIZE) [!GC_CHECK_STRING_BYTES]: Avoid runtime check
	in the common case where SDATA_DATA_OFFSET is a multiple of Emacs
	word size.

	* gnutls.c: Fix problems found by GCC 4.6.0 on Ubuntu 10.10.
	(gnutls_make_error): Rename local to avoid shadowing.
	(gnutls_emacs_global_deinit): ifdef out; not used.
	(Fgnutls_boot): Use const for pointer to readonly storage.
	Comment out unused local.  Fix pointer signedness problems.

	* lread.c (openp): Don't stuff size_t into an 'int'.
	Use <= on length, not < on length + 1, to avoid GCC 4.6.0 warning
	about possible signed overflow.

	* gtkutil.c: Fix problems found by GCC 4.6.0 on Ubuntu 10.10.
	(GDK_KEY_g): Don't define if already defined.
	(xg_prepare_tooltip): Avoid pointer signedness problem.
	(xg_set_toolkit_scroll_bar_thumb): Redo to avoid two casts.

	* process.c (Fnetwork_interface_info): Avoid left-shift undefined
	behavior with 1 << 31.  GCC 4.6.0 warns about this on 32-bit hosts.

	* xfns.c (Fx_window_property): Simplify a bit,
	to make a bit faster and to avoid GCC 4.6.0 warning.
	* xselect.c (x_get_window_property, x_handle_dnd_message): Likewise.

	* fns.c (internal_equal): Don't assume size_t fits in int.

	* alloc.c (compact_small_strings): Tighten assertion a little.

	Replace pEd with more-general pI, and fix some printf arg casts.
	* lisp.h (pI): New macro, generalizing old pEd macro to other
	conversion specifiers.  For example, use "...%"pI"d..." rather
	than "...%"pEd"...".
	(pEd): Remove.  All uses replaced with similar uses of pI.
	* src/m/amdx86-64.h, src/m/ia64.h, src/m/ibms390x.h: Likewise.
	* alloc.c (check_pure_size): Don't overflow by converting size to int.
	* bidi.c (bidi_dump_cached_states): Use pI to avoid cast.
	* data.c (Fnumber_to_string): Use pI instead of if-then-else-abort.
	* dbusbind.c (xd_append_arg): Use pI to avoid cast.
	(Fdbus_method_return_internal, Fdbus_method_error_internal): Likewise.
	* font.c (font_unparse_xlfd): Avoid potential buffer overrun on
	64-bit hosts.
	(font_unparse_xlfd, font_unparse_fcname): Use pI to avoid casts.
	* keyboard.c (record_char, modify_event_symbol): Use pI to avoid casts.
	* print.c (safe_debug_print, print_object): Likewise.
	(print_object): Don't overflow by converting EMACS_INT or EMACS_UINT
	to int.
	Use pI instead of if-then-else-abort.  Use %p to avoid casts,
	avoiding the 0 flag, which is not portable.
	* process.c (Fmake_network_process): Use pI to avoid cast.
	* region-cache.c (pp_cache): Likewise.
	* xdisp.c (decode_mode_spec): Likewise.
	* xrdb.c (x_load_resources) [USE_MOTIF]: Use pI to avoid undefined
	behavior on 64-bit hosts with printf arg.
	* xselect.c (x_queue_event): Use %p to avoid casts, avoiding 0 flag.
	(x_stop_queuing_selection_requests): Likewise.
	(x_get_window_property): Don't truncate byte count to an 'int'
	when tracing.

	* frame.c (frame_name_fnn_p): Get rid of strtol, which isn't right
	here, since it parses constructs like leading '-' and spaces,
	which are not wanted; and it overflows with large numbers.
	Instead, simply match F[0-9]+, which is what is wanted anyway.

	* alloc.c: Remove unportable assumptions about struct layout.
	(SDATA_SELECTOR, SDATA_DATA_OFFSET): New macros.
	(SDATA_OF_STRING, SDATA_SIZE, allocate_string_data):
	(allocate_vectorlike, make_pure_vector): Use the new macros,
	plus offsetof, to remove unportable assumptions about struct layout.
	These assumptions hold on all porting targets that I know of, but
	they are not guaranteed, they're easy to remove, and removing them
	makes further changes easier.

	* alloc.c (BLOCK BYTES): Fix typo by changing "ablock" to "ablocks".
	This doesn't fix a bug but makes the code clearer.
	(string_overrun_cookie): Now const.  Use initializers that
	don't formally overflow signed char, to avoid warnings.
	(allocate_string_data) [GC_CHECK_STRING_OVERRUN]: Fix typo that
	can cause Emacs to crash when string overrun checking is enabled.
	(allocate_buffer): Don't assume sizeof (struct buffer) is a
	multiple of sizeof (EMACS_INT); it need not be, if
	alignof(EMACS_INT) < sizeof (EMACS_INT).
	(check_sblock, check_string_bytes, check_string_free_list): Protoize.

2011-04-26  Juanma Barranquero  <lekktu@gmail.com>

	* keyboard.c (QCrtl): Rename from Qrtl.  All uses changed.

2011-04-26  Teodor Zlatanov  <tzz@lifelogs.com>

	* gnutls.c (emacs_gnutls_handshake): Return an error if we're not
	supposed to be handshaking.  (Bug#8556)
	Reported by Paul Eggert <eggert@cs.ucla.edu>.

2011-04-26  Daniel Colascione  <dan.colascione@gmail.com>

	* lisp.h (Qdebug): List symbol.
	* eval.c (Qdebug): Restore global linkage.
	* keyboard.c (debug-on-event): New variable.
	(handle_user_signal): Break into debugger when debug-on-event
	matches the current signal symbol.

2011-04-25  Dan Nicolaescu  <dann@ics.uci.edu>

	* alloc.c (check_sblock, check_string_bytes)
	(check_string_free_list): Convert to standard C.

2011-04-25  Teodor Zlatanov  <tzz@lifelogs.com>

	* w32.c (emacs_gnutls_push): Fix typo.

2011-04-25  Eli Zaretskii  <eliz@gnu.org>

	* gnutls.c (emacs_gnutls_handshake): Avoid compiler warnings about
	"cast to pointer from integer of different size".

	Improve doprnt and its use in verror.  (Bug#8545)
	* doprnt.c (doprnt): Document the set of format control sequences
	supported by the function.  Use SAFE_ALLOCA instead of always
	using `alloca'.

	* eval.c (verror): Don't limit the buffer size at size_max-1, that
	is one byte too soon.  Don't use xrealloc; instead xfree and
	xmalloc anew.

2011-04-24  Teodor Zlatanov  <tzz@lifelogs.com>

	* gnutls.h: Add GNUTLS_STAGE_CALLBACKS enum to denote we're in the
	callbacks stage.

	* gnutls.c: Renamed global_initialized to
	gnutls_global_initialized.  Added internals for the
	:verify-hostname-error, :verify-error, and :verify-flags
	parameters of `gnutls-boot' and documented those parameters in the
	docstring.  Start callback support.
	(emacs_gnutls_handshake): Add Woe32 support.  Retry handshake
	unless a fatal error occurred.  Call gnutls_alert_send_appropriate
	on error.  Return error code.
	(emacs_gnutls_write): Call emacs_gnutls_handle_error.
	(emacs_gnutls_read): Likewise.
	(Fgnutls_boot): Return handshake error code.
	(emacs_gnutls_handle_error): New function.
	(wsaerror_to_errno): Likewise.

	* w32.h (emacs_gnutls_pull): Add prototype.
	(emacs_gnutls_push): Likewise.

	* w32.c (emacs_gnutls_pull): New function for GnuTLS on Woe32.
	(emacs_gnutls_push): Likewise.

2011-04-24  Claudio Bley  <claudio.bley@gmail.com>  (tiny change)

	* process.c (wait_reading_process_output): Check if GnuTLS
	buffered some data internally if no FDs are set for TLS
	connections.

	* makefile.w32-in (OBJ2): Add gnutls.$(O).
	(LIBS): Link to USER_LIBS.
	($(BLD)/gnutls.$(0)): New target.

2011-04-24  Eli Zaretskii  <eliz@gnu.org>

	* xdisp.c (handle_single_display_spec): Rename the
	display_replaced_before_p argument into display_replaced_p, to
	make it consistent with the commentary.  Fix typos in the
	commentary.

	* textprop.c (syms_of_textprop): Remove dead code.
	(copy_text_properties): Delete obsolete commentary about an
	interface that was deleted long ago.  Fix typos in the description
	of arguments.

	* msdos.c (XMenuActivate, XMenuAddSelection): Adjust argument list
	to changes in oldXMenu/XMenu.h from 2011-04-16.
	<menu_help_message, prev_menu_help_message>: Constify.
	(IT_menu_make_room): menu->help_text is now `const char **';
	adjust.

	* msdos.h (XMenuActivate, XMenuAddSelection): Adjust prototypes
	to changes in oldXMenu/XMenu.h from 2011-04-16.
	(struct XMenu): Declare `help_text' `const char **'.

	* xfaces.c <Qunspecified>: Make extern again.

	* syntax.c: Include sys/types.h before including regex.h, as
	required by Posix.

	* doc.c (get_doc_string): Improve the format passed to `error'.

	* doprnt.c (doprnt): Improve commentary.

	* term.c (init_tty) [MSDOS]: Fix 1st argument to maybe_fatal.

	* Makefile.in (TAGS): Depend on $(M_FILE) and $(S_FILE), and scan
	them with etags.

	* makefile.w32-in (globals.h): Add a dummy recipe, to make any
	changes in globals.h immediately force recompilation.
	(TAGS): Depend on $(CURDIR)/m/intel386.h and
	$(CURDIR)/s/ms-w32.h.
	(TAGS-gmake): Scan $(CURDIR)/m/intel386.h and $(CURDIR)/s/ms-w32.h.

	* character.c (Fchar_direction): Function deleted.
	(syms_of_character): Don't defsubr it.
	<char-direction-table>: Deleted.

2011-04-23  Eli Zaretskii  <eliz@gnu.org>

	Fix doprnt so it could be used again safely in `verror'.  (Bug#8435)
	* doprnt.c: Include limits.h.
	(SIZE_MAX): New macro.
	(doprnt): Return a size_t value.  2nd arg is now size_t.
	Many local variables are now size_t instead of int or unsigned.
	Improve overflow protection.  Support `l' modifier for integer
	conversions.  Support %l conversion.  Don't assume an EMACS_INT
	argument for integer conversions and for %c.

	* lisp.h (doprnt): Restore prototype.

	* makefile.w32-in ($(BLD)/callint.$(O)): Depend on
	$(SRC)/character.h.

	* Makefile.in (base_obj): Add back doprnt.o.

	* deps.mk (doprnt.o): Add back prerequisites.
	(callint.o): Depend on character.h.

	* eval.c (internal_lisp_condition_case): Include the handler
	representation in the error message.
	(verror): Call doprnt instead of vsnprintf.  Fix an off-by-one bug
	when breaking from the loop.

	* xdisp.c (vmessage): Call doprnt instead of vsnprintf.

	* callint.c (Fcall_interactively): When displaying error message
	about invalid control letter, pass the character's codepoint, not
	a pointer to its multibyte form.  Improve display of the character
	in octal and display also its hex code.

	* character.c (char_string): Use %x to display the (unsigned)
	codepoint of an invalid character, to avoid displaying a bogus
	negative value.

	* font.c (check_otf_features): Pass SDATA of SYMBOL_NAME to
	`error', not SYMBOL_NAME itself.

	* coding.c (Fencode_sjis_char, Fencode_big5_char): Use %c for
	character arguments to `error'.

	* charset.c (check_iso_charset_parameter): Fix incorrect argument
	to `error' in error message about FINAL_CHAR argument.  Make sure
	FINAL_CHAR is a character, and use %c when it is passed as
	argument to `error'.

2011-04-23  Eli Zaretskii  <eliz@gnu.org>

	* s/ms-w32.h (localtime): Redirect to sys_localtime.

	* w32.c: Include <time.h>.
	(sys_localtime): New function.

2011-04-23  Chong Yidong  <cyd@stupidchicken.com>

	* xdisp.c (init_xdisp): Initialize echo_area_window (Bug#6451).

	* buffer.c (syms_of_buffer): Doc fix (Bug#6902).

2011-04-23  Samuel Thibault  <sthibault@debian.org>  (tiny change)

	* sysdep.c (wait_for_termination): On GNU Hurd, kill returns -1 on
	zombies (Bug#8467).

2011-04-19  Eli Zaretskii  <eliz@gnu.org>

	* syntax.h (SETUP_SYNTAX_TABLE_FOR_OBJECT): Fix setting of
	gl_state.e_property when gl_state.object is Qt.

	* insdel.c (make_gap_larger): Remove limitation of buffer size
	to <= INT_MAX.

2011-04-18  Chong Yidong  <cyd@stupidchicken.com>

	* xdisp.c (lookup_glyphless_char_display)
	(produce_glyphless_glyph): Handle cons cell entry in
	glyphless-char-display.
	(Vglyphless_char_display): Document it.

	* term.c (produce_glyphless_glyph): Handle cons cell entry in
	glyphless-char-display.

2011-04-17  Chong Yidong  <cyd@stupidchicken.com>

	* xdisp.c (get_next_display_element): Remove unnecessary ifdefs.

	* termhooks.h (FRAME_WINDOW_P): Remove duplicated definitions.

	* dispextern.h (FACE_SUITABLE_FOR_ASCII_CHAR_P): Add missing
	definition for no-X builds.

2011-04-16  Paul Eggert  <eggert@cs.ucla.edu>

	Static checks with GCC 4.6.0 and non-default toolkits.

	* s/sol2-6.h, s/unixware.h (PTY_TTY_NAME_SPRINTF): Protoize decl.

	* process.c (keyboard_bit_set): Define only if SIGIO.
	(send_process_trap): Mark it with NO_RETURN if it doesn't return.
	(send_process): Repair possible setjmp clobbering.

	* s/usg5-4-common.h (SETUP_SLAVE_PTY): Don't pass extra arg to 'fatal'.

	* eval.c: Include <stdio.h>, for vsnprintf on non-GNU/Linux hosts.

	* data.c (arith_error): Mark with NO_RETURN if it doesn't return.

	* alloc.c (bytes_used_when_full, SPARE_MEMORY, BYTES_USED):
	Define only if needed.

	* sysdep.c (_FILE_OFFSET_BITS): Make this hack even uglier
	by pacifying GCC about it.  Maybe it's time to retire it?
	* xfaces.c (USG, __TIMEVAL__): Likewise.

	* dispextern.h (struct redisplay_interface): Rename param
	to avoid shadowing.
	* termhooks.h (struct terminal): Likewise.
	* xterm.c (xembed_send_message): Likewise.

	* insdel.c (make_gap_smaller): Define only if
	USE_MMAP_FOR_BUFFERS || REL_ALLOC || DOUG_LEA_MALLOC.

	* keyboard.c (read_char): Make a var volatile so longjmp won't clobber
	it.

	* emacs.c (MAX_HEAP_BSS_DIFF, my_edata): Move to where they're used,
	so that we aren't warned about unused symbols.

	* xfns.c (Fx_file_dialog): Rename local to avoid shadowing.

	* xdisp.c (x_produce_glyphs): Mark var as initialized (Bug#8512).

	* xfns.c (x_real_positions): Mark locals as initialized.

	* xmenu.c (xmenu_show): Don't use uninitialized vars.

	* xterm.c: Fix problems found by static analysis with other toolkits.
	(toolkit_scroll_bar_interaction): Define and use only if USE_X_TOOLKIT.
	(x_dispatch_event): Declare static if USE_GTK, and
	define if USE_GTK || USE_X_TOOLKIT.
	(SET_SAVED_BUTTON_EVENT): Define only if USE_X_TOOLKIT || USE_GTK.
	* xterm.h (x_dispatch_event): Extern only if USE_X_TOOLKIT.
	* xterm.c, xterm.h (x_mouse_leave): Bring this function back, but only
	if defined HAVE_MENUS && !defined USE_X_TOOLKIT && !defined USE_GTK.

	* xmenu.c (menu_help_callback): Pointer type fixes.
	Use const pointers when pointing at readonly data.  Avoid pointer
	signedness clashes.
	(FALSE): Remove unused macro.
	(update_frame_menubar): Remove unused decl.

	* xfns.c (Fx_hide_tip): Move locals to avoid shadowing.

	* menu.c (push_submenu_start, push_submenu_end): Do not define unless
	USE_X_TOOLKIT || USE_GTK || HAVE_NS || defined HAVE_NTGUI.
	(single_menu_item): Rename local to avoid shadowing.

	* keyboard.c (make_lispy_event): Remove unused local var.

	* frame.c, frame.h (x_get_resource_string): Bring this back, but
	only if HAVE_X_WINDOWS && !USE_X_TOOLKIT.

	* bitmaps: Change bitmaps from unsigned char back to the X11
	compatible char.  Avoid the old compiler warnings about
	out-of-range initializers by using, for example, '\xab' rather
	than 0xab.

	* xgselect.c (xgselect_initialize): Check vs interface
	even if ! (defined (USE_GTK) || defined (HAVE_GCONF)).

	* xmenu.c (xmenu_show): Rename parm to avoid shadowing.

	* xterm.c (x_create_toolkit_scroll_bar): Use const * for pointers
	to read-only memory.

	* fns.c (vector): Remove; this old hack is no longer needed.

	* xsmfns.c (create_client_leader_window): Rename shadowing arg.
	Remove unused var.
	(gdk_x11_set_sm_client_id) [!USE_GTK]: Don't define.

	* xrdb.c (x_load_resources): Omit unused local.

	* xfns.c (free_frame_menubar, atof): Remove duplicate decls.
	(x_window): Rename locals to avoid shadowing.
	(USG): Use the kludged USG macro, to pacify gcc.

	* xterm.c (x_alloc_nearest_color_for_widget): Remove; unused.
	(x_term_init): Remove local to avoid shadowing.

	* xfns.c, xterm.c (_XEditResCheckMessages): Protoize decl.

	* xdisp.c, dispextern.h (set_vertical_scroll_bar): Now extern if
	USE_TOOLKIT_SCROLL_BARS && !USE_GTK, as xterm.c needs it then.

2011-04-16  Eli Zaretskii  <eliz@gnu.org>

	* gnutls.c (Fgnutls_boot): Don't pass Lisp_Object to `error'.

	Fix regex.c, syntax.c and friends for buffers > 2GB.
	* syntax.h (struct gl_state_s): Declare character position members
	EMACS_INT.

	* syntax.c (update_syntax_table): Declare 2nd argument EMACS_INT.

	* textprop.c (verify_interval_modification, interval_of):
	Declare arguments EMACS_INT.

	* intervals.c (adjust_intervals_for_insertion): Declare arguments
	EMACS_INT.

	* intervals.h (CHECK_TOTAL_LENGTH): Cast to EMACS_INT, not `int'.

	* indent.c (Fvertical_motion): Local variable it_start is now
	EMACS_INT.

	* regex.c (re_match, re_match_2, re_match_2_internal)
	(bcmp_translate, regcomp, regexec, print_double_string)
	(group_in_compile_stack, re_search, re_search_2, regex_compile)
	(re_compile_pattern, re_exec): Declare arguments and local
	variables `size_t' and `ssize_t' and return values `regoff_t', as
	appropriate.
	(POP_FAILURE_REG_OR_COUNT) <pfreg>: Declare `long'.
	(CHECK_INFINITE_LOOP) <failure>: Declare `ssize_t'.
	<compile_stack_type>: `size' and `avail' are now `size_t'.

	* regex.h <regoff_t>: Use ssize_t, not int.
	(re_search, re_search_2, re_match, re_match_2): Arguments that
	specify buffer/string position and length are now ssize_t and
	size_t.  Return type is regoff_t.

2011-04-16  Ben Key  <bkey76@gmail.com>

	* nsfont.m: Fixed bugs in ns_get_family and
	ns_descriptor_to_entity that were caused by using free to
	deallocate memory blocks that were allocated by xmalloc (via
	xstrdup).  This caused Emacs to crash when compiled with
	XMALLOC_OVERRUN_CHECK defined (when Emacs was configured with
	--enable-checking=xmallocoverrun).  xfree is now used to
	deallocate these memory blocks.

2011-04-15  Paul Eggert  <eggert@cs.ucla.edu>

	* sysdep.c (emacs_read): Remove unnecessary check vs MAX_RW_COUNT.

	emacs_write: Accept and return EMACS_INT for sizes.
	See http://lists.gnu.org/archive/html/emacs-devel/2011-04/msg00514.html
	et seq.
	* gnutls.c, gnutls.h (emacs_gnutls_read, emacs_gnutls_write):
	Accept and return EMACS_INT.
	(emacs_gnutls_write): Return the number of bytes written on
	partial writes.
	* sysdep.c, lisp.h (emacs_read, emacs_write): Likewise.
	(emacs_read, emacs_write): Remove check for negative size, as the
	Emacs source code has been audited now.
	* sysdep.c (MAX_RW_COUNT): New macro, to work around kernel bugs.
	(emacs_read, emacs_write): Use it.
	* process.c (send_process): Adjust to the new signatures of
	emacs_write and emacs_gnutls_write.  Do not attempt to store
	a byte offset into an 'int'; it might overflow.
	See http://lists.gnu.org/archive/html/emacs-devel/2011-04/msg00483.html

	* sound.c: Don't assume sizes fit in 'int'.
	(struct sound_device.period_size, alsa_period_size):
	Return EMACS_INT, not int.
	(struct sound_device.write, vox_write, alsa_write):
	Accept EMACS_INT, not int.
	(wav_play, au_play): Use EMACS_INT to store sizes and to
	record read return values.

2011-04-15  Ben Key  <bkey76@gmail.com>

	* keyboard.c (Qundefined): Don't declare static since it is used
	in nsfns.m.
	* xfaces.c (Qbold, Qexpanded, Qitalic, Qcondensed): Don't declare
	static since they are used in nsfont.m.

2011-04-15  Stefan Monnier  <monnier@iro.umontreal.ca>

	* process.c (Qprocessp): Don't declare static.
	* lisp.h (Qprocessp): Declare again.

2011-04-15  Juanma Barranquero  <lekktu@gmail.com>

	* font.c (Qopentype): Don't make static (used from w32uniscribe.c).

2011-04-14  Paul Eggert  <eggert@cs.ucla.edu>

	Improve C-level modularity by making more things 'static'.

	Don't publish debugger-only interfaces to other modules.
	* lisp.h (safe_debug_print, debug_output_compilation_hack):
	(verify_bytepos, count_markers): Move decls to the only modules
	that need them.
	* region-cache.h (pp_cache): Likewise.
	* window.h (check_all_windows): Likewise.
	* marker.c, print.c, region-cache.c, window.c: Decls moved here.

	* sysdep.c (croak): Now static, if
	defined TIOCNOTTY || defined USG5 || defined CYGWIN.
	* syssignal.h (croak): Declare only if not static.

	* alloc.c (refill_memory_reserve): Now static if
	!defined REL_ALLOC || defined SYSTEM_MALLOC.
	* lisp.h (refill_memory_reserve): Declare only if not static.

	* xsettings.c, xsettings.h (xsettings_get_system_normal_font):
	Define only if USE_LUCID.

	* xrdb.c (x_customization_string, x_rm_string): Now static.

	* xmenu.c (x_menu_wait_for_event): Export only if USE_MOTIF.
	* xterm.h (x_menu_wait_for_event): Declare only if USE_MOTIF.

	* xdisp.c (draw_row_with_mouse_face): Now static.
	* dispextern.h (draw_row_with_mouse_fave): Remove decl.

	* window.h (check_all_windows): Mark externally visible.

	* window.c (window_deletion_count): Now static.

	* undo.c: Make symbols static if they're not exported.
	(last_undo_buffer, last_boundary_position, pending_boundary):
	Now static.

	* textprop.c (interval_insert_behind_hooks): Now static.
	(interval_insert_in_front_hooks): Likewise.

	* term.c: Make symbols static if they're not exported.
	(tty_turn_off_highlight, get_tty_terminal, max_frame_cols):
	(max_frame_lines, tty_set_terminal_modes):
	(tty_reset_terminal_modes, tty_turn_off_highlight):
	(get_tty_terminal): Now static.
	(term_mouse_moveto): Do not define if HAVE_WINDOW_SYSTEM.
	* termhooks.h (term_mouse_moveto): Do not declare if
	HAVE_WINDOW_SYSTEM.
	* dispextern.h (tty_set_terminal_modes, tty_reset_terminal_modes):
	(tty_turn_off_highlight, get_tty_terminal): Remove decls.

	* sysdep.c: Make symbols static if they're not exported.
	(emacs_get_tty, emacs_set_tty, old_fcntl_flags, old_fcntl_owner):
	Now static.
	(sigprocmask_set, full_mask): Remove; unused.
	(wait_debugging): Mark as visible.
	* syssignal.h (SIGFULLMASK, full_mask): Remove decls.
	* systty.h (emacs_get_tty, emacs_set_tty): Remove decls.

	* syntax.c (syntax_temp): Define only if !__GNUC__.

	* sound.c (current_sound_device, current_sound): Now static.

	* search.c (searchbufs, searchbuf_head): Now static.

	* scroll.c (scroll_cost): Remove; unused.
	* dispextern.h (scroll_cost): Remove decl.

	* region-cache.h (pp_cache): Mark as externally visible.

	* process.c: Make symbols static if they're not exported.
	(process_tick, update_tick, create_process, chan_process):
	(Vprocess_alist, proc_buffered_char, datagram_access):
	(fd_callback_data, send_process_frame, process_sent_to): Now static.
	(deactivate_process): Mark defn as static, as well as decl.
	* lisp.h (create_process): Remove decl.
	* process.h (chan_process, Vprocess_alist): Remove decls.

	* print.c: Make symbols static if they're not exported.
	(print_depth, new_backquote_output, being_printed, print_buffer):
	(print_buffer_size, print_buffer_pos, print_buffer_pos_byte):
	(print_interval, print_number_index, initial_stderr_stream):
	Now static.
	* lisp.h (Fprinc): Remove decl.
	(debug_output_compilation_hack): Mark as externally visible.

	* sysdep.c (croak): Move decl from here to syssignal.h.
	* syssignal.h (croak): Put it here, so the API can be checked when
	'croak' is called from dissociate_if_controlling_tty.

	* minibuf.c: Make symbols static if they're not exported.
	(minibuf_save_list, choose_minibuf_frame): Now static.
	* lisp.h (choose_minibuf_frame): Remove decl.

	* lisp.h (verify_bytepos, count_markers): Mark as externally visible.

	* lread.c: Make symbols static if they're not exported.
	(read_objects, initial_obarray, oblookup_last_bucket_number):
	Now static.
	(make_symbol): Remove; unused.
	* lisp.h (initial_obarray, make_symbol): Remove decls.

	* keyboard.c: Make symbols static if they're not exported.
	(single_kboard, recent_keys_index, total_keys, recent_keys):
	(this_command_key_count_reset, raw_keybuf, raw_keybuf_count):
	(this_single_command_key_start, echoing, last_auto_save):
	(read_key_sequence_cmd, dribble, recursive_edit_unwind):
	(command_loop, echo_now, keyboard_init_hook, help_char_p):
	(quit_throw_to_read_char, command_loop_2, top_level_1, poll_timer):
	(Vlispy_mouse_stem, double_click_count):
	Now static.
	(force_auto_save_soon): Define only if SIGDANGER.
	(ignore_mouse_drag_p): Now static if
	!defined HAVE_WINDOW_SYSTEM || defined USE_GTK || defined HAVE_NS.
	(print_help): Remove; unused.
	(stop_character, last_timer_event): Mark as externally visible.
	* keyboard.h (ignore_mouse_drag_p): Declare only if
	defined HAVE_WINDOW_SYSTEM && !defined USE_GTK && !defined HAVE_NS.
	(echo_now, help_char_p, quit_throw_to_read_char): Remove decls.
	* lisp.h (echoing): Remove decl.
	(force_auto_save_soon): Declare only if SIGDANGER.
	* xdisp.c (redisplay_window): Simplify code, to make it more
	obvious that ignore_mouse_drag_p is not accessed if !defined
	USE_GTK && !defined HAVE_NS.

	* intervals.c: Make symbols static if they're not exported.
	(merge_properties_sticky, merge_interval_right, delete_interval):
	Now static.
	* intervals.h (merge_interval_right, delete_interval): Remove decls.

	* insdel.c: Make symbols static if they're not exported.
	However, leave prepare_to_modify_buffer alone.  It's never
	called from outside this function, but that appears to be a bug.
	(combine_after_change_list, combine_after_change_buffer):
	(adjust_after_replace, signal_before_change): Now static.
	(adjust_after_replace_noundo): Remove; unused.
	* lisp.h (adjust_after_replace, adjust_after_replace_noundo):
	(signal_before_change): Remove decls.

	* indent.c (val_compute_motion, val_vmotion): Now static.

	* image.c: Make symbols static if they're not exported.
	* dispextern.h (x_create_bitmap_from_xpm_data): Do not declare
	if USE_GTK.
	* image.c (x_create_bitmap_from_xpm_data): Do not define if USE_GTK.
	(xpm_color_cache, ct_table, ct_colors_allocated): Now static.

	* fringe.c (standard_bitmaps): Now static.
	(max_used_fringe_bitmap): Now static, unless HAVE_NS.

	* frame.c: Make symbols static if they're not exported.
	(x_report_frame_params, make_terminal_frame): Now static.
	(get_frame_param): Now static, unless HAVE_NS.
	(x_fullscreen_adjust): Define if WINDOWSNT, not if HAVE_WINDOW_SYSTEM.
	(x_get_resource_string): Remove; not used.
	* frame.h (make_terminal_frame, x_report_frame_params):
	(x_get_resource_string); Remove decls.
	(x_fullscreen_adjust): Declare only if WINDOWSNT.
	* lisp.h (get_frame_param): Declare only if HAVE_NS.

	* font.c, fontset.c: Make symbols static if they're not exported.
	* dispextern.h (FACE_SUITABLE_FOR_ASCII_CHAR_P): New macro.
	(FACE_SUITABLE_FOR_CHAR_P): Use it.
	* font.c (font_close_object): Now static.
	* font.h (font_close_object): Remove.
	* fontset.c (FONTSET_OBJLIST): Remove.
	(free_realized_fontset) #if-0 the body, which does nothing.
	(face_suitable_for_char_p): #if-0, as it's never called.
	* fontset.h (face_suitable_for_char_p): Remove decl.
	* xfaces.c (face_at_string_position):
	Use FACE_SUITABLE_FOR_ASCII_CHAR_P, not FACE_SUITABLE_FOR_CHAR_P,
	since 0 is always ASCII.

	* fns.c (weak_hash_tables): Now static.

	* fileio.c: Make symbols static if they're not exported.
	(auto_saving, auto_save_mode_bits, auto_save_error_occurred):
	(Vwrite_region_annotation_buffers): Now static.

	* eval.c: Make symbols static if they're not exported.
	(backtrace_list, lisp_eval_depth, when_entered_debugger): Now static.
	* lisp.h (backtrace_list): Remove decl.

	* emacs.c: Make symbols static if they're not exported.
	(malloc_state_ptr, malloc_using_checking, syms_of_emacs):
	(fatal_error_code, fatal_error_signal_hook, standard_args):
	Now static.
	(fatal_error_signal): Now static, unless FLOAT_CATCH_SIGKILL.
	(DEFINE_DUMMY_FUNCTION): Mark function as externally visible.
	(__CTOR_LIST__, __DTOR_LIST__): Now externally visible.
	* lisp.h (fatal_error_signal_hook): Remove decl.
	(fatal_error_signal): Declare only if FLOAT_CATCH_SIGKILL.

	* editfns.c: Move a (normally-unused) function to its only use.
	* editfns.c, lisp.h (get_operating_system_release): Remove.
	* process.c (init_process) [DARWIN_OS]: Do it inline, as it is not
	worth the hassle of breaking this out.

	* xterm.c: Make symbols static if they're not exported.
	(x_raise_frame, x_lower_frame, x_wm_set_window_state):
	(x_wm_set_icon_pixmap, x_initialize, XTread_socket_fake_io_error):
	(x_destroy_window, x_delete_display):
	Now static.
	(x_dispatch_event): Now static if ! (USE_MOTIF || USE_X_TOOLKIT).
	(x_mouse_leave): Remove; unused.
	* xterm.h (x_display_info_for_name, x_raise_frame, x_lower_frame):
	(x_destroy_window, x_wm_set_window_state, x_wm_set_icon_pixmap):
	(x_delete_display, x_initialize, x_set_border_pixel, x_screen_planes):
	Remove decls.
	(x_mouse_leave): Declare only if WINDOWSNT.
	(x_dispatch_event): Declare only if USE_MOTIF or USE_X_TOOLKIT.
	(xic_create_fontsetname): Declare only if HAVE_X_WINDOWS &&
	USE_X_TOOLKIT.

	* ftxfont.c: Make symbols static if they're not exported.
	(ftxfont_driver): Export only if !defined HAVE_XFT && def8ined
	HAVE_FREETYPE.
	* font.h (ftxfont_driver): Likewise.

	* xfns.c: Make symbols static if they're not exported.
	(x_last_font_name, x_display_info_for_name):
	(x_set_foreground_color, x_set_background_color, x_set_mouse_color):
	(x_set_cursor_color, x_set_border_pixel, x_set_border_color):
	(x_set_cursor_type, x_set_icon_type, x_set_icon_name):
	(x_set_scroll_bar_foreground, x_set_scroll_bar_background):
	(x_explicitly_set_name, x_set_title, xic_defaut_fontset, tip_timer):
	(last_show_tip_args): Now static.
	(xic_defaut_fontset, xic_create_fontsetname): Define only if
	defined HAVE_X_WINDOWS && defined USE_X_TOOLKIT
	(x_screen_planes): Remove; unused.
	* dispextern.h (x_screen_planes): Remove decl.

	* dispnew.c: Make symbols static if they're not exported.
	* dispextern.h (redraw_garbaged_frames, scrolling):
	(increment_row_positions): Remove.
	* dispnew.c (new_glyph_matrix, increment_row_positions, scrolling):
	(delayed_size_change, glyph_matrix_count, glyph_pool_count):
	Now static.
	(redraw_garbaged_frames): Remove; unused.

	* xfaces.c: Make symbols static if they're not exported.
	* dispextern.h (ascii_face_of_lisp_face, free_realized_face):
	Remove decls.
	* xterm.h (defined_color): Remove decls.
	(x_free_dpy_colors): Declare only if USE_X_TOOLKIT.
	* xfaces.c (tty_suppress_bold_inverse_default_colors_p):
	(menu_face_changed_default, defined_color, free_realized_face):
	(x_free_dpy_colors): Define only if USE_X_TOOLKIT.
	(ascii_face_of_lisp_face): Remove; unused.

	* xdisp.c: Make symbols static if they're not exported.
	* dispextern.h (scratch_glyph_row, window_box_edges):
	(glyph_to_pixel_coords, set_cursor_from_row):
	(get_next_display_element, set_iterator_to_next):
	(highlight_trailing_whitespace, frame_to_window_pixel_xy):
	(show_mouse_face): Remove decls
	* frame.h (message_buf_print): Likewise.
	* lisp.h (pop_message, set_message, check_point_in_composition):
	Likewise.
	* xterm.h (set_vertical_scroll_bar): Likewise.
	* xdisp.c (list_of_error, Vmessage_stack, line_number_displayed):
	(message_buf_print, scratch_glyph_row, displayed_buffer):
	(set_iterator_to_next, pop_message, set_message, set_cursor_from_row):
	(get_next_display_element, show_mouse_face, window_box_edges):
	(frame_to_window_pixel_xy, check_point_in_composition):
	(set_vertical_scroll_bar, highlight_trailing_whitespace): Now static.
	(glyph_to_pixel_coords): Remove; unused.

	* dired.c (file_name_completion): Now static.

	* dbusbind.c (xd_in_read_queued_messages): Now static.

	* lisp.h (circular_list_error, FOREACH): Remove; unused.
	* data.c (circular_list_error): Remove.

	* commands.h (last_point_position, last_point_position_buffer):
	(last_point_position_window): Remove decls.
	* keyboard.c: Make these variables static.

	* coding.h (coding, code_convert_region, encode_coding_gap):
	Remove decls.
	* coding.c (Vsjis_coding_system, Vbig5_coding_system):
	(iso_code_class, detect_coding, code_convert_region): Now static.
	(encode_coding_gap): Remove; unused.

	* chartab.c (chartab_chars, chartab_bits): Now static.

	* charset.h (charset_iso_8859_1): Remove decl.
	* charset.c (charset_iso_8859_1, charset_emacs, map_charset_for_dump):
	Now static.

	* ccl.h (check_ccl_update, Vccl_program_table): Remove decls.
	* ccl.c (Vccl_program_table): Now static.
	(check_ccl_update): Remove; unused.

	* category.c (SET_CATEGORY_SET, set_category_set): Move here.
	* category.h: ... from here.
	* category.c (check_category_table, set_category_set): Now static.

	* casetab.c (Vascii_upcase_table, Vascii_eqv_table): Now static.
	* lisp.h: Remove these decls.

	* buffer.c (buffer_count): Remove unused var.

	* bidi.c (bidi_dump_cached_states): Mark as externally visible,
	so that it's not optimized away.
	(bidi_ignore_explicit_marks_for_paragraph_level): Likewise.
	* dispextern.h (bidi_dump_cached_states): Remove, since it's
	exported only to the debugger.

	* atimer.c (alarm_signal_handler, run_all_atimers): Now static.
	* atimer.h (run_all_atimers): Remove; not exported.

	font.c: Make copy_font_spec and merge_font_spec ordinary C functions.
	* font.c (copy_font_spec): Rename from Fcopy_font_spec, since it
	was inaccessible from Lisp.
	(merge_font_spec): Likewise, renaming from Fmerge_font_spec.
	* font.c, font.h, fontset.c, xfaces.c, xfont.c: Change all uses.

	alloc.c: Import and export fewer symbols, and remove unused items.
	* lisp.h (suppress_checking, die): Declare only if ENABLE_CHECKING
	is defined.
	(suppress_checking): Add EXTERNALLY_VISIBLE attribute, so that
	it's not optimized away by whole-program optimization.
	(message_enable_multibyte, free_misc): Remove.
	(catchlist, handlerlist, mark_backtrace):
	Declare only if BYTE_MARK_STACK.
	(mark_byte_stack): Likewise, fixing a ifdef-vs-if typo.
	* alloc.c (pure): Export only if VIRT_ADDR_VARIES is defined.
	(message_enable_multibyte): Remove decl.
	(free_misc, interval_free_list, float_block, float_block_index):
	(n_float_blocks, float_free_list, cons_block, cons_block_index):
	(cons_free_list, last_marked_index):
	Now static.
	(suppress_checking, die): Define only if ENABLE_CHECKING is defined.
	* eval.c (catchlist, handlerlist): Export only if BYTE_MARK_STACK.
	(mark_backtrace): Define only if BYTE_MARK_STACK.
	* xdisp.c (message_enable_multibyte): Now static.

	Declare Lisp_Object Q* variables to be 'static' if not exported.
	This makes it easier for human readers (and static analyzers)
	to see whether these variables are used from other modules.
	* alloc.c, buffer.c, bytecode.c, callint.c, casetab.c, category.c:
	* ccl.c, character.c, charset.c, cmds.c, coding.c, composite.c:
	* data.c, dbusbind.c, dired.c, editfns.c, eval.c, fileio.c, fns.c:
	* font.c, frame.c, fringe.c, ftfont.c, image.c, keyboard.c, keymap.c:
	* lread.c, macros.c, minibuf.c, print.c, process.c, search.c:
	* sound.c, syntax.c, textprop.c, window.c, xdisp.c, xfaces.c, xfns.c:
	* xmenu.c, xselect.c:
	Declare Q* vars static if they are not used in other modules.
	* ccl.h, character.h, charset.h, coding.h, composite.h, font.h:
	* frame.h, intervals.h, keyboard.h, lisp.h, process.h, syntax.h:
	Remove decls of unexported vars.
	* keyboard.h (EVENT_HEAD_UNMODIFIED): Remove now-unused macro.

	* lisp.h (DEFINE_FUNC): Make sname 'static'.

	Make Emacs functions such as Fatom 'static' by default.
	This makes it easier for human readers (and static analyzers)
	to see whether these functions can be called from other modules.
	DEFUN now defines a static function.  To make the function external
	so that it can be used in other C modules, use the new macro DEFUE.
	* lisp.h (Funibyte_char_to_multibyte, Fsyntax_table_p):
	(Finit_image_library):
	(Feval_region, Fbacktrace, Ffetch_bytecode, Fswitch_to_buffer):
	(Ffile_executable_p, Fmake_symbolic_link, Fcommand_execute):
	(Fget_process, Fdocumentation_property, Fbyte_code, Ffile_attributes):
	Remove decls, since these functions are now static.
	(Funintern, Fget_internal_run_time): New decls, since these functions
	were already external.

	* alloc.c, buffer.c, callint.c, callproc.c, casefiddle.c, casetab.c:
	* ccl.c, character.c, chartab.c, cmds.c, coding.c, data.c, dispnew.c:
	* doc.c, editfns.c, emacs.c, eval.c, fileio.c, filelock.c, floatfns.c:
	* fns.c, font.c, fontset.c, frame.c, image.c, indent.c:
	* keyboard.c, keymap.c, lread.c:
	* macros.c, marker.c, menu.c, minibuf.c, print.c, process.c, search.c:
	* syntax.c, term.c, terminal.c, textprop.c, undo.c:
	* window.c, xdisp.c, xfaces.c, xfns.c, xmenu.c, xsettings.c:
	Mark functions with DEFUE instead of DEFUN,
	if they are used in other modules.
	* buffer.c (Fset_buffer_major_mode, Fdelete_overlay): New forward
	decls for now-static functions.
	* buffer.h (Fdelete_overlay): Remove decl.
	* callproc.c (Fgetenv_internal): Mark as internal.
	* composite.c (Fremove_list_of_text_properties): Remove decl.
	(Fcomposition_get_gstring): New forward static decl.
	* composite.h (Fcomposite_get_gstring): Remove decl.
	* dired.c (Ffile_attributes): New forward static decl.
	* doc.c (Fdocumntation_property): New forward static decl.
	* eval.c (Ffetch_bytecode): New forward static decl.
	(Funintern): Remove extern decl; now in .h file where it belongs.
	* fileio.c (Fmake_symbolic_link): New forward static decl.
	* image.c (Finit_image_library): New forward static decl.
	* insdel.c (Fcombine_after_change_execute): Make forward decl static.
	* intervals.h (Fprevious_property_change):
	(Fremove_list_of_text_properties): Remove decls.
	* keyboard.c (Fthis_command_keys): Remove decl.
	(Fcommand_execute): New forward static decl.
	* keymap.c (Flookup_key): New forward static decl.
	(Fcopy_keymap): Now static.
	* keymap.h (Flookup_key): Remove decl.
	* process.c (Fget_process): New forward static decl.
	(Fprocess_datagram_address): Mark as internal.
	* syntax.c (Fsyntax_table_p): New forward static decl.
	(skip_chars): Remove duplicate decl.
	* textprop.c (Fprevious_property_change): New forward static decl.
	* window.c (Fset_window_fringes, Fset_window_scroll_bars):
	Now internal.
	(Fset_window_margins, Fset_window_vscroll): New forward static decls.
	* window.h (Fset_window_vscroll, Fset_window_margins): Remove decls.

	* editfns.c (Fformat): Remove unreachable code.

2011-04-14  Andreas Schwab  <schwab@linux-m68k.org>

	* fileio.c (Finsert_file_contents): Fix typo in 2005-05-13
	change.  (Bug#8496)

2011-04-13  Eli Zaretskii  <eliz@gnu.org>

	* xdisp.c (handle_invisible_prop): Don't call bidi_paragraph_init
	when at ZV.  (Bug#8487)

2011-04-12  Andreas Schwab  <schwab@linux-m68k.org>

	* charset.c (Fclear_charset_maps): Use xfree instead of free.
	(Bug#8437)
	* keyboard.c (parse_tool_bar_item): Likewise.
	* sound.c (sound_cleanup, alsa_close): Likewise.
	* termcap.c (tgetent): Likewise.
	* xfns.c (x_default_font_parameter): Likewise.
	* xsettings.c (read_and_apply_settings): Likewise.

	* alloc.c (overrun_check_malloc, overrun_check_realloc)
	(overrun_check_free): Protoize.

2011-04-12  Paul Eggert  <eggert@cs.ucla.edu>

	* sysdep.c (emacs_read, emacs_write): Check for negative sizes
	since callers should never pass a negative size.
	Change the signature to match that of plain 'read' and 'write'; see
	<http://lists.gnu.org/archive/html/emacs-devel/2011-04/msg00397.html>.
	* lisp.h: Update prototypes of emacs_write and emacs_read.

2011-04-11  Eli Zaretskii  <eliz@gnu.org>

	* xdisp.c (redisplay_window): Don't try to determine the character
	position of the scroll margin if the window start point w->startp
	is outside the buffer's accessible region.  (Bug#8468)

2011-04-10  Eli Zaretskii  <eliz@gnu.org>

	Fix write-region and its subroutines for buffers > 2GB.
	* fileio.c (a_write, e_write): Modify declaration of arguments and
	local variables to support buffers larger than 2GB.
	(Fcopy_file): Use EMACS_INT for return value of emacs_read.

	* sysdep.c (emacs_write, emacs_read): Use ssize_t for last
	argument, local variables, and return value.

	* lisp.h: Update prototypes of emacs_write and emacs_read.

	* sound.c (vox_write): Use ssize_t for return value of emacs_write.

2011-04-10  Paul Eggert  <eggert@cs.ucla.edu>

	* xdisp.c (vmessage): Use memchr, not strnlen, which some hosts lack.

	Fix more problems found by GCC 4.6.0's static checks.

	* xdisp.c (vmessage): Use a better test for character truncation.

	* charset.c (load_charset_map): <, not <=, for optimization,
	and to avoid potential problems with integer overflow.
	* chartab.c (sub_char_table_set_range, char_table_set_range): Likewise.
	* casetab.c (set_identity, shuffle): Likewise.
	* editfns.c (Fformat): Likewise.
	* syntax.c (skip_chars): Likewise.

	* xmenu.c (set_frame_menubar): Allocate smaller local vectors.
	This also lets GCC 4.6.0 generate slightly better loop code.

	* callint.c (Fcall_interactively): <, not <=, for optimization.
	(Fcall_interactively): Count the number of arguments produced,
	not the number of arguments given.  This is simpler and lets GCC
	4.6.0 generate slightly better code.

	* ftfont.c: Distingish more carefully between FcChar8 and char.
	The previous code passed unsigned char * to a functions like
	strlen and xstrcasecmp that expect char *, which does not
	conform to the C standard.
	(get_adstyle_property, ftfont_pattern_entity): Use FcChar8 for
	arguments to FcPatternGetString, and explicitly cast FcChar8 * to
	char * when the C standard requires it.

	* keyboard.c (read_char): Remove unused var.

	* eval.c: Port to Windows vsnprintf (Bug#8435).
	Include <limits.h>.
	(SIZE_MAX): Define if the headers do not.
	(verror): Do not give up if vsnprintf returns a negative count.
	Instead, grow the buffer.  This ports to Windows vsnprintf, which
	does not conform to C99.  Problem reported by Eli Zaretskii.
	Also, simplify the allocation scheme, by avoiding the need for
	calling realloc, and removing the ALLOCATED variable.

	* eval.c (verror): Initial buffer size is 4000 (not 200) bytes.

	Remove invocations of doprnt, as Emacs now uses vsnprintf.
	But keep the doprint source code for now, as we might revamp it
	and use it again (Bug#8435).
	* lisp.h (doprnt): Remove.
	* Makefile.in (base_obj): Remove doprnt.o.
	* deps.mk (doprnt.o): Remove.

	error: Print 32- and 64-bit integers portably (Bug#8435).
	Without this change, on typical 64-bit hosts error ("...%d...", N)
	was used to print both 32- and 64-bit integers N, which relied on
	undefined behavior.
	* lisp.h, src/m/amdx86-64.h, src/m/ia64.h, src/m/ibms390x.h (pEd):
	New macro.
	* lisp.h (error, verror): Mark as printf-like functions.
	* eval.c (verror): Use vsnprintf, not doprnt, to do the real work.
	Report overflow in size calculations when allocating printf buffer.
	Do not truncate output string at its first null byte.
	* xdisp.c (vmessage): Use vsnprintf, not doprnt, to do the real work.
	Truncate the output at a character boundary, since vsnprintf does not
	do that.
	* charset.c (check_iso_charset_parameter): Convert internal
	character to string before calling 'error', since %c now has the
	printf meaning.
	* coding.c (Fdecode_sjis_char, Fdecode_big5_char): Avoid int
	overflow when computing char to be passed to 'error'.  Do not
	pass Lisp_Object to 'error'; pass the integer instead.
	* nsfns.m (Fns_do_applescript): Use int, not long, since it's
	formatted with plain %d.

	* eval.c (internal_lisp_condition_case): Don't pass spurious arg.

	* keyboard.c (access_keymap_keyremap): Print func name, not garbage.

	* coding.c (Fdecode_sjis_char): Don't assume CODE fits in int.

	* xterm.c (x_catch_errors): Remove duplicate declaration.

	* term.c (maybe_fatal): Mark its 3rd arg as a printf format, too.

	* xdisp.c, lisp.h (message_nolog): Remove; unused.

2011-04-10  Jim Meyering  <meyering@redhat.com>

	use ssize_t and size_t for read- and write-like emacs_gnutls_* functions
	* gnutls.c (emacs_gnutls_read): Adjust signature to be more read-like:
	return ssize_t not "int", and use size_t as the buffer length.
	(emacs_gnutls_write): Likewise, and make the buffer pointer "const".
	* gnutls.h: Update declarations.
	* process.c (read_process_output): Use ssize_t, to match.
	(send_process): Likewise.

2011-04-09  Chong Yidong  <cyd@stupidchicken.com>

	* image.c (Fimagemagick_types): Doc fix, and comment cleanup.

2011-04-09  Chong Yidong  <cyd@stupidchicken.com>

	* ftfont.c (get_adstyle_property, ftfont_pattern_entity):
	Use unsigned char, to match FcChar8 type definition.

	* xterm.c (handle_one_xevent):
	* xmenu.c (create_and_show_popup_menu):
	* xselect.c (x_decline_selection_request)
	(x_reply_selection_request): Avoid type-punned deref of X events.

2011-04-09  Eli Zaretskii  <eliz@gnu.org>

	Fix some uses of `int' instead of EMACS_INT.
	* search.c (string_match_1, fast_string_match)
	(fast_c_string_match_ignore_case, fast_string_match_ignore_case)
	(scan_buffer, find_next_newline_no_quit)
	(find_before_next_newline, search_command, Freplace_match)
	(Fmatch_data): Make some `int' variables be EMACS_INT.

	* xdisp.c (display_count_lines): 3rd argument and return value now
	EMACS_INT.  All callers changed.
	(pint2hrstr): Last argument is now EMACS_INT.

	* coding.c (detect_coding_utf_8, detect_coding_emacs_mule)
	(detect_coding_iso_2022, detect_coding_sjis, detect_coding_big5)
	(detect_coding_ccl, detect_coding_charset, decode_coding_utf_8)
	(decode_coding_utf_16, decode_coding_emacs_mule)
	(decode_coding_iso_2022, decode_coding_sjis, decode_coding_big5)
	(decode_coding_ccl, decode_coding_charset)
	<consumed_chars, consumed_chars_base>: Declare EMACS_INT.
	(decode_coding_iso_2022, decode_coding_emacs_mule)
	(decode_coding_sjis, decode_coding_big5, decode_coding_charset)
	<char_offset, last_offset>: Declare EMACS_INT.
	(encode_coding_utf_8, encode_coding_utf_16)
	(encode_coding_emacs_mule, encode_invocation_designation)
	(encode_designation_at_bol, encode_coding_iso_2022)
	(encode_coding_sjis, encode_coding_big5, encode_coding_ccl)
	(encode_coding_raw_text, encode_coding_charset) <produced_chars>:
	Declare EMACS_INT.
	(ASSURE_DESTINATION): Declare more_bytes EMACS_INT.
	(encode_invocation_designation): Last argument P_NCHARS is now
	EMACS_INT.
	(decode_eol): Declare pos_byte, pos, and pos_end EMACS_INT.
	(produce_chars): from_nchars and to_nchars are now EMACS_INT.

	* coding.h (struct coding_system) <head_ascii>: Declare EMACS_INT.
	All users changed.

	* ccl.c (Fccl_execute_on_string): Declare some variables
	EMACS_INT.

2011-04-08  Samuel Thibault  <sthibault@debian.org>  (tiny change)

	* term.c (init_tty): Fix incorrect ifdef placement (Bug#8450).

2011-03-19  Christoph Scholtes  <cschol2112@googlemail.com>

	* process.c (Fformat_network_address): Doc fix.

2011-04-08  T.V. Raman  <tv.raman.tv@gmail.com>  (tiny change)

	* xml.c (parse_region): Avoid creating spurious whiespace nodes.

2011-04-08  Chong Yidong  <cyd@stupidchicken.com>

	* keyboard.c (read_char): Call Lisp function help-form-show,
	instead of using internal_with_output_to_temp_buffer.
	(Qhelp_form_show): New var.
	(syms_of_keyboard): Use DEFSYM macro.

	* print.c (internal_with_output_to_temp_buffer): Function deleted.

	* lisp.h (internal_with_output_to_temp_buffer): Remove prototype.

2011-04-06  Chong Yidong  <cyd@stupidchicken.com>

	* process.c (Flist_processes): Remove to Lisp.
	(list_processes_1): Delete.

2011-04-06  Eli Zaretskii  <eliz@gnu.org>

	* msdos.c (careadlinkat, careadlinkatcwd): MS-DOS replacements.

	* w32.c (careadlinkat, careadlinkatcwd): New always-fail stubs.

2011-04-06  Paul Eggert  <eggert@cs.ucla.edu>

	Fix more problems found by GCC 4.6.0's static checks.

	* xmenu.c (Fx_popup_dialog): Don't assume string is free of formats.

	* menu.c (Fx_popup_menu): Don't assume error_name lacks printf formats.

	* lisp.h (message, message_nolog, fatal): Mark as printf-like.

	* xdisp.c (vmessage): Mark as a printf-like function.

	* term.c (vfatal, maybe_fatal): Mark as printf-like functions.

	* sound.c (sound_warning): Don't crash if arg contains a printf format.

	* image.c (tiff_error_handler, tiff_warning_handler): Mark as
	printf-like functions.
	(tiff_load): Add casts to remove these marks before passing them
	to system-supplied API.

	* eval.c (Fsignal): Remove excess argument to 'fatal'.

	* coding.c (EMIT_ONE_BYTE, EMIT_TWO_BYTES): Use unsigned, not int.
	This avoids several warnings with gcc -Wstrict-overflow.
	(DECODE_COMPOSITION_RULE): If the rule is invalid, goto invalid_code
	directly, rather than having caller test rule sign.  This avoids
	some unnecessary tests.
	* composite.h (COMPOSITION_ENCODE_RULE_VALID): New macro.
	(COMPOSITION_ENCODE_RULE): Arguments now must be valid.  This
	affects only one use, in DECODE_COMPOSITION_RULE, which is changed.

	* xfont.c (xfont_text_extents): Remove var that was set but not used.
	(xfont_open): Avoid unnecessary tests.

	* composite.c (composition_gstring_put_cache): Use unsigned integer.

	* composite.h, composite.c (composition_gstring_put_cache):
	Use EMACS_INT, not int, for length.

	* composite.h (COMPOSITION_DECODE_REFS): New macro,
	breaking out part of COMPOSITION_DECODE_RULE.
	(COMPOSITION_DECODE_RULE): Use it.
	* composite.c (get_composition_id): Remove unused local vars,
	by using the new macro.

	* textprop.c (set_text_properties_1): Change while to do-while,
	since the condition is always true at first.

	* intervals.c (graft_intervals_into_buffer): Mark var as used.
	(interval_deletion_adjustment): Return unsigned value.
	All uses changed.

	* process.c (list_processes_1, create_pty, read_process_output):
	(exec_sentinel): Remove vars that were set but not used.
	(create_pty): Remove unnecessary "volatile"s.
	(Fnetwork_interface_info): Avoid possibility of int overflow.
	(read_process_output): Do adaptive read buffering even if carryover.
	(read_process_output): Simplify nbytes computation if buffered.

	* bytecode.c (exec_byte_code): Rename local to avoid shadowing.

	* syntax.c (scan_words): Remove var that was set but not used.
	(update_syntax_table): Use unsigned instead of int.

	* lread.c (lisp_file_lexically_bound_p): Use ints rather than endptrs.
	(lisp_file_lexically_bound_p, read1): Use unsigned instead of int.
	(safe_to_load_p): Make the end-of-loop test the inverse of the in-loop.

	* print.c (print_error_message): Avoid int overflow.

	* font.c (font_list_entities): Redo for clarity,
	so that reader need not know FONT_DPI_INDEX + 1 == FONT_SPACING_INDEX.

	* font.c (font_find_for_lface, Ffont_get_glyphs): Remove unused vars.
	(font_score): Avoid potential overflow in diff calculation.

	* fns.c (substring_both): Remove var that is set but not used.
	(sxhash): Redo loop for clarity and to avoid wraparound warning.

	* eval.c (funcall_lambda): Rename local to avoid shadowing.

	* alloc.c (mark_object_loop_halt, mark_object): Use size_t, not int.
	Otherwise, GCC 4.6.0 optimizes the loop check away since the check
	can always succeed if overflow has undefined behavior.

	* search.c (boyer_moore, wordify): Remove vars set but not used.
	(wordify): Omit three unnecessary tests.

	* indent.c (MULTIBYTE_BYTES_WIDTH): Don't compute wide_column.
	All callers changed.  This avoids the need for an unused var.

	* casefiddle.c (casify_region): Remove var that is set but not used.

	* dired.c (file_name_completion): Remove var that is set but not used.

	* fileio.c (Finsert_file_contents): Make EOF condition clearer.

	* fileio.c (Finsert_file_contents): Avoid signed integer overflow.
	(Finsert_file_contents): Remove unnecessary code checking fd.

	* minibuf.c (read_minibuf_noninteractive): Use size_t for sizes.
	Check for integer overflow on size calculations.

	* buffer.c (Fprevious_overlay_change): Remove var that is set
	but not used.

	* keyboard.c (menu_bar_items, read_char_minibuf_menu_prompt):
	Remove vars that are set but not used.
	(timer_check_2): Don't assume timer-list and idle-timer-list are lists.
	(timer_check_2): Mark vars as initialized.

	* gtkutil.c (xg_get_file_with_chooser): Mark var as initialized.

	* image.c (lookup_image): Remove var that is set but not used.
	(xbm_load): Use parse_p, for gcc -Werror=unused-but-set-variable.

	* fontset.c (Finternal_char_font, Ffontset_info): Remove vars
	that are set but not used.

	* xfns.c (make_invisible_cursor): Don't return garbage
	if XCreateBitmapFromData fails (Bug#8410).

	* xselect.c (x_get_local_selection, x_handle_property_notify):
	Remove vars that are set but not used.

	* xfns.c (x_create_tip_frame): Remove var that is set but not used.
	(make_invisible_cursor): Initialize a possibly-uninitialized variable.

	* xterm.c (x_scroll_bar_to_input_event) [!USE_GTK]:
	Remove var that is set but not used.
	(scroll_bar_windows_size): Now size_t, not int.
	(x_send_scroll_bar_event): Use size_t, not int, for sizes.
	Check for overflow.

	* xfaces.c (realize_named_face): Remove vars that are set but not used.
	(map_tty_color) [!defined MSDOS]: Likewise.

	* term.c (tty_write_glyphs): Use size_t; this avoids overflow warning.

	* coding.c: Remove vars that are set but not used.
	(DECODE_COMPOSITION_RULE): Remove 2nd arg, which is unused.
	All callers changed.
	(decode_coding_utf_8, decode_coding_utf_16 decode_coding_emacs_mule):
	(decode_coding_iso_2022, encode_coding_sjis, encode_coding_big5):
	(decode_coding_charset): Remove vars that are set but not used.

	* bytecode.c (Fbyte_code) [!defined BYTE_CODE_SAFE]: Remove var
	that is set but not used.

	* print.c (print_object): Remove var that is set but not used.

	Replace 2 copies of readlink code with 1 gnulib version (Bug#8401).
	The gnulib version avoids calling malloc in the usual case,
	and on 64-bit hosts doesn't have some arbitrary 32-bit limits.
	* fileio.c (Ffile_symlink_p): Use emacs_readlink.
	* filelock.c (current_lock_owner): Likewise.
	* lisp.h (READLINK_BUFSIZE, emacs_readlink): New function.
	* sysdep.c: Include allocator.h, careadlinkat.h.
	(emacs_no_realloc_allocator): New static constant.
	(emacs_readlink): New function.
	* deps.mk (sysdep.o): Depend on ../lib/allocator.h and on
	../lib/careadlinkat.h.

2011-04-04  Stefan Monnier  <monnier@iro.umontreal.ca>

	* keyboard.c (safe_run_hook_funcall): Fix last change (don't stop at the
	first non-nil return value).

2011-04-03  Jan Djärv  <jan.h.d@swipnet.se>

	* nsterm.m (ns_update_auto_hide_menu_bar): Define MAC_OS_X_VERSION_10_6
	if not defined (Bug#8403).

2011-04-02  Juanma Barranquero  <lekktu@gmail.com>

	* xdisp.c (display_count_lines): Remove parameter `start',
	unused since 1998-01-01T02:27:27Z!rms@gnu.org.  All callers changed.
	(get_char_face_and_encoding): Remove parameter `multibyte_p',
	unused since 2008-05-14T01:40:23Z!handa@m17n.org.  All callers changed.
	(fill_stretch_glyph_string): Remove parameters `row' and `area',
	unused at least since Kim's GUI unification at 2003-03-16T20:45:46Z!storm@cua.dk
	and thereabouts.  All callers changed.
	(get_per_char_metric): Remove parameter `f', unused since
	2008-05-14T01:40:23Z!handa@m17n.org.  All callers changed.

2011-04-02  Jim Meyering  <meyering@redhat.com>

	do not dereference NULL upon failed strdup
	* nsfont.m (ns_descriptor_to_entity): Use xstrdup, not strdup.
	(ns_get_family): Likewise.

2011-04-02  Juanma Barranquero  <lekktu@gmail.com>

	* eval.c (unwind_to_catch) [DEBUG_GCPRO]: Remove redundant assignment.

2011-04-02  Jan Djärv  <jan.h.d@swipnet.se>

	* nsterm.m (ns_update_auto_hide_menu_bar): Only for OSX 10.6 or
	later (Bug#8403).

2011-04-01  Stefan Monnier  <monnier@iro.umontreal.ca>

	Add lexical binding.

	* window.c (Ftemp_output_buffer_show): New fun.
	(Fsave_window_excursion):
	* print.c (Fwith_output_to_temp_buffer): Move to subr.el.

	* lread.c (lisp_file_lexically_bound_p): New function.
	(Fload): Bind Qlexical_binding.
	(readevalloop): Remove `evalfun' arg.
	Bind Qinternal_interpreter_environment.
	(Feval_buffer): Bind Qlexical_binding.
	(defvar_int, defvar_bool, defvar_lisp_nopro, defvar_kboard):
	Mark as dynamic.
	(syms_of_lread): Declare `lexical-binding'.

	* lisp.h (struct Lisp_Symbol): New field `declared_special'.

	* keyboard.c (eval_dyn): New fun.
	(menu_item_eval_property): Use it.

	* image.c (parse_image_spec): Use Ffunctionp.

	* fns.c (concat, mapcar1): Accept byte-code-functions.

	* eval.c (Fsetq): Handle lexical vars.
	(Fdefun, Fdefmacro, Ffunction): Make closures when needed.
	(Fdefconst, Fdefvaralias, Fdefvar): Mark as dynamic.
	(FletX, Flet): Obey lexical binding.
	(Fcommandp): Handle closures.
	(Feval): New `lexical' arg.
	(eval_sub): New function extracted from Feval.  Use it almost
	everywhere where Feval was used.  Look up vars in lexical env.
	Handle closures.
	(Ffunctionp): Move from subr.el.
	(Ffuncall): Handle closures.
	(apply_lambda): Remove `eval_flags'.
	(funcall_lambda): Handle closures and new byte-code-functions.
	(Fspecial_variable_p): New function.
	(syms_of_eval): Initialize the Vinternal_interpreter_environment var,
	but without exporting it to Lisp.

	* doc.c (Fdocumentation, store_function_docstring):
	* data.c (Finteractive_form): Handle closures.

	* callint.c (Fcall_interactively): Preserve lexical-binding mode for
	interactive spec.

	* bytecode.c (Bstack_ref, Bstack_set, Bstack_set2, BdiscardN):
	New byte-codes.
	(exec_byte_code): New function extracted from Fbyte_code to handle new
	calling convention for byte-code-functions.  Add new byte-codes.

	* buffer.c (defvar_per_buffer): Set new `declared_special' field.

	* alloc.c (Fmake_symbol): Init new `declared_special' field.

2011-03-31  Juanma Barranquero  <lekktu@gmail.com>

	* xdisp.c (redisplay_internal): Fix prototype.

2011-03-31  Eli Zaretskii  <eliz@gnu.org>

	* xdisp.c (SCROLL_LIMIT): New macro.
	(try_scrolling): Use it when setting scroll_limit.
	Limit scrolling to 100 screen lines.
	(redisplay_window): Even when falling back on "recentering",
	position point in the window according to scroll-conservatively,
	scroll-margin, and scroll-*-aggressively variables.  (Bug#6671)

	(try_scrolling): When point is above the window, allow searching
	as far as scroll_max, or one screenful, to compute vertical
	distance from PT to the scroll margin position.  This prevents
	try_scrolling from unnecessarily failing when
	scroll-conservatively is set to a value slightly larger than the
	window height.  Clean up the case of PT below the margin at bottom
	of window: scroll_max can no longer be INT_MAX.  When aggressive
	scrolling is in use, don't let point enter the opposite scroll
	margin as result of the scroll.
	(syms_of_xdisp) <scroll-conservatively>: Document the
	threshold of 100 lines for never-recentering scrolling.

2011-03-31  Juanma Barranquero  <lekktu@gmail.com>

	* dispextern.h (move_it_by_lines):
	* xdisp.c (move_it_by_lines): Remove parameter `need_y_p', unused
	since 2000-12-29T14:24:09Z!gerd@gnu.org.  All callers changed.
	(message_log_check_duplicate): Remove parameters `prev_bol' and
	`this_bol', unused since 1998-01-01T02:27:27Z!rms@gnu.org.  All callers changed.
	(redisplay_internal): Remove parameter `preserve_echo_area',
	unused since 1999-07-21T21:43:52Z!gerd@gnu.org.  All callers changed.

	* indent.c (Fvertical_motion):
	* window.c (window_scroll_pixel_based, Frecenter):
	Don't pass `need_y_p' to `move_it_by_lines'.

2011-03-30  Stefan Monnier  <monnier@iro.umontreal.ca>

	* eval.c (struct backtrace): Don't cheat with negative numbers, but do
	steal a few bits to be more compact.
	(interactive_p, Fbacktrace, Fbacktrace_frame, mark_backtrace):
	Remove unneeded casts.

	* bytecode.c (Fbyte_code): CAR and CDR can GC.

2011-03-30  Zachary Kanfer  <zkanfer@gmail.com>  (tiny change)

	* keyboard.c (Fexecute_extended_command): Do log the "suggest key
	binding" message (bug#7967).

2011-03-30  Paul Eggert  <eggert@cs.ucla.edu>

	Fix more problems found by GCC 4.6.0's static checks.

	* unexelf.c (unexec) [! (defined _SYSTYPE_SYSV || defined __sgi)]:
	Remove unused local var.

	* editfns.c (Fmessage_box): Remove unused local var.

	* xdisp.c (try_window_reusing_current_matrix, x_produce_glyphs):
	(note_mode_line_or_margin_highlight, note_mouse_highlight):
	Omit unused local vars.
	* window.c (shrink_windows): Omit unused local var.
	* menu.c (digest_single_submenu): Omit unused local var.
	* dispnew.c (update_window) [PERIODIC_PREEMPTION_CHECKING]:
	Omit unused local var.

	* keyboard.c (parse_modifiers_uncached, parse_modifiers):
	Don't assume string length fits in int.
	(keyremap_step, read_key_sequence): Use size_t for sizes.
	(read_key_sequence): Don't check last_real_key_start redundantly.

	* callproc.c (Fcall_process, Fcall_process_region): Use SAFE_ALLOCA
	instead of alloca (Bug#8344).

	* eval.c (Fbacktrace): Don't assume nargs fits in int.
	(Fbacktrace_frame): Don't assume nframes fits in int.

	* syntax.c (scan_sexps_forward): Avoid pointer wraparound.

	* xterm.c (x_make_frame_visible, same_x_server): Redo to avoid overflow
	concerns.

	* term.c (produce_glyphless_glyph): Remove unnecessary test.

	* cm.c (calccost): Turn while-do into do-while, for clarity.

	* keyboard.c (syms_of_keyboard): Use the same style as later
	in this function when indexing through an array.  This also
	works around GCC bug 48267.

	* image.c (tiff_load): Fix off-by-one image count (Bug#8336).

	* xselect.c (x_check_property_data): Return correct size (Bug#8335).

	* chartab.c (sub_char_table_ref_and_range): Redo for slight
	efficiency gain, and to bypass a gcc -Wstrict-overflow warning.

	* keyboard.c, keyboard.h (num_input_events): Now size_t.
	This avoids undefined behavior on integer overflow, and is a bit
	more convenient anyway since it is compared to a size_t variable.

	Variadic C functions now count arguments with size_t, not int.
	This avoids an unnecessary limitation on 64-bit machines, which
	caused (substring ...) to crash on large vectors (Bug#8344).
	* lisp.h (struct Lisp_Subr.function.aMANY): Now takes size_t, not int.
	(DEFUN_ARGS_MANY, internal_condition_case_n, safe_call): Likewise.
	All variadic functions and their callers changed accordingly.
	(struct gcpro.nvars): Now size_t, not int.  All uses changed.
	* data.c (arith_driver, float_arith_driver): Likewise.
	* editfns.c (general_insert_function): Likewise.
	* eval.c (struct backtrace.nargs, interactive_p)
	(internal_condition_case_n, run_hook_with_args, apply_lambda)
	(funcall_lambda, mark_backtrace): Likewise.
	* fns.c (concat): Likewise.
	* frame.c (x_set_frame_parameters): Likewise.
	* fns.c (get_key_arg): Now accepts and returns size_t, and returns
	0 if not found, not -1.  All callers changed.

	* alloc.c (garbage_collect): Don't assume stack size fits in int.
	(stack_copy_size): Now size_t, not int.
	(stack_copy, stack_copy_size): Define only if MAX_SAVE_STACK > 0.

2011-03-28  Juanma Barranquero  <lekktu@gmail.com>

	* coding.c (encode_designation_at_bol): Remove parameter `charbuf_end',
	unused since 2002-03-01T01:17:24Z!handa@m17n.org and 2008-02-01T16:01:31Z!miles@gnu.org.
	All callers changed.

	* lisp.h (multibyte_char_to_unibyte):
	* character.c (multibyte_char_to_unibyte): Remove parameter `rev_tbl',
	unused since 2002-03-01T01:16:34Z!handa@m17n.org and 2008-02-01T16:01:31Z!miles@gnu.org.
	* character.h (CHAR_TO_BYTE8):
	* cmds.c (internal_self_insert):
	* editfns.c (general_insert_function):
	* keymap.c (push_key_description):
	* search.c (Freplace_match):
	* xdisp.c (message_dolog, set_message_1): All callers changed.

2011-03-28  Stefan Monnier  <monnier@iro.umontreal.ca>

	* keyboard.c (safe_run_hook_funcall): New function.
	(safe_run_hooks_1, safe_run_hooks_error, safe_run_hooks): On error,
	don't set the hook to nil, but remove the offending function instead.
	(Qcommand_hook_internal): Remove, unused.
	(syms_of_keyboard): Don't initialize Qcommand_hook_internal nor define
	Vcommand_hook_internal.

	* eval.c (enum run_hooks_condition): Remove.
	(funcall_nil, funcall_not): New functions.
	(run_hook_with_args): Call each function through a `funcall' argument.
	Remove `cond' argument, now redundant.
	(Frun_hooks, Frun_hook_with_args, Frun_hook_with_args_until_success)
	(Frun_hook_with_args_until_failure): Adjust accordingly.
	(run_hook_wrapped_funcall, Frun_hook_wrapped): New functions.

2011-03-28  Juanma Barranquero  <lekktu@gmail.com>

	* dispextern.h (string_buffer_position): Remove declaration.

	* print.c (strout): Remove parameter `multibyte', unused since
	1999-08-21T19:30:21Z!gerd@gnu.org.  All callers changed.

	* search.c (boyer_moore): Remove parameters `len', `pos' and `lim',
	never used since function introduction in 1998-02-08T21:33:56Z!rms@gnu.org.
	All callers changed.

	* w32.c (_wsa_errlist): Use braces for struct initializers.

	* xdisp.c (string_buffer_position_lim): Remove parameter `w',
	never used since function introduction in 2001-03-09T18:41:50Z!gerd@gnu.org.
	All callers changed.
	(string_buffer_position): Likewise.  Also, make static (it's never
	used outside xdisp.c).
	(cursor_row_p): Remove parameter `w', unused since
	2000-10-17T16:08:57Z!gerd@gnu.org.  All callers changed.
	(decode_mode_spec): Remove parameter `precision', introduced during
	Gerd Moellmann's rewrite at 1999-07-21T21:43:52Z!gerd@gnu.org, but never used.
	All callers changed.

2011-03-27  Jan Djärv  <jan.h.d@swipnet.se>

	* nsterm.m (syms_of_nsterm): Use doc: for ns-auto-hide-menu-bar.

2011-03-27  Anders Lindgren  <andlind@gmail.com>

	* nsterm.m (ns_menu_bar_is_hidden): New variable.
	(ns_constrain_all_frames, ns_menu_bar_should_be_hidden)
	(ns_update_auto_hide_menu_bar): New functions.
	(ns_update_begin): Call ns_update_auto_hide_menu_bar.
	(applicationDidBecomeActive): Call ns_update_auto_hide_menu_bar and
	ns_constrain_all_frames.
	(constrainFrameRect): Return at once if ns_menu_bar_should_be_hidden.
	(syms_of_nsterm): DEFVAR ns-auto-hide-menu-bar, init to Qnil.

2011-03-27  Jan Djärv  <jan.h.d@swipnet.se>

	* nsmenu.m (runDialogAt): Remove argument to timer_check.

2011-03-27  Glenn Morris  <rgm@gnu.org>

	* syssignal.h: Replace RETSIGTYPE with void.
	* atimer.c, data.c, dispnew.c, emacs.c, floatfns.c, keyboard.c:
	* keyboard.h, lisp.h, process.c, sysdep.c, xterm.c:
	Replace SIGTYPE with void everywhere.
	* s/usg5-4-common.h (SIGTYPE): Remove definition.
	* s/template.h (SIGTYPE): Remove commented out definition.

2011-03-26  Eli Zaretskii  <eliz@gnu.org>

	* xdisp.c (redisplay_window): Don't check buffer's clip_changed
	flag as a prerequisite for invoking try_scrolling.  (Bug#6671)

2011-03-26  Juanma Barranquero  <lekktu@gmail.com>

	* w32.c (read_unc_volume): Use parameter `henum', instead of
	global variable `wget_enum_handle'.

	* keymap.c (describe_vector): Remove parameters `indices' and
	`char_table_depth', unused since 2002-03-01T01:43:26Z!handa@m17n.org.
	(describe_map, Fdescribe_vector): Adjust calls to `describe_vector'.

	* keyboard.h (timer_check, show_help_echo): Remove unused parameters.

	* keyboard.c (timer_check): Remove parameter `do_it_now',
	unused since 1996-04-12T06:01:29Z!rms@gnu.org.
	(show_help_echo): Remove parameter `ok_to_overwrite_keystroke_echo',
	unused since 2008-04-19T19:30:53Z!monnier@iro.umontreal.ca.

	* keyboard.c (read_char):
	* w32menu.c (w32_menu_display_help):
	* xmenu.c (show_help_event, menu_help_callback):
	Adjust calls to `show_help_echo'.

	* gtkutil.c (xg_maybe_add_timer):
	* keyboard.c (readable_events):
	* process.c (wait_reading_process_output):
	* xmenu.c (x_menu_wait_for_event): Adjust calls to `timer_check'.

	* insdel.c (adjust_markers_gap_motion):
	Remove; no-op since 1998-01-02T21:29:48Z!rms@gnu.org.
	(gap_left, gap_right): Don't call it.

2011-03-25  Chong Yidong  <cyd@stupidchicken.com>

	* xdisp.c (handle_fontified_prop): Discard changes to clip_changed
	incurred during fontification.

2011-03-25  Juanma Barranquero  <lekktu@gmail.com>

	* buffer.c (defvar_per_buffer): Remove unused parameter `doc'.
	(DEFVAR_PER_BUFFER): Don't pass it.

	* dispnew.c (row_equal_p, add_row_entry): Remove unused parameter `w'.
	(scrolling_window): Don't pass it.

2011-03-25  Juanma Barranquero  <lekktu@gmail.com>

	* dispextern.h (glyph_matric): Use #if GLYPH_DEBUG, not #ifdef.

	* fileio.c (check_executable) [DOS_NT]: Remove unused variables `len'
	and `suffix'.
	(Fset_file_selinux_context) [HAVE_LIBSELINUX]: Move here declaration
	of variables specific to SELinux and computation of `encoded_absname'.

	* image.c (XPutPixel): Remove unused variable `height'.

	* keyboard.c (make_lispy_event): Remove unused variable `hpos'.

	* unexw32.c (get_section_info): Remove unused variable `section'.

	* w32.c (stat): Remove unused variables `drive_root' and `devtype'.
	(system_process_attributes): Remove unused variable `sess'.
	(sys_read): Remove unused variable `err'.

	* w32fns.c (top): Wrap variables with #if GLYPH_DEBUG, not #ifdef.
	(w32_wnd_proc): Remove unused variable `isdead'.
	(unwind_create_frame): Use #if GLYPH_DEBUG, not #ifdef.
	(Fx_server_max_request_size): Remove unused variable `dpyinfo'.
	(x_create_tip_frame): Remove unused variable `tem'.

	* w32inevt.c (w32_console_read_socket):
	Remove unused variable `no_events'.

	* w32term.c (x_draw_composite_glyph_string_foreground):
	Remove unused variable `width'.

2011-03-24  Juanma Barranquero  <lekktu@gmail.com>

	* w32term.c (x_set_glyph_string_clipping):
	Don't pass uninitialized region to CombineRgn.

2011-03-23  Juanma Barranquero  <lekktu@gmail.com>

	* w32fns.c (x_set_menu_bar_lines): Remove unused variable `olines'.
	(w32_wnd_proc): Pass NULL to Windows API, not uninitialized buffer.
	(Fx_close_connection): Remove unused variable `i'.

	* w32font.c (w32font_draw): Return number of glyphs.
	(w32font_open_internal): Remove unused variable `i'.
	(w32font_driver): Add missing initializer.

	* w32menu.c (utf8to16): Remove unused variable `utf16'.
	(fill_in_menu): Remove unused variable `items_added'.

	* w32term.c (last_mouse_press_frame): Remove static global variable.
	(w32_clip_to_row): Remove unused variable `f'.
	(x_delete_terminal): Remove unused variable `i'.

	* w32uniscribe.c (uniscribe_shape): Remove unused variable `nclusters'.
	(NOTHING): Remove unused static global variable.
	(uniscribe_check_otf): Remove unused variable `table'.
	(uniscribe_font_driver): Add missing initializers.

2011-03-23  Julien Danjou  <julien@danjou.info>

	* term.c (Fsuspend_tty, Fresume_tty):
	* minibuf.c (read_minibuf, run_exit_minibuf_hook):
	* window.c (temp_output_buffer_show):
	* insdel.c (signal_before_change):
	* frame.c (Fhandle_switch_frame):
	* fileio.c (Fdo_auto_save):
	* emacs.c (Fkill_emacs):
	* editfns.c (save_excursion_restore):
	* cmds.c (internal_self_insert):
	* callint.c (Fcall_interactively):
	* buffer.c (Fkill_all_local_variables):
	* keyboard.c (Fcommand_execute, Fsuspend_emacs, safe_run_hooks_1):
	Use Frun_hooks.
	(command_loop_1): Use Frun_hooks.  Call safe_run_hooks
	unconditionnaly since it does the check itself.

2011-03-23  Paul Eggert  <eggert@cs.ucla.edu>

	Fix more problems found by GCC 4.5.2's static checks.

	* coding.c (encode_coding_raw_text): Avoid unnecessary test
	the first time through the loop, since we know p0 < p1 then.
	This also avoids a gcc -Wstrict-overflow warning.

	* lisp.h (SAFE_ALLOCA, SAFE_ALLOCA_LISP): Avoid 'int' overflow
	leading to a memory leak, possible in functions like
	load_charset_map_from_file that can allocate an unbounded number
	of objects (Bug#8318).

	* xmenu.c (set_frame_menubar): Use EMACS_UINT, not int, for indexes
	that could (at least in theory) be that large.

	* xdisp.c (message_log_check_duplicate): Return unsigned long, not int.
	This is less likely to overflow, and avoids undefined behavior if
	overflow does occur.  All callers changed.  Use strtoul to scan
	for the unsigned long integer.
	(pint2hrstr): Simplify and tune code slightly.
	This also avoids a (bogus) GCC warning with gcc -Wstrict-overflow.

	* scroll.c (do_scrolling): Work around GCC bug 48228.
	See <http://gcc.gnu.org/bugzilla/show_bug.cgi?id=48228>.

	* frame.c (Fmodify_frame_parameters): Simplify loop counter.
	This also avoids a warning with gcc -Wstrict-overflow.
	(validate_x_resource_name): Simplify count usage.
	This also avoids a warning with gcc -Wstrict-overflow.

	* fileio.c (Fcopy_file): Report error if fchown or fchmod
	fail (Bug#8306).

	* emacs.c (Fdaemon_initialized): Do not ignore I/O errors (Bug#8303).

	* process.c (Fmake_network_process): Use socklen_t, not int,
	where POSIX says socklen_t is required in portable programs.
	This fixes a porting bug on hosts like 64-bit HP-UX, where
	socklen_t is wider than int (Bug#8277).
	(Fmake_network_process, server_accept_connection):
	(wait_reading_process_output, read_process_output):
	Likewise.

	* process.c: Rename or move locals to avoid shadowing.
	(list_processes_1, Fmake_network_process):
	(read_process_output_error_handler, exec_sentinel_error_handler):
	Rename or move locals.
	(Fmake_network_process): Define label "retry_connect" only if needed.
	(Fnetwork_interface_info): Fix pointer signedness.
	(process_send_signal): Add cast to avoid pointer signedness problem.
	(FIRST_PROC_DESC, IF_NON_BLOCKING_CONNECT): Remove unused macros.
	(create_process): Use 'volatile' to avoid vfork clobbering (Bug#8298).

	Make tparam.h and terminfo.c consistent.
	* cm.c (tputs, tgoto, BC, UP): Remove extern decls.
	Include tparam.h instead, since it declares them.
	* cm.h (PC): Remove extern decl; tparam.h now does this.
	* deps.mk (cm.o, terminfo.o): Depend on tparam.h.
	* terminfo.c: Include tparam.h, to check interfaces.
	(tparm): Make 1st arg a const pointer in decl.  Put it at top level.
	(tparam): Adjust signature to match interface in tparam.h;
	this removes some undefined behavior.  Check that outstring and len
	are zero, which they always are with Emacs.
	* tparam.h (PC, BC, UP): New extern decls.

	* xftfont.c (xftfont_shape): Now static, and defined only if needed.
	(xftfont_open): Rename locals to avoid shadowing.

	* ftfont.c (ftfont_resolve_generic_family): Fix pointer signedness.
	(ftfont_otf_capability, ftfont_shape): Omit decls if not needed.
	(OTF_TAG_SYM): Omit macro if not needed.
	(ftfont_list): Remove unused local.
	(get_adstyle_property, ftfont_pattern_entity):
	(ftfont_lookup_cache, ftfont_open, ftfont_anchor_point):
	Rename locals to avoid shadowing.

	* xfont.c (xfont_list_family): Mark var as initialized.

	* xml.c (make_dom): Now static.

	* composite.c (composition_compute_stop_pos): Rename local to
	avoid shadowing.
	(composition_reseat_it): Remove unused locals.
	(find_automatic_composition, composition_adjust_point): Likewise.
	(composition_update_it): Mark var as initialized.
	(find_automatic_composition): Mark vars as initialized,
	with a FIXME (Bug#8290).

	character.h: Rename locals to avoid shadowing.
	* character.h (PREV_CHAR_BOUNDARY, FETCH_STRING_CHAR_ADVANCE):
	(FETCH_STRING_CHAR_AS_MULTIBYTE_ADVANCE, FETCH_CHAR_ADVANCE):
	(FETCH_CHAR_ADVANCE_NO_CHECK, INC_POS, DEC_POS, BUF_INC_POS):
	(BUF_DEC_POS): Be more systematic about renaming local temporaries
	to avoid shadowing.

	* textprop.c (property_change_between_p): Remove; unused.

	* intervals.c (interval_start_pos): Now static.

	* intervals.h (CHECK_TOTAL_LENGTH): Avoid empty "else".

	* atimer.c (start_atimer, append_atimer_lists, set_alarm):
	Rename locals to avoid shadowing.

	* sound.c (wav_play, au_play, Fplay_sound_internal):
	Fix pointer signedness.
	(alsa_choose_format): Remove unused local var.
	(wav_play): Initialize a variable to 0, to prevent undefined
	behavior (Bug#8278).

	* region-cache.c (insert_cache_boundary): Redo var to avoid shadowing.

	* region-cache.h (pp_cache): New decl, for gcc -Wmissing-prototypes.

	* callproc.c (Fcall_process): Use 'volatile' to avoid vfork
	clobbering (Bug#8298).
	* sysdep.c (sys_subshell): Likewise.
	Previously, the sys_subshell 'volatile' was incorrectly IF_LINTted out.

	* lisp.h (child_setup): Now NO_RETURN unless DOS_NT.
	This should get cleaned up, so that child_setup has the
	same signature on all platforms.

	* callproc.c (call_process_cleanup): Now static.
	(relocate_fd): Rename locals to avoid shadowing.

2011-03-22  Chong Yidong  <cyd@stupidchicken.com>

	* xterm.c (x_clear_frame): Remove XClearWindow call.  This appears
	not to be necessary, and produces flickering.

2011-03-20  Glenn Morris  <rgm@gnu.org>

	* config.in: Remove file.

2011-03-20  Juanma Barranquero  <lekktu@gmail.com>

	* minibuf.c (Vcompleting_read_function): Don't declare, global variables
	are now in src/globals.h.
	(syms_of_minibuf): Remove spurious & from previous change.

2011-03-20  Leo  <sdl.web@gmail.com>

	* minibuf.c (completing-read-function): New variable.
	(completing-read-default): Rename from completing-read.
	(completing-read): Call completing-read-function.

2011-03-19  Juanma Barranquero  <lekktu@gmail.com>

	* xfaces.c (Fx_load_color_file):
	Read color file from absolute filename (bug#8250).

2011-03-19  Juanma Barranquero  <lekktu@gmail.com>

	* makefile.w32-in: Update dependencies.

2011-03-17  Eli Zaretskii  <eliz@gnu.org>

	* makefile.w32-in ($(BLD)/unexw32.$(O)): Depend on $(SRC)/unexec.h.

2011-03-17  Paul Eggert  <eggert@cs.ucla.edu>

	Fix more problems found by GCC 4.5.2's static checks.

	* process.c (make_serial_process_unwind, send_process_trap):
	(sigchld_handler): Now static.

	* process.c (allocate_pty): Let PTY_ITERATION declare iteration vars.
	That way, the code declares only the vars that it needs.
	* s/aix4-2.h (PTY_ITERATION): Declare iteration vars.
	* s/cygwin.h (PTY_ITERATION): Likewise.
	* s/darwin.h (PTY_ITERATION): Likewise.
	* s/gnu-linux.h (PTY_ITERATION): Likewise.

	* s/irix6-5.h (PTY_OPEN): Declare stb, to loosen coupling.
	* process.c (allocate_pty): Don't declare stb unless it's needed.

	* bytecode.c (MAYBE_GC): Rewrite so as not to use empty "else".
	(CONSTANTLIM): Remove; unused.
	(METER_CODE, Bscan_buffer, Bread_char, Bset_mark):
	Define only if needed.

	* unexelf.c (unexec): Name an expression,
	to avoid gcc -Wbad-function-cast warning.
	Use a different way to cause a compilation error if anyone uses
	n rather than nn, a way that does not involve shadowing.
	(ELF_BSS_SECTION_NAME, OLD_PROGRAM_H): Remove; unused.

	* deps.mk (unexalpha.o): Remove; unused.

	New file unexec.h, the (simple) interface for unexec (Bug#8267).
	* unexec.h: New file.
	* deps.mk (emacs.o, unexaix.o, unexcw.o, unexcoff.o, unexelf.o):
	(unexhp9k800.o, unexmacosx.o, unexsol.o, unexw32.o):
	Depend on unexec.h.
	* emacs.c [!defined CANNOT_DUMP]: Include unexec.h.
	* unexaix.c, unexcoff.c, unexcw.c, unexelf.c, unexhp9k800.c:
	* unexmacosx.c, unexsol.c, unexw32.c: Include unexec.h.
	Change as necessary to match prototype in unexec.h.

	* syntax.c (Fforward_comment, scan_lists): Rename locals to avoid
	shadowing.
	(back_comment, skip_chars): Mark vars as initialized.

	* character.h (FETCH_STRING_CHAR_ADVANCE_NO_CHECK, BUF_INC_POS):
	Rename locals to avoid shadowing.

	* lread.c (read1): Rewrite so as not to use empty "else".
	(Fload, readevalloop, read1): Rename locals to avoid shadowing.

	* print.c (Fredirect_debugging_output): Fix pointer signedess.

	* lisp.h (debug_output_compilation_hack): Add decl here, to avoid
	warning when compiling print.c.

	* font.c (font_unparse_fcname): Abort in an "impossible" situation
	instead of using an uninitialized var.
	(font_sort_entities): Mark var as initialized.

	* character.h (FETCH_CHAR_ADVANCE): Rename locals to avoid shadowing.

	* font.c (font_unparse_xlfd): Don't mix pointers to variables with
	pointers to constants.
	(font_parse_fcname): Remove unused vars.
	(font_delete_unmatched): Now static.
	(font_get_spec): Remove; unused.
	(font_style_to_value, font_prop_validate_style, font_unparse_fcname):
	(font_update_drivers, Ffont_get_glyphs, font_add_log):
	Rename or move locals to avoid shadowing.

	* fns.c (require_nesting_list, require_unwind): Now static.
	(Ffillarray): Rename locals to avoid shadowing.

	* floatfns.c (domain_error2): Define only if needed.
	(Ffrexp, Fldexp): Rename locals to avoid shadowing.

	* alloc.c (mark_backtrace): Move decl from here ...
	* lisp.h: ... to here, so that it can be checked.

	* eval.c (call_debugger, do_debug_on_call, grow_specpdl): Now static.
	(Fdefvar): Rewrite so as not to use empty "else".
	(lisp_indirect_variable): Name an expression,
	to avoid gcc -Wbad-function-cast warning.
	(Fdefvar): Rename locals to avoid shadowing.

	* callint.c (quotify_arg, quotify_args): Now static.
	(Fcall_interactively): Rename locals to avoid shadowing.
	Use const pointer when appropriate.

	* lisp.h (get_system_name, get_operating_system_release):
	Move decls here, to check interfaces.
	* process.c (get_operating_system_release): Move decl to lisp.h.
	* xrdb.c (get_system_name): Likewise.
	* editfns.c (init_editfns, Fuser_login_name, Fuser_uid):
	(Fuser_real_uid, Fuser_full_name): Remove unnecessary casts,
	some of which prompt warnings from gcc -Wbad-function-cast.
	(Fformat_time_string, Fencode_time, Finsert_char):
	(Ftranslate_region_internal, Fformat):
	Rename or remove local vars to avoid shadowing.
	(Ftranslate_region_internal): Mark var as initialized.

	* doc.c (Fdocumentation, Fsnarf_documentation): Move locals to
	avoid shadowing.

	* lisp.h (eassert): Check that the argument compiles, even if
	ENABLE_CHECKING is not defined.

	* data.c (Findirect_variable): Name an expression, to avoid
	gcc -Wbad-function-cast warning.
	(default_value, arithcompare, arith_driver, arith_error): Now static.
	(store_symval_forwarding): Rename local to avoid shadowing.
	(Fmake_variable_buffer_local, Fmake_local_variable):
	Mark variables as initialized.
	(do_blv_forwarding, do_symval_forwarding): Remove; unused.

	* alloc.c (check_cons_list): Do not define unless GC_CHECK_CONS_LIST.
	(Fmake_vector, Fvector, Fmake_byte_code, Fgarbage_collect):
	Rename locals to avoid shadowing.
	(mark_stack): Move local variables into the #ifdef region where
	they're used.
	(BLOCK_INPUT_ALLOC, UNBLOCK_INPUT_ALLOC): Define only if
	! defined SYSTEM_MALLOC && ! defined SYNC_INPUT, as they are not
	needed otherwise.
	(CHECK_ALLOCATED): Define only if GC_CHECK_MARKED_OBJECTS.
	(GC_STRING_CHARS): Remove; not used.
	(Fmemory_limit): Cast sbrk's returned value to char *.

	* lisp.h (check_cons_list): Declare if GC_CHECK_CONS_LIST; this
	avoids undefined behavior in theory.

	* regex.c (IF_LINT): Add defn, for benefit of ../lib-src.

	Use functions, not macros, for up- and down-casing (Bug#8254).
	* buffer.h (DOWNCASE_TABLE, UPCASE_TABLE, DOWNCASE, UPPERCASEP):
	(NOCASEP, LOWERCASEP, UPCASE, UPCASE1): Remove.  All callers changed
	to use the following functions instead of these macros.
	(downcase): Adjust to lack of DOWNCASE_TABLE.  Return int, not
	EMACS_INT, since callers assume the returned value fits in int.
	(upcase1): Likewise, for UPCASE_TABLE.
	(uppercasep, lowercasep, upcase): New static inline functions.
	* editfns.c (Fchar_equal): Remove no-longer-needed workaround for
	the race-condition problem in the old DOWNCASE.

	* regex.c (CHARSET_LOOKUP_RANGE_TABLE_RAW, POP_FAILURE_REG_OR_COUNT):
	Rename locals to avoid shadowing.
	(regex_compile, re_match_2_internal): Move locals to avoid shadowing.
	(regex_compile, re_search_2, re_match_2_internal):
	Remove unused local vars.
	(FREE_VAR): Rewrite so as not to use empty "else",
	which gcc can warn about.
	(regex_compile, re_match_2_internal): Mark locals as initialized.
	(RETALLOC_IF): Define only if needed.
	(WORDCHAR_P): Likewise.  This one is never needed, but is used
	only in a comment talking about a compiler bug, so put inside
	the #if 0 of that comment.
	(CHARSET_LOOKUP_BITMAP, FAIL_STACK_FULL, RESET_FAIL_STACK):
	(PUSH_FAILURE_ELT, BUF_PUSH_3, STOP_ADDR_VSTRING):
	Remove; unused.

	* search.c (boyer_moore): Rename locals to avoid shadowing.
	* character.h (FETCH_STRING_CHAR_AS_MULTIBYTE_ADVANCE):
	(PREV_CHAR_BOUNDARY): Likewise.

	* search.c (simple_search): Remove unused var.

	* dired.c (compile_pattern): Move decl from here ...
	* lisp.h: ... to here, so that it can be checked.
	(struct re_registers): New forward decl.

	* character.h (INC_POS, DEC_POS): Rename locals to avoid shadowing.

	* indent.c (MULTIBYTE_BYTES_WIDTH): New args bytes, width.
	All uses changed.
	(MULTIBYTE_BYTES_WIDTH, scan_for_column, compute_motion):
	Rename locals to avoid shadowing.
	(Fvertical_motion): Mark locals as initialized.

	* casefiddle.c (casify_object, casify_region): Now static.
	(casify_region): Mark local as initialized.

	* cmds.c (internal_self_insert): Rename local to avoid shadowing.

	* lisp.h (GCPRO2_VAR, GCPRO3_VAR, GCPRO4_VAR, GCPRO5_VAR, GCPRO6_VAR):
	New macros, so that the caller can use some names other than
	gcpro1, gcpro2, etc.
	(GCPRO2, GCPRO3, GCPRO4, GCPRO5, GCPRO6): Reimplement in terms
	of the new macros.
	(GCPRO1_VAR, UNGCPRO_VAR): Change the meaning of the second
	argument, for consistency with GCPRO2_VAR, etc: it is now the
	prefix of the variable, not the variable itself.  All uses
	changed.
	* dired.c (directory_files_internal, file_name_completion):
	Rename locals to avoid shadowing.

	Fix a race condition diagnosed by gcc -Wsequence-point (Bug#8254).
	An expression of the form (DOWNCASE (x) == DOWNCASE (y)), found in
	dired.c's scmp function, had undefined behavior.
	* lisp.h (DOWNCASE_TABLE, UPCASE_TABLE, DOWNCASE, UPPERCASEP):
	(NOCASEP, LOWERCASEP, UPCASE, UPCASE1): Move from here ...
	* buffer.h: ... to here, because these macros use current_buffer,
	and the new implementation with inline functions needs to have
	current_buffer in scope now, rather than later when the macros
	are used.
	(downcase, upcase1): New static inline functions.
	(DOWNCASE, UPCASE1): Reimplement using these functions.
	This avoids undefined behavior in expressions like
	DOWNCASE (x) == DOWNCASE (y), which previously suffered
	from race conditions in accessing the global variables
	case_temp1 and case_temp2.
	* casetab.c (case_temp1, case_temp2): Remove; no longer needed.
	* lisp.h (case_temp1, case_temp2): Remove their decls.
	* character.h (ASCII_CHAR_P): Move from here ...
	* lisp.h: ... to here, so that the inline functions mentioned
	above can use them.

	* dired.c (directory_files_internal_unwind): Now static.

	* fileio.c (file_name_as_directory, directory_file_name):
	(barf_or_query_if_file_exists, auto_save_error, auto_save_1):
	Now static.
	(file_name_as_directory): Use const pointers when appropriate.
	(Fexpand_file_name): Likewise.  In particular, newdir might
	point at constant storage, so make it a const pointer.
	(Fmake_directory_internal, Fread_file_name): Remove unused vars.
	(Ffile_selinux_context, Fset_file_selinux_context): Fix pointer
	signedness issues.
	(Fset_file_times, Finsert_file_contents, auto_save_error):
	Rename locals to avoid shadowing.

	* minibuf.c (choose_minibuf_frame_1): Now static.
	(Ftry_completion, Fall_completions): Rename or remove locals
	to avoid shadowing.

	* marker.c (bytepos_to_charpos): Remove; unused.

	* lisp.h (verify_bytepos, count_markers): New decls,
	so that gcc does not warn that these functions aren't declared.

	* insdel.c (check_markers, make_gap_larger, make_gap_smaller):
	(reset_var_on_error, Fcombine_after_change_execute_1): Now static.
	(CHECK_MARKERS): Redo to avoid gcc -Wempty-body diagnostic.
	(copy_text): Remove unused local var.

	* filelock.c (within_one_second): Now static.
	(lock_file_1): Rename local to avoid shadowing.

	* buffer.c (fix_overlays_before): Mark locals as initialized.
	(fix_start_end_in_overlays): Likewise.  This function should be
	simplified by using pointers-to-pointers, but that's a different
	matter.
	(switch_to_buffer_1): Now static.
	(Fkill_buffer, record_buffer, Fbury_buffer, Fset_buffer_multibyte):
	(report_overlay_modification): Rename locals to avoid shadowing.

	* sysdep.c (system_process_attributes): Rename vars to avoid shadowing.
	Fix pointer signedness issue.
	(sys_subshell): Mark local as volatile if checking for lint,
	to suppress a gcc -Wclobbered warning that does not seem to be right.
	(MAXPATHLEN): Define only if needed.

	* process.c (serial_open, serial_configure): Move decls from here ...
	* systty.h: ... to here, so that they can be checked.

	* fns.c (get_random, seed_random): Move extern decls from here ...
	* lisp.h: ... to here, so that they can be checked.

	* sysdep.c (reset_io): Now static.
	(wait_for_termination_signal): Remove; unused.

	* keymap.c (keymap_parent, keymap_memberp, map_keymap_internal):
	(copy_keymap_item, append_key, push_text_char_description):
	Now static.
	(Fwhere_is_internal): Don't test CONSP (sequences) unnecessarily.
	(DENSE_TABLE_SIZE): Remove; unused.
	(get_keymap, access_keymap, Fdefine_key, Fwhere_is_internal):
	(describe_map_tree):
	Rename locals to avoid shadowing.

	* keyboard.c: Declare functions static if they are not used elsewhere.
	(echo_char, echo_dash, cmd_error, top_level_2):
	(poll_for_input, handle_async_input): Now static.
	(read_char, kbd_buffer_get_event, make_lispy_position):
	(make_lispy_event, make_lispy_movement, apply_modifiers):
	(decode_keyboard_code, tty_read_avail_input, menu_bar_items):
	(parse_tool_bar_item, read_key_sequence, Fread_key_sequence):
	(Fread_key_sequence_vector): Rename locals to avoid shadowing.
	(read_key_sequence, read_char): Mark locals as initialized.
	(Fexit_recursive_edit, Fabort_recursive_edit): Mark with NO_RETURN.

	* keyboard.h (make_ctrl_char): New decl.
	(mark_kboards): Move decl here ...
	* alloc.c (mark_kboards): ... from here.

	* lisp.h (force_auto_save_soon): New decl.

	* emacs.c (init_cmdargs): Rename local to avoid shadowing.
	(DEFINE_DUMMY_FUNCTION): New macro.
	(__do_global_ctors, __do_global_ctors_aux, __do_global_dtors, __main):
	Use it.
	(main): Add casts to avoid warnings
	if GCC considers string literals to be constants.

	* lisp.h (fatal_error_signal): Add decl, since it's exported.

	* dbusbind.c: Pointer signedness fixes.
	(xd_signature, xd_append_arg, xd_initialize):
	(Fdbus_call_method, Fdbus_call_method_asynchronously):
	(Fdbus_method_return_internal, Fdbus_method_error_internal):
	(Fdbus_send_signal, xd_read_message_1, Fdbus_register_service):
	(Fdbus_register_signal): Use SSDATA when the context wants char *.

	* dbusbind.c (Fdbus_init_bus): Add cast to avoid warning
	if GCC considers string literals to be constants.
	(Fdbus_register_service, Fdbus_register_method): Remove unused vars.

2011-03-16  Stefan Monnier  <monnier@iro.umontreal.ca>

	* print.c (PRINT_CIRCLE_CANDIDATE_P): New macro.
	(print_preprocess, print_object): New macro to fix last change.

	* print.c (print_preprocess): Don't forget font objects.

2011-03-16  Juanma Barranquero  <lekktu@gmail.com>

	* emacs.c (USAGE3): Doc fixes.

2011-03-15  Andreas Schwab  <schwab@linux-m68k.org>

	* coding.c (detect_coding_iso_2022): Reorganize code to clarify
	structure.

2011-03-14  Juanma Barranquero  <lekktu@gmail.com>

	* lisp.h (VWindow_system, Qfile_name_history):
	* keyboard.h (lispy_function_keys) [WINDOWSNT]:
	* w32term.h (w32_system_caret_hwnd, w32_system_caret_height)
	(w32_system_caret_x, w32_system_caret_y): Declare extern.

	* w32select.c: Don't #include "keyboard.h".
	(run_protected): Add extern declaration for waiting_for_input.

	* w32.c (Qlocal, noninteractive1, inhibit_window_system):
	* w32console.c (detect_input_pending, read_input_pending)
	(encode_terminal_code):
	* w32fns.c (quit_char, lispy_function_keys, Qtooltip)
	(w32_system_caret_hwnd, w32_system_caret_height, w32_system_caret_x)
	(w32_system_caret_y, Qfile_name_history):
	* w32font.c (w32font_driver, QCantialias, QCotf, QClang):
	* w32inevt.c (reinvoke_input_signal, lispy_function_keys):
	* w32menu.c (Qmenu_bar, QCtoggle, QCradio, Qoverriding_local_map)
	(Qoverriding_terminal_local_map, Qmenu_bar_update_hook):
	* w32proc.c (Qlocal, report_file_error):
	* w32term.c (Vwindow_system, updating_frame):
	* w32uniscribe.c (initialized, uniscribe_font_driver):
	Remove unneeded extern declarations.

2011-03-14  Chong Yidong  <cyd@stupidchicken.com>

	* buffer.c (Fmake_indirect_buffer): Fix incorrect assertions.

2011-03-13  Chong Yidong  <cyd@stupidchicken.com>

	* buffer.h (BUF_BEGV, BUF_BEGV_BYTE, BUF_ZV, BUF_ZV_BYTE, BUF_PT)
	(BUF_PT_BYTE): Rewrite to handle indirect buffers (Bug#8219).
	These macros can no longer be used for assignment.

	* buffer.c (Fget_buffer_create, Fmake_indirect_buffer):
	Assign struct members directly, instead of using BUF_BEGV etc.
	(record_buffer_markers, fetch_buffer_markers): New functions for
	recording and fetching special buffer markers.
	(set_buffer_internal_1, set_buffer_temp): Use them.

	* lread.c (unreadchar): Use SET_BUF_PT_BOTH.

	* insdel.c (adjust_point): Use SET_BUF_PT_BOTH.

	* intervals.c (temp_set_point_both): Use SET_BUF_PT_BOTH.
	(get_local_map): Use SET_BUF_BEGV_BOTH and SET_BUF_ZV_BOTH.

	* xdisp.c (hscroll_window_tree):
	(reconsider_clip_changes): Use PT instead of BUF_PT.

2011-03-13  Eli Zaretskii  <eliz@gnu.org>

	* makefile.w32-in ($(BLD)/editfns.$(O)): Depend on
	$(EMACS_ROOT)/lib/intprops.h.

2011-03-13  Paul Eggert  <eggert@cs.ucla.edu>

	Fix more problems found by GCC 4.5.2's static checks.

	* gtkutil.c (xg_get_pixbuf_from_pixmap): Add cast from char *
	to unsigned char * to avoid compiler diagnostic.
	(xg_free_frame_widgets): Make it clear that a local variable is
	needed only if USE_GTK_TOOLTIP.
	(gdk_window_get_screen): Make it clear that this macro is needed
	only if USE_GTK_TOOLTIP.
	(int_gtk_range_get_value): New function, which avoids a diagnostic
	from gcc -Wbad-function-cast.
	(xg_set_toolkit_scroll_bar_thumb): Use it.
	(xg_tool_bar_callback, xg_tool_item_stale_p): Rewrite to avoid
	diagnostic from gcc -Wbad-function-cast.
	(get_utf8_string, xg_get_file_with_chooser):
	Rename locals to avoid shadowing.
	(create_dialog): Move locals to avoid shadowing.

	* xgselect.c (xg_select): Remove unused var.

	* image.c (four_corners_best): Mark locals as initialized.
	(gif_load): Initialize transparent_p to zero (Bug#8238).
	Mark another local as initialized.
	(my_png_error, my_error_exit): Mark with NO_RETURN.

	* image.c (clear_image_cache): Now static.
	(DIM, HAVE_STDLIB_H_1): Remove unused macros.
	(xpm_load): Redo to avoid "discards qualifiers" gcc warning.
	(x_edge_detection): Remove unnecessary cast that
	gcc -Wbad-function-cast diagnoses.
	(gif_load): Fix pointer signedness.
	(clear_image_cache, xbm_read_bitmap_data, x_detect_edges):
	(jpeg_load, gif_load): Rename locals to avoid shadowing.

2011-03-12  Paul Eggert  <eggert@cs.ucla.edu>

	Improve quality of tests for time stamp overflow.
	For example, without this patch (encode-time 0 0 0 1 1
	1152921504606846976) returns the obviously-bogus value (-948597
	62170) on my RHEL 5.5 x86-64 host.  With the patch, it correctly
	reports time overflow.  See
	<http://lists.gnu.org/archive/html/emacs-devel/2011-03/msg00470.html>.
	* deps.mk (editfns.o): Depend on ../lib/intprops.h.
	* editfns.c: Include limits.h and intprops.h.
	(TIME_T_MIN, TIME_T_MAX): New macros.
	(time_overflow): Move earlier, to before first use.
	(hi_time, lo_time): New functions, for an accurate test for
	out-of-range times.
	(Fcurrent_time, Fget_internal_run_time, make_time): Use them.
	(Fget_internal_run_time): Don't assume time_t fits in int.
	(make_time): Use list2 instead of Fcons twice.
	(Fdecode_time): More accurate test for out-of-range times.
	(check_tm_member): New function.
	(Fencode_time): Use it, to test for out-of-range times.
	(lisp_time_argument): Don't rely on undefined left-shift and
	right-shift behavior when checking for time stamp overflow.

	* editfns.c (time_overflow): New function, refactoring common code.
	(Fformat_time_string, Fdecode_time, Fencode_time):
	(Fcurrent_time_string): Use it.

	Move 'make_time' to be next to its inverse 'lisp_time_argument'.
	* dired.c (make_time): Move to ...
	* editfns.c (make_time): ... here.
	* systime.h: Note the move.

2011-03-12  YAMAMOTO Mitsuharu  <mituharu@math.s.chiba-u.ac.jp>

	* fringe.c (update_window_fringes): Remove unused variables.

	* unexmacosx.c (copy_data_segment): Also copy __got section.
	(Bug#8223)

2011-03-12  Eli Zaretskii  <eliz@gnu.org>

	* termcap.c [MSDOS]: Include "msdos.h".
	(find_capability, tgetnum, tgetflag, tgetstr, tputs, tgetent):
	Constify `char *' arguments and their references according to
	prototypes in tparam.h.

	* deps.mk (termcap.o): Depend on tparam.h and msdos.h.

	* msdos.c (XMenuAddPane): 3rd argument is `const char *' now.
	Adapt all references accordingly.

	* msdos.h (XMenuAddPane): 3rd argument is `const char *' now.

2011-03-11  Tom Tromey  <tromey@redhat.com>

	* buffer.c (syms_of_buffer): Remove obsolete comment.

2011-03-11  Eli Zaretskii  <eliz@gnu.org>

	* termhooks.h (encode_terminal_code): Declare prototype.

	* msdos.c (encode_terminal_code): Don't declare prototype.

	* term.c (encode_terminal_code): Now external again, used by
	w32console.c and msdos.c.

	* makefile.w32-in ($(BLD)/term.$(O), ($(BLD)/tparam.$(O)):
	Depend on $(SRC)/tparam.h, see 2011-03-11T07:24:21Z!eggert@cs.ucla.edu.

2011-03-11  Paul Eggert  <eggert@cs.ucla.edu>

	Fix some minor problems found by GCC 4.5.2's static checks.

	* fringe.c (update_window_fringes): Mark locals as initialized
	(Bug#8227).
	(destroy_fringe_bitmap, init_fringe_bitmap): Now static.

	* alloc.c (mark_fringe_data): Move decl from here ...
	* lisp.h (mark_fringe_data) [HAVE_WINDOW_SYSTEM]: ... to here,
	to check its interface.
	(init_fringe_once): Do not declare unless HAVE_WINDOW_SYSTEM.

	* fontset.c (free_realized_fontset): Now static.
	(Fset_fontset_font): Rename local to avoid shadowing.
	(fontset_font): Mark local as initialized.
	(FONTSET_SPEC, FONTSET_REPERTORY, RFONT_DEF_REPERTORY): Remove; unused.

	* xrdb.c: Include "xterm.h", to check x_load_resources's interface.

	* xselect.c (x_disown_buffer_selections): Remove; not used.
	(TRACE3) [!defined TRACE_SELECTION]: Remove; not used.
	(x_own_selection, Fx_disown_selection_internal): Rename locals
	to avoid shadowing.
	(x_handle_dnd_message): Remove local to avoid shadowing.

	* lisp.h (GCPRO1_VAR, UNGCPRO_VAR): New macros,
	so that the caller can use some name other than gcpro1.
	(GCPRO1, UNGCPRO): Reimplement in terms of the new macros.
	* xfns.c (Fx_create_frame, x_create_tip_frame, Fx_show_tip):
	(Fx_backspace_delete_keys_p):
	Use them to avoid shadowing, and rename vars to avoid shadowing.
	(x_decode_color, x_set_name, x_window): Now static.
	(Fx_create_frame): Add braces to silence GCC warning.
	(Fx_file_dialog, Fx_select_font): Fix pointer signedness.
	(x_real_positions, xg_set_icon_from_xpm_data, x_create_tip_frame):
	Remove unused locals.
	(Fx_create_frame, x_create_tip_frame, Fx_show_tip):
	(Fx_backspace_delete_keys_p): Rename locals to avoid shadowing.
	Some of these renamings use the new GCPRO1_VAR and UNGCPRO_VAR
	macros.

	* xterm.h (x_mouse_leave): New decl.

	* xterm.c (x_copy_dpy_color, x_focus_on_frame, x_unfocus_frame):
	Remove unused functions.
	(x_shift_glyphs_for_insert, XTflash, XTring_bell):
	(x_calc_absolute_position): Now static.
	(XTread_socket): Don't define label "out" unless it's used.
	Don't declare local "event" unless it's used.
	(x_iconify_frame, x_free_frame_resources): Don't declare locals
	unless they are used.
	(XEMBED_VERSION, xembed_set_info): Don't define unless needed.
	(x_fatal_error_signal): Remove; not used.
	(x_draw_image_foreground, redo_mouse_highlight, XTmouse_position):
	(x_scroll_bar_report_motion, handle_one_xevent, x_draw_bar_cursor):
	(x_error_catcher, x_connection_closed, x_error_handler):
	(x_error_quitter, xembed_send_message, x_iconify_frame):
	(my_log_handler): Rename locals to avoid shadowing.
	(x_delete_glyphs, x_ins_del_lines): Mark with NO_RETURN.
	(x_connection_closed): Tell GCC not to suggest NO_RETURN.

	* xfaces.c (clear_face_cache, Fx_list_fonts, Fface_font):
	Rename or move locals to avoid shadowing.
	(tty_defined_color, merge_face_heights): Now static.
	(free_realized_faces_for_fontset): Remove; not used.
	(Fx_list_fonts): Mark variable that gcc -Wuninitialized
	does not deduce is never used uninitialized.
	(STRDUPA, LSTRDUPA, FONT_POINT_SIZE_QUANTUM): Remove; not used.
	(LFACEP): Define only if XASSERTS, as it's not needed otherwise.

	* terminal.c (store_terminal_param): Now static.

	* xmenu.c (menu_highlight_callback): Now static.
	(set_frame_menubar): Remove unused local.
	(xmenu_show): Rename parameter to avoid shadowing.
	(xmenu_show, xdialog_show, xmenu_show): Make local pointers "const"
	since they might point to immutable storage.
	(next_menubar_widget_id): Declare only if USE_X_TOOLKIT,
	since it's unused otherwise.

	* xdisp.c (produce_glyphless_glyph): Initialize lower_xoff.
	Add a FIXME, since the code still doesn't look right.  (Bug#8215)
	(Fcurrent_bidi_paragraph_direction): Simplify slightly; this
	avoids a gcc -Wuninitialized diagnostic.
	(display_line, BUILD_COMPOSITE_GLYPH_STRING, draw_glyphs):
	(note_mouse_highlight): Mark variables that gcc -Wuninitialized
	does not deduce are never used uninitialized.

	* lisp.h (IF_LINT): New macro, copied from ../lib-src/emacsclient.c.

	* xdisp.c (redisplay_window): Rename local to avoid shadowing.
	* window.c (window_loop, size_window):
	(run_window_configuration_change_hook, enlarge_window): Likewise.

	* window.c (display_buffer): Now static.
	(size_window): Mark variables that gcc -Wuninitialized
	does not deduce are never used uninitialized.
	* window.h (check_all_windows): New decl, to forestall
	gcc -Wmissing-prototypes diagnostic.
	* dispextern.h (bidi_dump_cached_states): Likewise.

	* charset.h (CHECK_CHARSET_GET_CHARSET): Rename locals to avoid
	shadowing.
	* charset.c (map_charset_for_dump, Fchar_charset): Likewise.
	Include <limits.h>.
	(Fsort_charsets): Redo min/max calculation to shorten the code a bit
	and to avoid gcc -Wuninitialized warning.
	(load_charset_map): Mark variables that gcc -Wuninitialized
	does not deduce are never used uninitialized.
	(load_charset): Abort instead of using uninitialized var (Bug#8229).

	* coding.c (coding_set_source, coding_set_destination):
	Use "else { /* comment */ }" rather than "else /* comment */;"
	for clarity, and to avoid gcc -Wempty-body warning.
	(Fdefine_coding_system_internal): Don't redeclare 'i' inside
	a block, when the outer 'i' will do.
	(decode_coding_utf_8, decode_coding_utf_16, detect_coding_emacs_mule):
	(emacs_mule_char, decode_coding_emacs_mule, detect_coding_iso_2022):
	(decode_coding_iso_2022, decode_coding_sjis, decode_coding_big5):
	(decode_coding_raw_text, decode_coding_charset, get_translation_table):
	(Fdecode_sjis_char, Fdefine_coding_system_internal):
	Rename locals to avoid shadowing.
	* character.h (FETCH_STRING_CHAR_ADVANCE): Likewise.
	* coding.c (emacs_mule_char, encode_invocation_designation):
	Now static, since they're not used elsewhere.
	(decode_coding_iso_2022): Add "default: abort ();" as a safety check.
	(decode_coding_object, encode_coding_object, detect_coding_system):
	(decode_coding_emacs_mule): Mark variables that gcc
	-Wuninitialized does not deduce are never used uninitialized.
	(detect_coding_iso_2022): Initialize a local variable that might
	be used uninitialized.  Leave a FIXME because it's not clear that
	this initialization is needed.  (Bug#8211)
	(ISO_CODE_LF, ISO_CODE_CR, CODING_ISO_FLAG_EUC_TW_SHIFT):
	(ONE_MORE_BYTE_NO_CHECK, UTF_BOM, UTF_16_INVALID_P):
	(SHIFT_OUT_OK, ENCODE_CONTROL_SEQUENCE_INTRODUCER):
	(ENCODE_DIRECTION_R2L, ENCODE_DIRECTION_L2R):
	Remove unused macros.

	* category.c (hash_get_category_set): Remove unused local var.
	(copy_category_table): Now static, since it's not used elsewhere.
	* character.c (string_count_byte8): Likewise.

	* ccl.c (CCL_WRITE_STRING, CCL_ENCODE_CHAR, Fccl_execute_on_string):
	(Fregister_code_conversion_map): Rename locals to avoid shadowing.

	* chartab.c (copy_sub_char_table): Now static, since it's not used
	elsewhere.
	(sub_char_table_ref_and_range, char_table_ref_and_range):
	Rename locals to avoid shadowing.
	(ASET_RANGE, GET_SUB_CHAR_TABLE): Remove unused macros.

	* bidi.c (bidi_check_type): Now static, since it's not used elsewhere.
	(BIDI_BOB): Remove unused macro.

	* cm.c (cmgoto): Mark variables that gcc -Wuninitialized does not
	deduce are never used uninitialized.
	* term.c (encode_terminal_code): Likewise.

	* term.c (encode_terminal_code): Now static.  Remove unused local.

	* tparam.h: New file.
	* term.c, tparam.h: Include it.
	* deps.mk (term.o, tparam.o): Depend on tparam.h.
	* term.c (tputs, tgetent, tgetflag, tgetnum, tparam, tgetstr):
	Move these decls to tparam.h, and make them agree with what
	is actually in tparam.c.  The previous trick of using incompatible
	decls in different modules does not conform to the C standard.
	All callers of tparam changed to use tparam's actual API.
	* tparam.c (tparam1, tparam, tgoto):
	Use const pointers where appropriate.

	* cm.c (calccost, cmgoto): Use const pointers where appropriate.
	* cm.h (struct cm): Likewise.
	* dispextern.h (do_line_insertion_deletion_costs): Likewise.
	* scroll.c (ins_del_costs, do_line_insertion_deletion_costs): Likewise.
	* term.c (tty_ins_del_lines, calculate_costs, struct fkey_table):
	(term_get_fkeys_1, append_glyphless_glyph, produce_glyphless_glyph):
	(turn_on_face, init_tty): Likewise.
	* termchar.h (struct tty_display_info): Likewise.

	* term.c (term_mouse_position): Rename local to avoid shadowing.

	* alloc.c (mark_ttys): Move decl from here ...
	* lisp.h (mark_ttys): ... to here, so that it's checked against defn.

2011-03-11  Andreas Schwab  <schwab@linux-m68k.org>

	* .gdbinit (pwinx, xbuffer): Fix access to buffer name.

2011-03-09  Juanma Barranquero  <lekktu@gmail.com>

	* search.c (compile_pattern_1): Remove argument regp, unused since
	revid:rms@gnu.org-19941211082627-3x1g1wyqkjmwloig.
	(compile_pattern): Don't pass it.

2011-03-08  Jan Djärv  <jan.h.d@swipnet.se>

	* xterm.h (DEFAULT_GDK_DISPLAY): New define.
	(GDK_WINDOW_XID, gtk_widget_get_preferred_size): New defines
	for ! HAVE_GTK3.
	(GTK_WIDGET_TO_X_WIN): Use GDK_WINDOW_XID.

	* xmenu.c (menu_position_func): Call gtk_widget_get_preferred_size.

	* gtkutil.c: Include gtkx.h if HAVE_GTK3.  If ! HAVE_GTK3, define
	gdk_window_get_screen, gdk_window_get_geometry,
	gdk_x11_window_lookup_for_display and GDK_KEY_g.
	(xg_set_screen): Use DEFAULT_GDK_DISPLAY.
	(xg_get_pixbuf_from_pixmap): New function.
	(xg_get_pixbuf_from_pix_and_mask): Change parameters from GdkPixmap
	to Pixmap, take frame as parameter, remove GdkColormap parameter.
	Call xg_get_pixbuf_from_pixmap instead of
	gdk_pixbuf_get_from_drawable.
	(xg_get_image_for_pixmap): Do not make GdkPixmaps, call
	xg_get_pixbuf_from_pix_and_mask with Pixmap parameters instead.
	(xg_check_special_colors): Use GtkStyleContext and its functions
	for HAVE_GTK3.
	(xg_prepare_tooltip, xg_hide_tooltip): Call gdk_window_get_screen.
	(xg_prepare_tooltip, create_dialog, menubar_map_cb)
	(xg_update_frame_menubar, xg_tool_bar_detach_callback)
	(xg_tool_bar_attach_callback, xg_update_tool_bar_sizes):
	Call gtk_widget_get_preferred_size.
	(xg_frame_resized): gdk_window_get_geometry only takes 5
	parameters.
	(xg_win_to_widget, xg_event_is_for_menubar):
	Call gdk_x11_window_lookup_for_display.
	(xg_set_widget_bg): New function.
	(delete_cb): New function.
	(xg_create_frame_widgets): Connect delete-event to delete_cb.
	Call xg_set_widget_bg.  Only set backgrund pixmap for ! HAVE_GTK3
	(xg_set_background_color): Call xg_set_widget_bg.
	(xg_set_frame_icon): Call xg_get_pixbuf_from_pix_and_mask.
	(xg_create_scroll_bar): vadj is a GtkAdjustment for HAVE_GTK3.
	Only call gtk_range_set_update_policy if ! HAVE_GTK3.
	(xg_make_tool_item): Only connect xg_tool_bar_item_expose_callback
	if ! HAVE_GTK3.
	(update_frame_tool_bar): Call gtk_widget_hide.
	(xg_initialize): Use GDK_KEY_g.

	* xsmfns.c (gdk_set_sm_client_id): Define to gdk_set_sm_client_id
	if ! HAVE_GTK3
	(x_session_initialize): Call gdk_x11_set_sm_client_id.

	* xterm.c (XFillRectangle): Use cairo routines for HAVE_GTK3.
	(x_term_init): Disable Xinput(2) with GDK_CORE_DEVICE_EVENTS.
	Load ~/emacs.d/gtkrc only for ! HAVE_GTK3.

2011-03-08  Juanma Barranquero  <lekktu@gmail.com>

	* w32xfns.c (select_palette): Check success of RealizePalette against
	GDI_ERROR, not zero.

See ChangeLog.11 for earlier changes.

;; Local Variables:
;; coding: utf-8
;; End:

  Copyright (C) 2011  Free Software Foundation, Inc.

  This file is part of GNU Emacs.

  GNU Emacs is free software: you can redistribute it and/or modify
  it under the terms of the GNU General Public License as published by
  the Free Software Foundation, either version 3 of the License, or
  (at your option) any later version.

  GNU Emacs is distributed in the hope that it will be useful,
  but WITHOUT ANY WARRANTY; without even the implied warranty of
  MERCHANTABILITY or FITNESS FOR A PARTICULAR PURPOSE.  See the
  GNU General Public License for more details.

  You should have received a copy of the GNU General Public License
  along with GNU Emacs.  If not, see <http://www.gnu.org/licenses/>.<|MERGE_RESOLUTION|>--- conflicted
+++ resolved
@@ -1,38 +1,23 @@
 2011-07-22  Eli Zaretskii  <eliz@gnu.org>
-<<<<<<< HEAD
-=======
-
+
+	Fix a significant slow-down of cursor motion with C-n, C-p,
+	C-f/C-b, and C-v/M-v that couldn't keep up with keyboard
+	auto-repeat under bidi redisplay in fontified buffers.
 	* xdisp.c (compute_stop_pos_backwards): New function.
-	(handle_stop_backwards): Revert last change.
 	(next_element_from_buffer): Call compute_stop_pos_backwards to
 	find a suitable prev_stop when we find ourselves before
-	base_level_stop.  Remove the funky search for 1000 character
-	positions back.
-
-2011-07-19  Eli Zaretskii  <eliz@gnu.org>
-
-	Fix a significant slow-down of vertical-motion when leaning on C-n
-	or C-p in a fontified buffer.
-	* xdisp.c (reseat): Don't look for prev_stop, as that could mean a
-	very long run.
-	(next_element_from_buffer): When iterator oversteps prev_pos
-	backwards, don't search for a new prev_stop more than 1000
-	characters back.
-	(handle_stop_backwards): Don't assume that CHARPOS is necessarily
-	a stop_pos.
-	(compute_display_string_pos): Check also BUF_OVERLAY_MODIFF for a
-	match, when testing the cached display string position for
-	applicability.
-
-2011-07-16  Eli Zaretskii  <eliz@gnu.org>
-
-	* xdisp.c <cached_disp_pos, cached_disp_buffer, cached_disp_modiff>:
-	Cache for last found display string position.
+	base_level_stop.
+	(reseat): Don't look for prev_stop, as that could mean a very long
+	run.
+	<cached_disp_pos, cached_disp_buffer, cached_disp_modiff>
+	<cached_disp_overlay_modiff>: Cache for last found display string
+	position.
 	(compute_display_string_pos): Return the cached position if asked
-	about the same buffer.
-
-2011-07-14  Eli Zaretskii  <eliz@gnu.org>
->>>>>>> b6d5a689
+	about the same buffer in the same area of character positions, and
+	the buffer wasn't changed since the time the display string
+	position was cached.
+
+2011-07-22  Eli Zaretskii  <eliz@gnu.org>
 
 	* xdisp.c (rows_from_pos_range): Don't ignore glyphs whose object
 	is an integer, which is important for empty lines.  (Bug#9149)
