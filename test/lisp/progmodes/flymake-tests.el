;;; flymake-tests.el --- Test suite for flymake -*- lexical-binding: t -*-

;; Copyright (C) 2011-2017 Free Software Foundation, Inc.

;; Author: Eduard Wiebe <usenet@pusto.de>

;; This file is part of GNU Emacs.

;; GNU Emacs is free software: you can redistribute it and/or modify
;; it under the terms of the GNU General Public License as published by
;; the Free Software Foundation, either version 3 of the License, or
;; (at your option) any later version.

;; GNU Emacs is distributed in the hope that it will be useful,
;; but WITHOUT ANY WARRANTY; without even the implied warranty of
;; MERCHANTABILITY or FITNESS FOR A PARTICULAR PURPOSE.  See the
;; GNU General Public License for more details.

;; You should have received a copy of the GNU General Public License
;; along with GNU Emacs.  If not, see <https://www.gnu.org/licenses/>.

;;; Commentary:

;;; Code:
(require 'ert)
(require 'flymake)
(eval-when-compile (require 'subr-x)) ; string-trim

(defvar flymake-tests-data-directory
  (expand-file-name "lisp/progmodes/flymake-resources"
                    (or (getenv "EMACS_TEST_DIRECTORY")
                        (expand-file-name "../../.."
                                          (or load-file-name
                                              buffer-file-name))))
  "Directory containing flymake test data.")


;;
;;
(defun flymake-tests--wait-for-backends ()
  ;; Weirdness here...  https://debbugs.gnu.org/17647#25
  ;; ... meaning `sleep-for', and even
  ;; `accept-process-output', won't suffice as ways to get
  ;; process filters and sentinels to run, though they do work
  ;; fine in a non-interactive batch session. The only thing
  ;; that will indeed unblock pending process output is
  ;; reading an input event, so, as a workaround, use a dummy
  ;; `read-event' with a very short timeout.
  (unless noninteractive (read-event "" nil 0.1))
  (cl-loop repeat 5
           for notdone = (cl-set-difference (flymake-running-backends)
                                            (flymake-reporting-backends))
           while notdone
           unless noninteractive do (read-event "" nil 0.1)
           do (sleep-for (+ 0.5 flymake-no-changes-timeout))
           finally (when notdone (ert-fail
                                  (format "Some backends not reporting yet %s"
                                          notdone)))))

(cl-defun flymake-tests--call-with-fixture (fn file
                                               &key (severity-predicate
                                                     nil sev-pred-supplied-p))
  "Call FN after flymake setup in FILE, using `flymake-proc`.
SEVERITY-PREDICATE is used to setup
`flymake-proc-diagnostic-type-pred'"
  (let* ((file (expand-file-name file flymake-tests-data-directory))
         (visiting (find-buffer-visiting file))
         (buffer (or visiting (find-file-noselect file)))
         (process-environment (cons "LC_ALL=C" process-environment))
         (warning-minimum-log-level :error))
    (unwind-protect
        (with-current-buffer buffer
          (save-excursion
            (when sev-pred-supplied-p
              (setq-local flymake-proc-diagnostic-type-pred severity-predicate))
            (goto-char (point-min))
            (let ((flymake-start-on-flymake-mode nil))
              (unless flymake-mode (flymake-mode 1)))
            (flymake-start)
            (flymake-tests--wait-for-backends)
            (funcall fn)))
      (and buffer
           (not visiting)
           (let (kill-buffer-query-functions) (kill-buffer buffer))))))

(cl-defmacro flymake-tests--with-flymake ((file &rest args)
                                          &body body)
  (declare (indent 1)
           (debug (sexp &rest form)))
  `(flymake-tests--call-with-fixture (lambda () ,@body) ,file ,@args))

(ert-deftest warning-predicate-rx-gcc ()
  "Test GCC warning via regexp predicate."
  (skip-unless (and (executable-find "gcc") (executable-find "make")
                    (not (eq system-type 'darwin))))
  (flymake-tests--with-flymake
      ("test.c" :severity-predicate "^[Ww]arning")
    (flymake-goto-next-error)
    (should (eq 'flymake-warning
                (face-at-point)))))

(ert-deftest warning-predicate-function-gcc ()
  "Test GCC warning via function predicate."
  (skip-unless (and (executable-find "gcc") (executable-find "make")
                    (not (eq system-type 'darwin))))
  (flymake-tests--with-flymake
      ("test.c" :severity-predicate
       (lambda (msg) (string-match "^[Ww]arning" msg)))
    (flymake-goto-next-error)
    (should (eq 'flymake-warning
                (face-at-point)))))

(ert-deftest warning-predicate-rx-perl ()
  "Test perl warning via regular expression predicate."
  (skip-unless (executable-find "perl"))
  (flymake-tests--with-flymake
      ("test.pl" :severity-predicate "^Scalar value")
    (flymake-goto-next-error)
    (should (eq 'flymake-warning
                (face-at-point)))))

(ert-deftest warning-predicate-function-perl ()
  "Test perl warning via function predicate."
  (skip-unless (executable-find "perl"))
  (flymake-tests--with-flymake
      ("test.pl" :severity-predicate
       (lambda (msg) (string-match "^Scalar value" msg)))
    (flymake-goto-next-error)
    (should (eq 'flymake-warning
                (face-at-point)))))

(ert-deftest different-diagnostic-types ()
  "Test GCC warning via function predicate."
<<<<<<< HEAD
  (skip-unless (and (executable-find "gcc") (executable-find "make")
                    ;; Travis' gcc seems to be a different version
                    ;; regarding whether it displays notes.
                    (not (getenv "TRAVIS"))))
=======
  (skip-unless (and (executable-find "gcc")
                    (version<=
                     "5" (string-trim
                          (shell-command-to-string "gcc -dumpversion")))
                    (executable-find "make")))
>>>>>>> 3ca4a3c8
  (let ((flymake-wrap-around nil))
    (flymake-tests--with-flymake
        ("errors-and-warnings.c")
      (flymake-goto-next-error)
      (should (eq 'flymake-error (face-at-point)))
      (flymake-goto-next-error)
      (should (eq 'flymake-note (face-at-point)))
      (flymake-goto-next-error)
      (should (eq 'flymake-warning (face-at-point)))
      (flymake-goto-next-error)
      (should (eq 'flymake-error (face-at-point)))
      (flymake-goto-next-error)
      (should (eq 'flymake-warning (face-at-point)))
      (flymake-goto-next-error)
      (should (eq 'flymake-warning (face-at-point)))
      (should-error (flymake-goto-next-error nil nil t)))))

(ert-deftest included-c-header-files ()
  "Test inclusion of .h header files."
  (skip-unless (and (executable-find "gcc") (executable-find "make")))
  (let ((flymake-wrap-around nil))
    (flymake-tests--with-flymake
        ("some-problems.h")
      (flymake-goto-next-error)
      (should (eq 'flymake-warning (face-at-point)))
      (flymake-goto-next-error)
      (should (eq 'flymake-error (face-at-point)))
      (should-error (flymake-goto-next-error nil nil t)))
    (flymake-tests--with-flymake
        ("no-problems.h")
      (should-error (flymake-goto-next-error nil nil t)))))

(defmacro flymake-tests--assert-set (set
                                     should
                                     should-not)
  (declare (indent 1))
  `(progn
     ,@(cl-loop
        for s in should
        collect `(should (memq (quote ,s) ,set)))
     ,@(cl-loop
        for s in should-not
        collect `(should-not (memq (quote ,s) ,set)))))

(defun flymake-tests--diagnose-words
    (report-fn type words)
  "Helper. Call REPORT-FN with diagnostics for WORDS in buffer."
  (funcall report-fn
           (cl-loop
            for word in words
            append
            (save-excursion
              (goto-char (point-min))
              (cl-loop while (word-search-forward word nil t)
                       collect (flymake-make-diagnostic
                                (current-buffer)
                                (match-beginning 0)
                                (match-end 0)
                                type
                                (concat word " is wrong")))))))

(ert-deftest dummy-backends ()
  "Test many different kinds of backends."
  (with-temp-buffer
    (cl-letf
        (((symbol-function 'error-backend)
          (lambda (report-fn)
            (run-with-timer
             0.5 nil
             #'flymake-tests--diagnose-words report-fn :error '("manha" "prognata"))))
         ((symbol-function 'warning-backend)
          (lambda (report-fn)
            (run-with-timer
             0.5 nil
             #'flymake-tests--diagnose-words report-fn :warning '("ut" "dolor"))))
         ((symbol-function 'sync-backend)
          (lambda (report-fn)
            (flymake-tests--diagnose-words report-fn :note '("quis" "commodo"))))
         ((symbol-function 'panicking-backend)
          (lambda (report-fn)
            (run-with-timer
             0.5 nil
             report-fn :panic :explanation "The spanish inquisition!")))
         ((symbol-function 'crashing-backend)
          (lambda (_report-fn)
            ;; HACK: Shoosh log during tests
            (setq-local warning-minimum-log-level :emergency)
            (error "crashed"))))
      (insert "Lorem ipsum dolor sit amet, consectetur adipiscing
    elit, sed do eiusmod tempor incididunt ut labore et dolore
    manha aliqua. Ut enim ad minim veniam, quis nostrud
    exercitation ullamco laboris nisi ut aliquip ex ea commodo
    consequat. Duis aute irure dolor in reprehenderit in
    voluptate velit esse cillum dolore eu fugiat nulla
    pariatur. Excepteur sint occaecat cupidatat non prognata
    sunt in culpa qui officia deserunt mollit anim id est
    laborum.")
      (let ((flymake-diagnostic-functions
             (list 'error-backend 'warning-backend 'sync-backend
                   'panicking-backend
                   'crashing-backend
                   ))
            (flymake-wrap-around nil))
        (let ((flymake-start-on-flymake-mode nil))
          (flymake-mode))
        (flymake-start)

        (flymake-tests--assert-set (flymake-running-backends)
          (error-backend warning-backend panicking-backend)
          (crashing-backend))

        (flymake-tests--assert-set (flymake-disabled-backends)
          (crashing-backend)
          (error-backend warning-backend sync-backend
                         panicking-backend))

        (flymake-tests--wait-for-backends)

        (flymake-tests--assert-set (flymake-disabled-backends)
          (crashing-backend panicking-backend)
          (error-backend warning-backend sync-backend))

        (goto-char (point-min))
        (flymake-goto-next-error)
        (should (eq 'flymake-warning (face-at-point))) ; dolor
        (flymake-goto-next-error)
        (should (eq 'flymake-warning (face-at-point))) ; ut
        (flymake-goto-next-error)
        (should (eq 'flymake-error (face-at-point))) ; manha
        (flymake-goto-next-error)
        (should (eq 'flymake-warning (face-at-point))) ; Ut
        (flymake-goto-next-error)
        (should (eq 'flymake-note (face-at-point))) ; quis
        (flymake-goto-next-error)
        (should (eq 'flymake-warning (face-at-point))) ; ut
        (flymake-goto-next-error)
        (should (eq 'flymake-note (face-at-point))) ; commodo
        (flymake-goto-next-error)
        (should (eq 'flymake-warning (face-at-point))) ; dolor
        (flymake-goto-next-error)
        (should (eq 'flymake-error (face-at-point))) ; prognata
        (should-error (flymake-goto-next-error nil nil t))))))

(ert-deftest recurrent-backend ()
  "Test a backend that calls REPORT-FN multiple times"
  (with-temp-buffer
    (let (tick)
      (cl-letf
          (((symbol-function 'eager-backend)
            (lambda (report-fn)
              (funcall report-fn nil :explanation "very eager but no diagnostics")
              (display-buffer (current-buffer))
              (run-with-timer
               0.5 nil
               (lambda ()
                 (flymake-tests--diagnose-words report-fn :warning '("consectetur"))
                 (setq tick t)
                 (run-with-timer
                  0.5 nil
                  (lambda ()
                    (flymake-tests--diagnose-words report-fn :error '("fugiat"))
                    (setq tick t))))))))
        (insert "Lorem ipsum dolor sit amet, consectetur adipiscing
    elit, sed do eiusmod tempor incididunt ut labore et dolore
    manha aliqua. Ut enim ad minim veniam, quis nostrud
    exercitation ullamco laboris nisi ut aliquip ex ea commodo
    consequat. Duis aute irure dolor in reprehenderit in
    voluptate velit esse cillum dolore eu fugiat nulla
    pariatur. Excepteur sint occaecat cupidatat non prognata
    sunt in culpa qui officia deserunt mollit anim id est
    laborum.")
        (let ((flymake-diagnostic-functions
               (list 'eager-backend))
              (flymake-wrap-around nil))
          (let ((flymake-start-on-flymake-mode nil))
            (flymake-mode))
          (flymake-start)
          (flymake-tests--assert-set (flymake-running-backends)
            (eager-backend) ())
          (cl-loop until tick repeat 4 do (sleep-for 0.2))
          (setq tick nil)
          (goto-char (point-max))
          (flymake-goto-prev-error)
          (should (eq 'flymake-warning (face-at-point))) ; consectetur
          (should-error (flymake-goto-prev-error nil nil t))
          (cl-loop until tick repeat 4 do (sleep-for 0.2))
          (flymake-goto-next-error)
          (should (eq 'flymake-error (face-at-point))) ; fugiat
          (flymake-goto-prev-error)
          (should (eq 'flymake-warning (face-at-point))) ; back at consectetur
          (should-error (flymake-goto-prev-error nil nil t))
          )))))

(provide 'flymake-tests)

;;; flymake.el ends here<|MERGE_RESOLUTION|>--- conflicted
+++ resolved
@@ -132,34 +132,27 @@
 
 (ert-deftest different-diagnostic-types ()
   "Test GCC warning via function predicate."
-<<<<<<< HEAD
-  (skip-unless (and (executable-find "gcc") (executable-find "make")
-                    ;; Travis' gcc seems to be a different version
-                    ;; regarding whether it displays notes.
-                    (not (getenv "TRAVIS"))))
-=======
   (skip-unless (and (executable-find "gcc")
                     (version<=
                      "5" (string-trim
                           (shell-command-to-string "gcc -dumpversion")))
                     (executable-find "make")))
->>>>>>> 3ca4a3c8
   (let ((flymake-wrap-around nil))
     (flymake-tests--with-flymake
-        ("errors-and-warnings.c")
-      (flymake-goto-next-error)
-      (should (eq 'flymake-error (face-at-point)))
-      (flymake-goto-next-error)
-      (should (eq 'flymake-note (face-at-point)))
-      (flymake-goto-next-error)
-      (should (eq 'flymake-warning (face-at-point)))
-      (flymake-goto-next-error)
-      (should (eq 'flymake-error (face-at-point)))
-      (flymake-goto-next-error)
-      (should (eq 'flymake-warning (face-at-point)))
-      (flymake-goto-next-error)
-      (should (eq 'flymake-warning (face-at-point)))
-      (should-error (flymake-goto-next-error nil nil t)))))
+     ("errors-and-warnings.c")
+     (flymake-goto-next-error)
+     (should (eq 'flymake-error (face-at-point)))
+     (flymake-goto-next-error)
+     (should (eq 'flymake-note (face-at-point)))
+     (flymake-goto-next-error)
+     (should (eq 'flymake-warning (face-at-point)))
+     (flymake-goto-next-error)
+     (should (eq 'flymake-error (face-at-point)))
+     (flymake-goto-next-error)
+     (should (eq 'flymake-warning (face-at-point)))
+     (flymake-goto-next-error)
+     (should (eq 'flymake-warning (face-at-point)))
+     (should-error (flymake-goto-next-error nil nil t)))))
 
 (ert-deftest included-c-header-files ()
   "Test inclusion of .h header files."
