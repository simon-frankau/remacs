;;; elisp-mode-tests.el --- Tests for emacs-lisp-mode  -*- lexical-binding: t; -*-

;; Copyright (C) 2015-2017 Free Software Foundation, Inc.

;; Author: Dmitry Gutov <dgutov@yandex.ru>
;; Author: Stephen Leake <stephen_leake@member.fsf.org>

;; This file is part of GNU Emacs.

;; GNU Emacs is free software: you can redistribute it and/or modify
;; it under the terms of the GNU General Public License as published by
;; the Free Software Foundation, either version 3 of the License, or
;; (at your option) any later version.

;; GNU Emacs is distributed in the hope that it will be useful,
;; but WITHOUT ANY WARRANTY; without even the implied warranty of
;; MERCHANTABILITY or FITNESS FOR A PARTICULAR PURPOSE.  See the
;; GNU General Public License for more details.

;; You should have received a copy of the GNU General Public License
;; along with GNU Emacs.  If not, see <http://www.gnu.org/licenses/>.

;;; Code:

(require 'ert)
(require 'xref)

;;; Completion

(defun elisp--test-completions ()
  (let ((data (elisp-completion-at-point)))
    (all-completions (buffer-substring (nth 0 data) (nth 1 data))
                     (nth 2 data)
                     (plist-get (nthcdr 3 data) :predicate))))

(ert-deftest elisp-completes-functions ()
  (with-temp-buffer
    (emacs-lisp-mode)
    (insert "(ba")
    (let ((comps (elisp--test-completions)))
      (should (member "backup-buffer" comps))
      (should-not (member "backup-inhibited" comps)))))

(ert-deftest elisp-completes-variables ()
  (with-temp-buffer
    (emacs-lisp-mode)
    (insert "(foo ba")
    (let ((comps (elisp--test-completions)))
      (should (member "backup-inhibited" comps))
      (should-not (member "backup-buffer" comps)))))

(ert-deftest elisp-completes-anything-quoted ()
  (dolist (text '("`(foo ba" "(foo 'ba"
                  "`(,foo ba" "`,(foo `ba"
                  "'(foo (ba"))
    (with-temp-buffer
      (emacs-lisp-mode)
      (insert text)
      (let ((comps (elisp--test-completions)))
        (should (member "backup-inhibited" comps))
        (should (member "backup-buffer" comps))
        (should (member "backup" comps))))))

(ert-deftest elisp-completes-variables-unquoted ()
  (dolist (text '("`(foo ,ba" "`(,(foo ba" "`(,ba"))
    (with-temp-buffer
      (emacs-lisp-mode)
      (insert text)
      (let ((comps (elisp--test-completions)))
        (should (member "backup-inhibited" comps))
        (should-not (member "backup-buffer" comps))))))

(ert-deftest elisp-completes-functions-in-special-macros ()
  (dolist (text '("(declare-function ba" "(cl-callf2 ba"))
    (with-temp-buffer
      (emacs-lisp-mode)
      (insert text)
      (let ((comps (elisp--test-completions)))
        (should (member "backup-buffer" comps))
        (should-not (member "backup-inhibited" comps))))))

(ert-deftest elisp-completes-functions-after-hash-quote ()
  (ert-deftest elisp-completes-functions-after-let-bindings ()
    (with-temp-buffer
      (emacs-lisp-mode)
      (insert "#'ba")
      (let ((comps (elisp--test-completions)))
        (should (member "backup-buffer" comps))
        (should-not (member "backup-inhibited" comps))))))

(ert-deftest elisp-completes-local-variables ()
  (with-temp-buffer
    (emacs-lisp-mode)
    (insert "(let ((bar 1) baz) (foo ba")
    (let ((comps (elisp--test-completions)))
      (should (member "backup-inhibited" comps))
      (should (member "bar" comps))
      (should (member "baz" comps)))))

(ert-deftest elisp-completest-variables-in-let-bindings ()
  (dolist (text '("(let (ba" "(let* ((ba"))
    (with-temp-buffer
      (emacs-lisp-mode)
      (insert text)
      (let ((comps (elisp--test-completions)))
        (should (member "backup-inhibited" comps))
        (should-not (member "backup-buffer" comps))))))

(ert-deftest elisp-completes-functions-after-let-bindings ()
  (with-temp-buffer
    (emacs-lisp-mode)
    (insert "(let ((bar 1) (baz 2)) (ba")
    (let ((comps (elisp--test-completions)))
      (should (member "backup-buffer" comps))
      (should-not (member "backup-inhibited" comps)))))

;;; eval-last-sexp

(ert-deftest eval-last-sexp-print-format-sym ()
  (with-temp-buffer
    (let ((current-prefix-arg '(4)))
      (erase-buffer) (insert "t")
      (call-interactively #'eval-last-sexp)
      (should (equal (buffer-string) "tt")))))

(ert-deftest eval-last-sexp-print-format-sym-echo ()
  ;; We can only check the echo area when running interactive.
  (skip-unless (not noninteractive))
  (with-temp-buffer
    (let ((current-prefix-arg nil))
      (erase-buffer) (insert "t") (message nil)
      (call-interactively #'eval-last-sexp)
      (should (equal (current-message) "t")))))

(ert-deftest eval-last-sexp-print-format-small-int ()
  (with-temp-buffer
    (let ((current-prefix-arg '(4)))
      (erase-buffer) (insert "?A")
      (call-interactively #'eval-last-sexp)
      (should (equal (buffer-string) "?A65")))
    (let ((current-prefix-arg 0))
      (erase-buffer) (insert "?A")
      (call-interactively #'eval-last-sexp)
      (should (equal (buffer-string) "?A65 (#o101, #x41, ?A)")))))

(ert-deftest eval-last-sexp-print-format-small-int-echo ()
  (skip-unless (not noninteractive))
  (with-temp-buffer
    (let ((current-prefix-arg nil))
      (erase-buffer) (insert "?A") (message nil)
      (call-interactively #'eval-last-sexp)
      (should (equal (current-message) "65 (#o101, #x41, ?A)")))))

(ert-deftest eval-last-sexp-print-format-large-int ()
  (with-temp-buffer
    (let ((eval-expression-print-maximum-character ?A))
      (let ((current-prefix-arg '(4)))
        (erase-buffer) (insert "?B")
        (call-interactively #'eval-last-sexp)
        (should (equal (buffer-string) "?B66")))
      (let ((current-prefix-arg 0))
        (erase-buffer) (insert "?B")
        (call-interactively #'eval-last-sexp)
        (should (equal (buffer-string) "?B66 (#o102, #x42)")))
      (let ((current-prefix-arg -1))
        (erase-buffer) (insert "?B")
        (call-interactively #'eval-last-sexp)
        (should (equal (buffer-string) "?B66 (#o102, #x42, ?B)"))))))

(ert-deftest eval-last-sexp-print-format-large-int-echo ()
  (skip-unless (not noninteractive))
  (with-temp-buffer
    (let ((eval-expression-print-maximum-character ?A))
      (let ((current-prefix-arg nil))
        (erase-buffer) (insert "?B") (message nil)
        (call-interactively #'eval-last-sexp)
        (should (equal (current-message) "66 (#o102, #x42)")))
      (let ((current-prefix-arg '-))
        (erase-buffer) (insert "?B") (message nil)
        (call-interactively #'eval-last-sexp)
        (should (equal (current-message) "66 (#o102, #x42, ?B)"))))))

;;; xref

(defun xref-elisp-test-descr-to-target (xref)
  "Return an appropriate `looking-at' match string for XREF."
  (let* ((loc (xref-item-location xref))
	 (type (or (xref-elisp-location-type loc)
		  'defun)))

    (cl-case type
      (defalias
       ;; summary: "(defalias xref)"
       ;; target : "(defalias 'xref"
       (concat "(defalias '" (substring (xref-item-summary xref) 10 -1)))

      (defun
       (let ((summary (xref-item-summary xref))
	     (file (xref-elisp-location-file loc)))
	 (cond
	  ((string= "c" (file-name-extension file))
	   ;; summary: "(defun buffer-live-p)"
	   ;; target : "DEFUN (buffer-live-p"
	   (concat
	    (upcase (substring summary 1 6))
	    " (\""
	    (substring summary 7 -1)
	    "\""))

	  (t
	   (substring summary 0 -1))
	  )))

      (defvar
       (let ((summary (xref-item-summary xref))
	     (file (xref-elisp-location-file loc)))
	 (cond
	  ((string= "c" (file-name-extension file))
	   ;; summary: "(defvar system-name)"
	   ;; target : "DEFVAR_LISP ("system-name", "
           ;; summary: "(defvar abbrev-mode)"
           ;; target : DEFVAR_PER_BUFFER ("abbrev-mode"
	   (concat
	    (upcase (substring summary 1 7))
            (if (bufferp (variable-binding-locus (xref-elisp-location-symbol loc)))
                "_PER_BUFFER (\""
              "_LISP (\"")
	    (substring summary 8 -1)
	    "\""))

	  (t
	   (substring summary 0 -1))
	  )))

      (feature
       ;; summary: "(feature xref)"
       ;; target : "(provide 'xref)"
       (concat "(provide '" (substring (xref-item-summary xref) 9 -1)))

      (otherwise
       (substring (xref-item-summary xref) 0 -1))
      )))


(defun xref-elisp-test-run (xrefs expected-xrefs)
  (should (= (length xrefs) (length expected-xrefs)))
  (while xrefs
    (let* ((xref (pop xrefs))
           (expected (pop expected-xrefs))
           (expected-xref (or (when (consp expected) (car expected)) expected))
           (expected-source (when (consp expected) (cdr expected))))

      (setf (xref-elisp-location-file (oref xref location))
            (xref-elisp-location-file (oref xref location)))

      (setf (xref-elisp-location-file (oref expected-xref location))
            (xref-elisp-location-file (oref expected-xref location)))

      (should (equal xref expected-xref))

      (xref--goto-location (xref-item-location xref))
      (back-to-indentation)
      (should (looking-at (or expected-source
                              (xref-elisp-test-descr-to-target expected)))))
    ))

(defmacro xref-elisp-deftest (name computed-xrefs expected-xrefs)
  "Define an ert test for an xref-elisp feature.
COMPUTED-XREFS and EXPECTED-XREFS are lists of xrefs, except if
an element of EXPECTED-XREFS is a cons (XREF . TARGET), TARGET is
matched to the found location; otherwise, match
to (xref-elisp-test-descr-to-target xref)."
  (declare (indent defun)
           (debug (symbolp "name")))
  `(ert-deftest ,(intern (concat "xref-elisp-test-" (symbol-name name))) ()
     (let ((find-file-suppress-same-file-warnings t))
       (xref-elisp-test-run ,computed-xrefs ,expected-xrefs)
       )))

;; When tests are run from the Makefile, 'default-directory' is $HOME,
;; so we must provide this dir to expand-file-name in the expected
;; results. This also allows running these tests from other
;; directories.
<<<<<<< HEAD
(defconst emacs-test-dir (file-name-directory (or load-file-name (buffer-file-name))))
=======
;;
;; We add 'downcase' here to deliberately cause a potential problem on
;; case-insensitive file systems. On such systems, `load-file-name'
;; may not have the same case as the real file system, since the user
;; can set `load-path' to have the wrong case (on my Windows system,
;; `load-path' has the correct case, so this causes the expected test
;; values to have the wrong case). This is handled in
;; `xref-elisp-test-run'.
(defconst emacs-test-dir
  (downcase
   (file-truename (file-name-directory
		   (or load-file-name (buffer-file-name))))))
>>>>>>> 5c9b6e90


;; alphabetical by test name

;; Autoloads require no special support; they are handled as functions.

;; FIXME: defalias-defun-c cmpl-prefix-entry-head
;; FIXME: defalias-defvar-el allout-mode-map

(xref-elisp-deftest find-defs-constructor
  (elisp--xref-find-definitions 'xref-make-elisp-location)
  ;; 'xref-make-elisp-location' is just a name for the default
  ;; constructor created by the cl-defstruct, so the location is the
  ;; cl-defstruct location.
  (list
   (cons
    (xref-make "(cl-defstruct (xref-elisp-location (:constructor xref-make-elisp-location)))"
               (xref-make-elisp-location
                'xref-elisp-location 'define-type
                (expand-file-name "../../../lisp/progmodes/elisp-mode.el" emacs-test-dir)))
    ;; It's not worth adding another special case to `xref-elisp-test-descr-to-target' for this
    "(cl-defstruct (xref-elisp-location")
   ))

(xref-elisp-deftest find-defs-defalias-defun-el
  (elisp--xref-find-definitions 'Buffer-menu-sort)
  (list
   (xref-make "(defalias Buffer-menu-sort)"
	      (xref-make-elisp-location
	       'Buffer-menu-sort 'defalias
	       (expand-file-name "../../../lisp/buff-menu.elc" emacs-test-dir)))
   (xref-make "(defun tabulated-list-sort)"
	      (xref-make-elisp-location
	       'tabulated-list-sort nil
	       (expand-file-name "../../../lisp/emacs-lisp/tabulated-list.el" emacs-test-dir)))
   ))

;; FIXME: defconst

;; FIXME: eieio defclass

;; Possible ways of defining the default method implementation for a
;; generic function. We declare these here, so we know we cover all
;; cases, and we don't rely on other code not changing.
;;
;; When the generic and default method are declared in the same place,
;; elisp--xref-find-definitions only returns one.

(cl-defstruct (xref-elisp-root-type)
  slot-1)

(cl-defgeneric xref-elisp-generic-no-methods (arg1 arg2)
  "doc string generic no-methods"
  ;; No default implementation, no methods, but fboundp is true for
  ;; this symbol; it calls cl-no-applicable-method
  )

;; WORKAROUND: ‘this’ is unused, and the byte compiler complains, so
;; it should be spelled ‘_this’. But for some unknown reason, that
;; causes the batch mode test to fail; the symbol shows up as
;; ‘this’. It passes in interactive tests, so I haven't been able to
;; track down the problem.
(cl-defmethod xref-elisp-generic-no-default ((this xref-elisp-root-type) arg2)
  "doc string generic no-default xref-elisp-root-type"
  "non-default for no-default")

;; defgeneric after defmethod in file to ensure the fallback search
;; method of just looking for the function name will fail.
(cl-defgeneric xref-elisp-generic-no-default (arg1 arg2)
  "doc string generic no-default generic"
  ;; No default implementation; this function calls the cl-generic
  ;; dispatching code.
  )

(cl-defgeneric xref-elisp-generic-co-located-default (arg1 arg2)
  "doc string generic co-located-default"
  "co-located default")

(cl-defmethod xref-elisp-generic-co-located-default ((this xref-elisp-root-type) arg2)
  "doc string generic co-located-default xref-elisp-root-type"
  "non-default for co-located-default")

(cl-defgeneric xref-elisp-generic-separate-default (arg1 arg2)
  "doc string generic separate-default"
  ;; default implementation provided separately
  )

(cl-defmethod xref-elisp-generic-separate-default (arg1 arg2)
  "doc string generic separate-default default"
  "separate default")

(cl-defmethod xref-elisp-generic-separate-default ((this xref-elisp-root-type) arg2)
  "doc string generic separate-default xref-elisp-root-type"
  "non-default for separate-default")

(cl-defmethod xref-elisp-generic-implicit-generic (arg1 arg2)
  "doc string generic implicit-generic default"
  "default for implicit generic")

(cl-defmethod xref-elisp-generic-implicit-generic ((this xref-elisp-root-type) arg2)
  "doc string generic implicit-generic xref-elisp-root-type"
  "non-default for implicit generic")


(xref-elisp-deftest find-defs-defgeneric-no-methods
  (elisp--xref-find-definitions 'xref-elisp-generic-no-methods)
  (list
   (xref-make "(cl-defgeneric xref-elisp-generic-no-methods)"
	      (xref-make-elisp-location
	       'xref-elisp-generic-no-methods 'cl-defgeneric
	       (expand-file-name "elisp-mode-tests.el" emacs-test-dir)))
   ))

(xref-elisp-deftest find-defs-defgeneric-no-default
  (elisp--xref-find-definitions 'xref-elisp-generic-no-default)
  (list
   (xref-make "(cl-defgeneric xref-elisp-generic-no-default)"
	      (xref-make-elisp-location
	       'xref-elisp-generic-no-default 'cl-defgeneric
	       (expand-file-name "elisp-mode-tests.el" emacs-test-dir)))
   (xref-make "(cl-defmethod xref-elisp-generic-no-default ((this xref-elisp-root-type) arg2))"
	      (xref-make-elisp-location
	       (cl--generic-load-hist-format
                'xref-elisp-generic-no-default nil '(xref-elisp-root-type t))
               'cl-defmethod
	       (expand-file-name "elisp-mode-tests.el" emacs-test-dir)))
   ))

(xref-elisp-deftest find-defs-defgeneric-co-located-default
  (elisp--xref-find-definitions 'xref-elisp-generic-co-located-default)
  (list
   (xref-make "(cl-defgeneric xref-elisp-generic-co-located-default)"
	      (xref-make-elisp-location
	       'xref-elisp-generic-co-located-default 'cl-defgeneric
	       (expand-file-name "elisp-mode-tests.el" emacs-test-dir)))
   (xref-make "(cl-defmethod xref-elisp-generic-co-located-default ((this xref-elisp-root-type) arg2))"
	      (xref-make-elisp-location
	       (cl--generic-load-hist-format
                'xref-elisp-generic-co-located-default nil
                '(xref-elisp-root-type t))
               'cl-defmethod
	       (expand-file-name "elisp-mode-tests.el" emacs-test-dir)))
   ))

(xref-elisp-deftest find-defs-defgeneric-separate-default
  (elisp--xref-find-definitions 'xref-elisp-generic-separate-default)
  (list
   (xref-make "(cl-defgeneric xref-elisp-generic-separate-default)"
	      (xref-make-elisp-location
	       'xref-elisp-generic-separate-default 'cl-defgeneric
	       (expand-file-name "elisp-mode-tests.el" emacs-test-dir)))
   (xref-make "(cl-defmethod xref-elisp-generic-separate-default (arg1 arg2))"
              (xref-make-elisp-location
               (cl--generic-load-hist-format
                'xref-elisp-generic-separate-default nil '(t t))
               'cl-defmethod
               (expand-file-name "elisp-mode-tests.el" emacs-test-dir)))
   (xref-make "(cl-defmethod xref-elisp-generic-separate-default ((this xref-elisp-root-type) arg2))"
	      (xref-make-elisp-location
               (cl--generic-load-hist-format
                'xref-elisp-generic-separate-default nil
                '(xref-elisp-root-type t))
               'cl-defmethod
	       (expand-file-name "elisp-mode-tests.el" emacs-test-dir)))
   ))

(xref-elisp-deftest find-defs-defgeneric-implicit-generic
  (elisp--xref-find-definitions 'xref-elisp-generic-implicit-generic)
  (list
   (xref-make "(cl-defmethod xref-elisp-generic-implicit-generic (arg1 arg2))"
	      (xref-make-elisp-location
               (cl--generic-load-hist-format
                'xref-elisp-generic-implicit-generic nil '(t t))
               'cl-defmethod
	       (expand-file-name "elisp-mode-tests.el" emacs-test-dir)))
   (xref-make "(cl-defmethod xref-elisp-generic-implicit-generic ((this xref-elisp-root-type) arg2))"
	      (xref-make-elisp-location
               (cl--generic-load-hist-format
                'xref-elisp-generic-implicit-generic nil
                '(xref-elisp-root-type t))
               'cl-defmethod
	       (expand-file-name "elisp-mode-tests.el" emacs-test-dir)))
   ))

;; Test that we handle more than one method

;; When run from the Makefile, etags is not loaded at compile time,
;; but it is by the time this test is run.  interactively; don't fail
;; for that.
(require 'etags)
(xref-elisp-deftest find-defs-defgeneric-el
  (elisp--xref-find-definitions 'xref-location-marker)
  (list
   (xref-make "(cl-defgeneric xref-location-marker)"
	      (xref-make-elisp-location
	       'xref-location-marker 'cl-defgeneric
	       (expand-file-name "../../../lisp/progmodes/xref.el" emacs-test-dir)))
   (xref-make "(cl-defmethod xref-location-marker ((l xref-elisp-location)))"
	      (xref-make-elisp-location
	       (cl--generic-load-hist-format
                'xref-location-marker nil '(xref-elisp-location))
               'cl-defmethod
	       (expand-file-name "../../../lisp/progmodes/elisp-mode.el" emacs-test-dir)))
   (xref-make "(cl-defmethod xref-location-marker ((l xref-file-location)))"
	      (xref-make-elisp-location
	       (cl--generic-load-hist-format
                'xref-location-marker nil '(xref-file-location))
               'cl-defmethod
	       (expand-file-name "../../../lisp/progmodes/xref.el" emacs-test-dir)))
   (xref-make "(cl-defmethod xref-location-marker ((l xref-buffer-location)))"
	      (xref-make-elisp-location
	       (cl--generic-load-hist-format
                'xref-location-marker nil '(xref-buffer-location))
               'cl-defmethod
	       (expand-file-name "../../../lisp/progmodes/xref.el" emacs-test-dir)))
   (xref-make "(cl-defmethod xref-location-marker ((l xref-bogus-location)))"
	      (xref-make-elisp-location
	       (cl--generic-load-hist-format
                'xref-location-marker nil '(xref-bogus-location))
               'cl-defmethod
	       (expand-file-name "../../../lisp/progmodes/xref.el" emacs-test-dir)))
   (xref-make "(cl-defmethod xref-location-marker ((l xref-etags-location)))"
              (xref-make-elisp-location
               (cl--generic-load-hist-format
                'xref-location-marker nil '(xref-etags-location))
               'cl-defmethod
               (expand-file-name "../../../lisp/progmodes/etags.el" emacs-test-dir)))
   ))

(xref-elisp-deftest find-defs-defgeneric-eval
  (elisp--xref-find-definitions (eval '(cl-defgeneric stephe-leake-cl-defgeneric ())))
  nil)

;; Define some mode-local overloadable/overridden functions for xref to find
(require 'mode-local)

(define-overloadable-function xref-elisp-overloadable-no-methods ()
  "doc string overloadable no-methods")

(define-overloadable-function xref-elisp-overloadable-no-default ()
  "doc string overloadable no-default")

;; FIXME: byte compiler complains about unused lexical arguments
;; generated by this macro.
(define-mode-local-override xref-elisp-overloadable-no-default c-mode
  (start end &optional nonterminal depth returnonerror)
  "doc string overloadable no-default c-mode."
  "result overloadable no-default c-mode.")

(define-overloadable-function xref-elisp-overloadable-co-located-default ()
  "doc string overloadable co-located-default"
  "result overloadable co-located-default.")

(define-mode-local-override xref-elisp-overloadable-co-located-default c-mode
  (start end &optional nonterminal depth returnonerror)
  "doc string overloadable co-located-default c-mode."
  "result overloadable co-located-default c-mode.")

(define-overloadable-function xref-elisp-overloadable-separate-default ()
  "doc string overloadable separate-default.")

(defun xref-elisp-overloadable-separate-default-default ()
  "doc string overloadable separate-default default"
  "result overloadable separate-default.")

(define-mode-local-override xref-elisp-overloadable-separate-default c-mode
  (start end &optional nonterminal depth returnonerror)
  "doc string overloadable separate-default c-mode."
  "result overloadable separate-default c-mode.")

(xref-elisp-deftest find-defs-define-overload-no-methods
  (elisp--xref-find-definitions 'xref-elisp-overloadable-no-methods)
  (list
   (xref-make "(define-overloadable-function xref-elisp-overloadable-no-methods)"
              (xref-make-elisp-location
               'xref-elisp-overloadable-no-methods 'define-overloadable-function
               (expand-file-name "elisp-mode-tests.el" emacs-test-dir)))
   ))

(xref-elisp-deftest find-defs-define-overload-no-default
  (elisp--xref-find-definitions 'xref-elisp-overloadable-no-default)
  (list
   (xref-make "(define-overloadable-function xref-elisp-overloadable-no-default)"
              (xref-make-elisp-location
               'xref-elisp-overloadable-no-default 'define-overloadable-function
               (expand-file-name "elisp-mode-tests.el" emacs-test-dir)))
   (xref-make "(define-mode-local-override xref-elisp-overloadable-no-default c-mode)"
              (xref-make-elisp-location
               '(xref-elisp-overloadable-no-default-c-mode . c-mode) 'define-mode-local-override
               (expand-file-name "elisp-mode-tests.el" emacs-test-dir)))
   ))

(xref-elisp-deftest find-defs-define-overload-co-located-default
  (elisp--xref-find-definitions 'xref-elisp-overloadable-co-located-default)
  (list
   (xref-make "(define-overloadable-function xref-elisp-overloadable-co-located-default)"
              (xref-make-elisp-location
               'xref-elisp-overloadable-co-located-default 'define-overloadable-function
               (expand-file-name "elisp-mode-tests.el" emacs-test-dir)))
   (xref-make "(define-mode-local-override xref-elisp-overloadable-co-located-default c-mode)"
              (xref-make-elisp-location
               '(xref-elisp-overloadable-co-located-default-c-mode . c-mode) 'define-mode-local-override
               (expand-file-name "elisp-mode-tests.el" emacs-test-dir)))
   ))

(xref-elisp-deftest find-defs-define-overload-separate-default
  (elisp--xref-find-definitions 'xref-elisp-overloadable-separate-default)
  (list
   (xref-make "(define-overloadable-function xref-elisp-overloadable-separate-default)"
              (xref-make-elisp-location
               'xref-elisp-overloadable-separate-default 'define-overloadable-function
               (expand-file-name "elisp-mode-tests.el" emacs-test-dir)))
   (xref-make "(defun xref-elisp-overloadable-separate-default-default)"
              (xref-make-elisp-location
               'xref-elisp-overloadable-separate-default-default nil
               (expand-file-name "elisp-mode-tests.el" emacs-test-dir)))
   (xref-make "(define-mode-local-override xref-elisp-overloadable-separate-default c-mode)"
              (xref-make-elisp-location
               '(xref-elisp-overloadable-separate-default-c-mode . c-mode) 'define-mode-local-override
               (expand-file-name "elisp-mode-tests.el" emacs-test-dir)))
   ))

(xref-elisp-deftest find-defs-defun-el
  (elisp--xref-find-definitions 'xref-find-definitions)
  (list
   (xref-make "(defun xref-find-definitions)"
	      (xref-make-elisp-location
	       'xref-find-definitions nil
	       (expand-file-name "../../../lisp/progmodes/xref.el" emacs-test-dir)))))

(xref-elisp-deftest find-defs-defun-eval
  (elisp--xref-find-definitions (eval '(defun stephe-leake-defun ())))
  nil)

;; buffer-live-p has been ported to rust :)
(xref-elisp-deftest find-defs-defun-c
  (elisp--xref-find-definitions 'buffer-list)
  (list
   (xref-make "(defun buffer-list)"
	      (xref-make-elisp-location 'buffer-list nil "src/buffer.c"))))

;; FIXME: deftype

(xref-elisp-deftest find-defs-defun-c-defvar-c
  (xref-backend-definitions 'elisp "system-name")
  (list
   (xref-make "(defvar system-name)"
	      (xref-make-elisp-location 'system-name 'defvar "src/editfns.c"))
   (xref-make "(defun system-name)"
              (xref-make-elisp-location 'system-name nil "src/editfns.c")))
  )

(xref-elisp-deftest find-defs-defun-el-defvar-c
  (xref-backend-definitions 'elisp "abbrev-mode")
  ;; It's a minor mode, but the variable is defined in buffer.c
  (list
   (xref-make "(defvar abbrev-mode)"
	      (xref-make-elisp-location 'abbrev-mode 'defvar "src/buffer.c"))
   (cons
    (xref-make "(defun abbrev-mode)"
               (xref-make-elisp-location
                'abbrev-mode nil
                (expand-file-name "../../../lisp/abbrev.el" emacs-test-dir)))
    "(define-minor-mode abbrev-mode"))
  )

;; Source for both variable and defun is "(define-minor-mode
;; compilation-minor-mode". There is no way to tell that directly from
;; the symbol, but we can use (memq sym minor-mode-list) to detect
;; that the symbol is a minor mode. See `elisp--xref-find-definitions'
;; for more comments.
;;
;; IMPROVEME: return defvar instead of defun if source near starting
;; point indicates the user is searching for a variable, not a
;; function.
(require 'compile) ;; not loaded by default at test time
(xref-elisp-deftest find-defs-defun-defvar-el
  (elisp--xref-find-definitions 'compilation-minor-mode)
  (list
   (cons
    (xref-make "(defun compilation-minor-mode)"
               (xref-make-elisp-location
                'compilation-minor-mode nil
                (expand-file-name "../../../lisp/progmodes/compile.el" emacs-test-dir)))
    "(define-minor-mode compilation-minor-mode")
   ))

(xref-elisp-deftest find-defs-defvar-el
  (elisp--xref-find-definitions 'xref--marker-ring)
  (list
   (xref-make "(defvar xref--marker-ring)"
	      (xref-make-elisp-location
	       'xref--marker-ring 'defvar
	       (expand-file-name "../../../lisp/progmodes/xref.el" emacs-test-dir)))
    ))

(xref-elisp-deftest find-defs-defvar-c
  (elisp--xref-find-definitions 'default-directory)
  (list
   (cons
    (xref-make "(defvar default-directory)"
               (xref-make-elisp-location 'default-directory 'defvar "src/buffer.c"))
    ;; IMPROVEME: we might be able to compute this target
    "DEFVAR_PER_BUFFER (\"default-directory\"")))

(xref-elisp-deftest find-defs-defvar-eval
  (elisp--xref-find-definitions (eval '(defvar stephe-leake-defvar nil)))
  nil)

(xref-elisp-deftest find-defs-face-el
  (elisp--xref-find-definitions 'font-lock-keyword-face)
  ;; 'font-lock-keyword-face is both a face and a var
  (list
   (xref-make "(defvar font-lock-keyword-face)"
	      (xref-make-elisp-location
	       'font-lock-keyword-face 'defvar
	       (expand-file-name "../../../lisp/font-lock.el" emacs-test-dir)))
   (xref-make "(defface font-lock-keyword-face)"
	      (xref-make-elisp-location
	       'font-lock-keyword-face 'defface
	       (expand-file-name "../../../lisp/font-lock.el" emacs-test-dir)))
   ))

(xref-elisp-deftest find-defs-face-eval
  (elisp--xref-find-definitions (eval '(defface stephe-leake-defface nil "")))
  nil)

(xref-elisp-deftest find-defs-feature-el
  (elisp--xref-find-definitions 'xref)
  (list
   (cons
    (xref-make "(feature xref)"
	      (xref-make-elisp-location
	       'xref 'feature
	       (expand-file-name "../../../lisp/progmodes/xref.el" emacs-test-dir)))
    ";;; Code:")
   ))

(xref-elisp-deftest find-defs-feature-eval
  (elisp--xref-find-definitions (eval '(provide 'stephe-leake-feature)))
  nil)

(ert-deftest elisp--preceding-sexp--char-name ()
  (with-temp-buffer
    (emacs-lisp-mode)
    (insert "?\\N{HEAVY CHECK MARK}")
    (should (equal (elisp--preceding-sexp) ?\N{HEAVY CHECK MARK}))))

(provide 'elisp-mode-tests)
;;; elisp-mode-tests.el ends here<|MERGE_RESOLUTION|>--- conflicted
+++ resolved
@@ -281,22 +281,9 @@
 ;; so we must provide this dir to expand-file-name in the expected
 ;; results. This also allows running these tests from other
 ;; directories.
-<<<<<<< HEAD
-(defconst emacs-test-dir (file-name-directory (or load-file-name (buffer-file-name))))
-=======
-;;
-;; We add 'downcase' here to deliberately cause a potential problem on
-;; case-insensitive file systems. On such systems, `load-file-name'
-;; may not have the same case as the real file system, since the user
-;; can set `load-path' to have the wrong case (on my Windows system,
-;; `load-path' has the correct case, so this causes the expected test
-;; values to have the wrong case). This is handled in
-;; `xref-elisp-test-run'.
 (defconst emacs-test-dir
-  (downcase
-   (file-truename (file-name-directory
-		   (or load-file-name (buffer-file-name))))))
->>>>>>> 5c9b6e90
+  (file-truename (file-name-directory
+                  (or load-file-name (buffer-file-name)))))
 
 
 ;; alphabetical by test name
