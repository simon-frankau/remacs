--- conflicted
+++ resolved
@@ -910,15 +910,8 @@
 (eieio-test-dump-trace)
 
 (ert-deftest eieio-test-37-obsolete-name-in-constructor ()
-<<<<<<< HEAD
-  ;; Skipping on Remacs as this fails non-deterministically on Travis
-  ;; https://github.com/Wilfred/remacs/issues/159
-  (skip-unless (equal invocation-name "emacs"))
-  ;; FIXME repeated intermittent failures on hydra (bug#24503)
-=======
   ;; FIXME repeated intermittent failures on hydra and elsewhere (bug#24503).
   :tags '(:unstable)
->>>>>>> b2127c63
   (with-current-buffer "*trace-output*"
     (erase-buffer))
   (unwind-protect
