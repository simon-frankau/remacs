GNU Emacs NEWS -- history of user-visible changes.

Copyright (C) 2014-2017 Free Software Foundation, Inc.
See the end of the file for license conditions.

Please send Emacs bug reports to bug-gnu-emacs@gnu.org.
If possible, use M-x report-emacs-bug.

This file is about changes in Emacs version 27.

See file HISTORY for a list of GNU Emacs versions and release dates.
<<<<<<< HEAD
See files NEWS.25, NEWS.24, NEWS.23, NEWS.22, NEWS.21,
=======
See files NEWS.26, NEWS.25, NEWS.24, NEWS.23, NEWS.22, NEWS.21,
>>>>>>> 11f9cb52
NEWS.20, NEWS.19, NEWS.18, and NEWS.1-17 for changes in older Emacs
versions.

You can narrow news to a specific version by calling 'view-emacs-news'
with a prefix argument or by typing C-u C-h C-n.

Temporary note:
+++ indicates that all necessary documentation updates are complete.
    (This means all relevant manuals in doc/ AND lisp doc-strings.)
--- means no change in the manuals is needed.
When you add a new item, use the appropriate mark if you are sure it applies,


* Installation Changes in Emacs 27.1

<<<<<<< HEAD
** By default libgnutls is now required when building Emacs.
Use 'configure --with-gnutls=no' to build even when GnuTLS is missing.

** GnuTLS version 2.12.2 or later is now required, instead of merely
version 2.6.6 or later.

** The new option 'configure --with-mailutils' causes Emacs to rely on
GNU Mailutils to retrieve email.  It is recommended, and is the
default if GNU Mailutils is installed.  When --with-mailutils is not
in effect, the Emacs build procedure by default continues to build and
install a limited 'movemail' substitute that retrieves POP3 email only
via insecure channels; to avoid this problem, use either
--with-mailutils or --without-pop when configuring.

** The new option 'configure --enable-gcc-warnings=warn-only' causes
GCC to issue warnings without stopping the build.  This behavior is
now the default in developer builds.  As before, use
'--disable-gcc-warnings' to suppress GCC's warnings, and
'--enable-gcc-warnings' to stop the build if GCC issues warnings.

** When GCC warnings are enabled, '--enable-check-lisp-object-type' is
now enabled by default when configuring.

+++
** The Emacs server now has socket-launching support.  This allows
socket based activation, where an external process like systemd can
invoke the Emacs server process upon a socket connection event and
hand the socket over to Emacs.  Emacs uses this socket to service
emacsclient commands.  This new functionality can be disabled with the
configure option '--disable-libsystemd'.

+++
** A systemd user unit file is provided.  Use it in the standard way:
systemctl --user enable emacs
(If your Emacs is installed in a non-standard location, you may
need to copy the emacs.service file to eg ~/.config/systemd/user/)

** New configure option '--disable-build-details' attempts to build an
Emacs that is more likely to be reproducible; that is, if you build
and install Emacs twice, the second Emacs is a copy of the first.
Deterministic builds omit the build date from the output of the
'emacs-version' and 'erc-cmd-SV' functions, and the leave the
following variables nil: 'emacs-build-system', 'emacs-build-time',
'erc-emacs-build-time'.

---
** Emacs can now be built with support for Little CMS.

If the lcms2 library is installed, Emacs will enable features built on
top of that library.  The new configure option '--without-lcms2' can
be used to build without lcms2 support even if it is installed.  Emacs
linked to Little CMS exposes color management functions in Lisp: the
color metrics 'lcms-cie-de2000' and 'lcms-cam02-ucs', as well as
functions for conversion to and from CIE CAM02 and CAM02-UCS.

** The configure option '--with-gameuser' now defaults to 'no',
as this appears to be the most common configuration in practice.
When it is 'no', the shared game directory and the auxiliary program
update-game-score are no longer needed and are not installed.

** Emacs no longer works on IRIX.  We expect that Emacs users are not
affected by this, as SGI stopped supporting IRIX in December 2013.


* Startup Changes in Emacs 26.1


* Changes in Emacs 26.1

+++
** Option 'buffer-offer-save' can be set to new value, 'always'.  When
   set to 'always', the command `save-some-buffers' will always offer
   this buffer for saving.

** Security vulnerability related to Enriched Text mode is removed.

+++
*** Enriched Text mode does not evaluate Lisp in 'display' properties.
This feature allows saving 'display' properties as part of text.
Emacs 'display' properties support evaluation of arbitrary Lisp forms
as part of processing the property for display, so displaying Enriched
Text could be vulnerable to executing arbitrary malicious Lisp code
included in the text (e.g., sent as part of an email message).
Therefore, execution of arbitrary Lisp forms in 'display' properties
decoded by Enriched Text mode is now disabled by default.  Customize
the new option 'enriched-allow-eval-in-display-props' to a non-nil
value to allow Lisp evaluation in decoded 'display' properties.

This vulnerability was introduced in Emacs 21.1.  To work around that
in Emacs versions before 25.3, append the following to your ~/.emacs
init file:

  (eval-after-load "enriched"
    '(defun enriched-decode-display-prop (start end &optional param)
       (list start end)))

+++
** Functions in 'write-contents-functions' can fully short-circuit the
'save-buffer' process.  Previously, saving a buffer that was not
visiting a file would always prompt for a file name.  Now it only does
so if 'write-contents-functions' is nil (or all its functions return
nil).

---
** New variable 'executable-prefix-env' for inserting magic signatures.
This variable affects the format of the interpreter magic number
inserted by 'executable-set-magic'.  If non-nil, the magic number now
takes the form "#!/usr/bin/env interpreter", otherwise the value
determined by 'executable-prefix', which is by default
"#!/path/to/interpreter".  By default, 'executable-prefix-env' is nil,
so the default behavior is not changed.

+++
** The variable 'emacs-version' no longer includes the build number.
This is now stored separately in a new variable, 'emacs-build-number'.

+++
** Emacs now provides a limited form of concurrency with Lisp threads.
Concurrency in Emacs Lisp is "mostly cooperative", meaning that
Emacs will only switch execution between threads at well-defined
times: when Emacs waits for input, during blocking operations related
to threads (such as mutex locking), or when the current thread
explicitly yields.  Global variables are shared among all threads, but
a 'let' binding is thread-local.  Each thread also has its own current
buffer and its own match data.

See the chapter "Threads" in the ELisp manual for full documentation
of these facilities.

+++
** The new user variable 'electric-quote-chars' provides a list
of curved quotes for 'electric-quote-mode', allowing user to choose
the types of quotes to be used.

---
** The new user option 'electric-quote-context-sensitive' makes
'electric-quote-mode' context sensitive.  If it is non-nil, you can
type an ASCII apostrophe to insert an opening or closing quote,
depending on context.  Emacs will replace the apostrophe by an opening
quote character at the beginning of the buffer, the beginning of a
line, after a whitespace character, and after an opening parenthesis;
and it will replace the apostrophe by a closing quote character in all
other cases.

---
** The new variable 'electric-quote-inhibit-functions' controls when
to disable electric quoting based on context.  Major modes can add
functions to this list; Emacs will temporarily disable
'electric-quote-mode' whenever any of the functions returns non-nil.
This can be used by major modes that derive from 'text-mode' but allow
inline code segments, such as 'markdown-mode'.

+++
** The new user variable 'dired-omit-case-fold' allows the user to
customize the case-sensitivity of dired-omit-mode.  It defaults to
the same sensitivity as that of the filesystem for the corresponding
dired buffer.

+++
** Emacs now uses double buffering to reduce flicker when editing and
resizing graphical Emacs frames on the X Window System.  This support
requires the DOUBLE-BUFFER extension, which major X servers have
supported for many years.  If your system has this extension, but an
Emacs built with double buffering misbehaves on some displays you use,
you can disable the feature by adding

  '(inhibit-double-buffering . t)

to default-frame-alist.  Or inject this parameter into the selected
frame by evaluating this form:

  (modify-frame-parameters nil '((inhibit-double-buffering . t)))

---
The group 'wp', whose label was "text", is now deprecated.
Use the new group 'text', which inherits from 'wp', instead.

+++
** The new function 'call-shell-region' executes a command in an
inferior shell with the buffer region as input.

+++
** The new user option 'shell-command-dont-erase-buffer' controls
if the output buffer is erased between shell commands; if non-nil,
the output buffer is not erased; this variable also controls where
to set the point in the output buffer: beginning of the output,
end of the buffer or save the point.
When 'shell-command-dont-erase-buffer' is nil, the default value,
the behavior of 'shell-command', 'shell-command-on-region' and
'async-shell-command' is as usual.

+++
** The new user option 'async-shell-command-display-buffer' controls
whether the output buffer of an asynchronous command is shown
immediately, or only when there is output.

+++
** The new user option 'mouse-select-region-move-to-beginning'
controls the position of point when double-clicking mouse-1 on the end
of a parenthetical grouping or string-delimiter: the default value nil
keeps point at the end of the region, setting it to non-nil moves
point to the beginning of the region.

+++
** The new user option 'mouse-drag-and-drop-region' allows to drag the
entire region of text to another place or another buffer.

+++
** The new user option 'confirm-kill-processes' allows the user to
skip a confirmation prompt for killing subprocesses when exiting
Emacs.  When set to t (the default), Emacs will prompt for
confirmation before killing subprocesses on exit, which is the same
behavior as before.

---
** 'find-library-name' will now fall back on looking at 'load-history'
to try to locate libraries that have been loaded with an explicit path
outside 'load-path'.

+++
** Faces in 'minibuffer-prompt-properties' no longer overwrite properties
in the text in functions like 'read-from-minibuffer', but instead are
added to the end of the face list.  This allows users to say things
like '(read-from-minibuffer (propertize "Enter something: " 'face 'bold))'.

+++
** The new variable 'extended-command-suggest-shorter' has been added
to control whether to suggest shorter 'M-x' commands or not.

---
** icomplete now respects 'completion-ignored-extensions'.

+++
** Non-breaking hyphens are now displayed with the 'nobreak-hyphen'
face instead of the 'escape-glyph' face.

+++
** Approximations to quotes are now displayed with the new 'homoglyph'
face instead of the 'escape-glyph' face.

+++
** New face 'header-line-highlight'.
This face is the header-line analogue of 'mode-line-highlight'; it
should be the preferred mouse-face for mouse-sensitive elements in the
header line.

---
** 'C-x h' ('mark-whole-buffer') will now avoid marking the prompt
part of minibuffers.

---
** 'fill-paragraph' no longer marks the buffer as changed unless it
actually changed something.

---
** The locale language name 'ca' is now mapped to the language
environment 'Catalan', which has been added.

---
** 'align-regexp' has a separate history for its interactive argument.
'align-regexp' no longer shares its history with all other
history-less functions that use 'read-string'.

+++
** The networking code has been reworked so that it's more
asynchronous than it was (when specifying :nowait t in
'make-network-process').  How asynchronous it is varies based on the
capabilities of the system, but on a typical GNU/Linux system the DNS
resolution, the connection, and (for TLS streams) the TLS negotiation
are all done without blocking the main Emacs thread.  To get
asynchronous TLS, the TLS boot parameters have to be passed in (see
the manual for details).

Certain process oriented functions (like 'process-datagram-address')
will block until socket setup has been performed.  The recommended way
to deal with asynchronous sockets is to avoid interacting with them
until they have changed status to "run".  This is most easily done
from a process sentinel.

---
** 'make-network-process' and 'open-network-stream' sometimes allowed
:service to be an integer string (e.g., :service "993") and sometimes
required an integer (e.g., :service 993).  This difference has been
eliminated, and integer strings work everywhere.

---
** It is possible to disable attempted recovery on fatal signals.
Two new variables support disabling attempts to recover from stack
overflow and to avoid automatic auto-save when Emacs is delivered a
fatal signal.  'attempt-stack-overflow-recovery', if set to 'nil',
will disable attempts to recover from C stack overflows; Emacs will
then crash as with any other fatal signal.
'attempt-orderly-shutdown-on-fatal-signal', if set to 'nil', will
disable attempts to auto-save the session and shut down in an orderly
fashion when Emacs receives a fatal signal; instead, Emacs will
terminate immediately.  Both variables are non-'nil' by default.
These variables are for users who would like to avoid the small
probability of data corruption due to techniques Emacs uses to recover
in these situations.

+++
** File local and directory local variables are now initialized each
time the major mode is set, not just when the file is first visited.
These local variables will thus not vanish on setting a major mode.

+++
** A second dir-local file (.dir-locals-2.el) is now accepted.
See the variable 'dir-locals-file-2' for more information.

+++
** Connection-local variables can be used to specify local variables
with a value depending on the connected remote server.  For details,
see the node "Connection Local Variables" in the ELisp manual.

---
** International domain names (IDNA) are now encoded via the new
puny.el library, so that one can visit Web sites with non-ASCII URLs.

+++
** The new 'list-timers' command lists all active timers in a buffer,
where you can cancel them with the 'c' command.

+++
** 'switch-to-buffer-preserve-window-point' now defaults to t.

+++
** The new variable 'debugger-stack-frame-as-list' allows displaying
all call stack frames in a Lisp backtrace buffer as lists.  Both
debug.el and edebug.el have been updated to heed to this variable.

---
** Values in call stack frames are now displayed using 'cl-prin1'.
The old behaviour of using 'prin1' can be restored by customizing the
new option 'debugger-print-function'.

+++
** NUL bytes in text copied to the system clipboard are now replaced with "\0".

+++
** The new variable 'x-ctrl-keysym' has been added to the existing
roster of X keysyms.  It can be used in combination with another
variable of this kind to swap modifiers in Emacs.

---
** New input methods: 'cyrillic-tuvan', 'polish-prefix'.

---
** The 'dutch' input method no longer attempts to support Turkish too.
Also, it no longer converts 'IJ' and 'ij' to the compatibility
characters U+0132 LATIN CAPITAL LIGATURE IJ and U+0133 LATIN SMALL
LIGATURE IJ.

+++
** File name quoting by adding the prefix "/:" is now possible for the
local part of a remote file name.  Thus, if you have a directory named
"/~" on the remote host "foo", you can prevent it from being
substituted by a home directory by writing it as "/foo:/:/~/file".

+++
** The new variable 'maximum-scroll-margin' allows having effective
settings of 'scroll-margin' up to half the window size, instead of
always restricting the margin to a quarter of the window.

+++
** Emacs can scroll horizontally using mouse, touchpad, and trackbar.
You can enable this by customizing 'mwheel-tilt-scroll-p'.  If you
want to reverse the direction of the scroll, customize
'mwheel-flip-direction'.

+++
** Emacsclient has a new option -u/--suppress-output.
This option suppresses display of return values from the server
process.

+++
** Emacsclient has a new option -T/--tramp.
This helps with using a local Emacs session as the server for a remote
emacsclient.  With appropriate setup, one can now set the EDITOR
environment variable on a remote machine to emacsclient, and
use the local Emacs to edit remote files via Tramp.  See the node
"emacsclient Options" in the user manual for the details.

---
** New user option 'dig-program-options' and extended functionality
for DNS-querying functions 'nslookup-host', 'dns-lookup-host',
and 'run-dig'.  Each function now accepts an optional name server
argument interactively (with a prefix argument) and non-interactively.

+++
** 'describe-key-briefly' now ignores mouse movement events.

+++
** The new variable 'eval-expression-print-maximum-character' prevents
large integers from being displayed as characters by 'M-:' and similar
commands.

---
** Two new commands for finding the source code of Emacs Lisp
libraries: 'find-library-other-window' and 'find-library-other-frame'.

+++
** The new variable 'display-raw-bytes-as-hex' allows to change the
display of raw bytes from octal to hex.

+++
** You can now provide explicit field numbers in format specifiers.
For example, '(format "%2$s %1$s" "X" "Y")' produces "Y X".

+++
** Emacs now supports optional display of line numbers in the buffer.
This is similar to what linum-mode provides, but much faster and
doesn't usurp the display margin for the line numbers.  Customize the
buffer-local variable 'display-line-numbers' to activate this optional
display.  Alternatively, you can use the `display-line-numbers-mode'
minor mode or the global `global-display-line-numbers-mode'.  When
using these modes, customize `display-line-numbers-type' with the same
value as you would use with `display-line-numbers'.

Line numbers are not displayed at all in minibuffer windows and in
tooltips, as they are not useful there.

Lisp programs can disable line-number display for a particular screen
line by putting the 'display-line-numbers-disable' text property or
overlay property on the first character of that screen line.  This is
intended for add-on packages that need a finer control of the display.

Lisp programs that need to know how much screen estate is used up for
line-number display in a window can use the new function
'line-number-display-width'.

Linum mode and all similar packages are henceforth becoming obsolete.
Users and developers are encouraged to switch to this new feature
instead.

+++
** emacsclient now accepts command-line options in ALTERNATE_EDITOR
and --alternate-editor. For example, ALTERNATE_EDITOR="emacs -Q -nw".
Arguments may be quoted "like this", so that for example an absolute
path containing a space may be specified; quote escaping is not
supported.


* Editing Changes in Emacs 26.1

+++
** New variable 'column-number-indicator-zero-based'.
Traditionally, in Column Number mode, the displayed column number
counts from zero starting at the left margin of the window.  This
behavior is now controlled by 'column-number-indicator-zero-based'.
If you would prefer for the displayed column number to count from one,
you may set this variable to nil.  (Behind the scenes, there is now a
new mode line construct, '%C', which operates exactly as '%c' does
except that it counts from one.)

+++
** New single-line horizontal scrolling mode.
The 'auto-hscroll-mode' variable can now have a new special value,
'current-line', which causes only the line where the cursor is
displayed to be horizontally scrolled when lines are truncated on
display and point moves outside the left or right window margin.

+++
** New mode line constructs '%o' and '%q', and user option
'mode-line-percent-position'.  '%o' displays the "degree of travel" of
the window through the buffer.  Unlike the default '%p', this
percentage approaches 100% as the window approaches the end of the
buffer.  '%q' displays the percentage offsets of both the start and
the end of the window, e.g. "5-17%".  The new option
'mode-line-percent-position' makes it easier to switch between '%p',
'%P', and these new constructs.

+++
** Two new user options 'list-matching-lines-jump-to-current-line' and
'list-matching-lines-current-line-face' to show highlighted the current
line in *Occur* buffer.

+++
** The 'occur' command can now operate on the region.

+++
** New bindings for 'query-replace-map'.
'undo', undo the last replacement; bound to 'u'.
'undo-all', undo all replacements; bound to 'U'.

---
** 'delete-trailing-whitespace' deletes whitespace after form feed.
In modes where form feed was treated as a whitespace character,
'delete-trailing-whitespace' would keep lines containing it unchanged.
It now deletes whitespace after the last form feed thus behaving the
same as in modes where the character is not whitespace.

---
** Emacs no longer prompts about editing a changed file when the file's
content is unchanged.  Instead of only checking the modification time,
Emacs now also checks the file's actual content before prompting the user.

---
** Various casing improvements.

*** 'upcase', 'upcase-region' et al. convert title case characters
(such as ǲ) into their upper case form (such as Ǳ).

*** 'capitalize', 'upcase-initials' et al. make use of title-case forms
of initial characters (correctly producing for example ǅungla instead
of incorrect Ǆungla).

*** Characters which turn into multiple ones when cased are correctly handled.
For example, ﬁ ligature is converted to FI when upper cased.

*** Greek small sigma is correctly handled when at the end of the word.
Strings such as ΌΣΟΣ are now correctly converted to Όσος when
capitalized instead of incorrect Όσοσ (compare lowercase sigma at the
end of the word).

+++
** Emacs can now auto-save buffers to visited files in a more robust
manner via the new mode 'auto-save-visited-mode'.  Unlike
'auto-save-visited-file-name', this mode uses the normal saving
procedure and therefore obeys saving hooks.
'auto-save-visited-file-name' is now obsolete.

+++
** New behavior of 'mark-defun'.
Prefix argument selects that many (or that many more) defuns.
Negative prefix arg flips the direction of selection.  Also,
'mark-defun' between defuns correctly selects N following defuns (or
-N previous for negative arguments).  Finally, comments preceding the
defun are selected unless they are separated from the defun by a blank
line.

** New command 'replace-buffer-contents'.
This command replaces the contents of the accessible portion of the
current buffer with the contents of the accessible portion of a
different buffer while keeping point, mark, markers, and text
properties as intact as possible.

+++
** New commands 'apropos-local-variable' and 'apropos-local-value.
These are buffer-local versions of 'apropos-variable' and
'apropos-value', respectively.  They show buffer-local variables whose
names and values, respectively, match a given pattern.

+++
** More user control of reordering bidirectional text for display.
The two new variables, 'bidi-paragraph-start-re' and
'bidi-paragraph-separate-re', allow customization of what exactly are
paragraphs, for the purposes of bidirectional display.

---
** New variable 'x-wait-for-event-timeout'.
This controls how long Emacs will wait for updates to the graphical
state to take effect (making a frame visible, for example).


* Changes in Specialized Modes and Packages in Emacs 26.1

---
** New function `cl-generic-p'.

** Dired

+++
*** You can answer 'all' in 'dired-do-delete' to delete recursively all
remaining directories without more prompts.

+++
*** Dired supports wildcards in the directory part of the file names.

+++
*** You can now use '`?`' in 'dired-do-shell-command'.
It gets replaced by the current file name, like ' ? '.

+++
*** A new option 'dired-always-read-filesystem' default to nil.
If non-nil, buffers visiting files are reverted before search them;
for instance, in 'dired-mark-files-containing-regexp' a non-nil value
of this option means the file is revisited in a temporary buffer;
this temporary buffer is the actual buffer searched: the original buffer
visiting the file is not modified.

---
*** Users can now customize mouse clicks in Dired in a more flexible way.
The new command 'dired-mouse-find-file' can be bound to a mouse click
and used to visit files/directories in Dired in the selected window.
The new command 'dired-mouse-find-file-other-frame' similarly visits
files/directories in another frame.  You can write your own commands
that invoke 'dired-mouse-find-file' with non-default optional
arguments, to tailor the effects of mouse clicks on file names in
Dired buffers.

+++
*** In wdired, when editing files to contain slash characters,
the resulting directories are automatically created.  Whether to do
this is controlled by the 'wdired-create-parent-directories' variable.

+++
*** 'W' is now bound to 'browse-url-of-dired-file', and is useful for
viewing HTML files and the like.

---
*** New variable 'dired-clean-confirm-killing-deleted-buffers'
controls whether Dired asks to kill buffers visiting deleted files and
directories.  The default is t, so Dired asks for confirmation, to
keep previous behavior.

---
** html2text is now marked obsolete.

---
** smerge-refine-regions can refine regions in separate buffers

---
** Info menu and index completion uses substring completion by default.
This can be customized via the info-menu category in
completion-category-override.

+++
** The ancestor buffer is shown by default in 3-way merges.
A new option ediff-show-ancestor and a new toggle
ediff-toggle-show-ancestor.

---
** TeX: Add luatex and xetex as alternatives to pdftex

** Electric-Buffer-menu

+++
*** Key 'U' is bound to 'Buffer-menu-unmark-all' and key 'M-DEL' is
bound to 'Buffer-menu-unmark-all-buffers'.

** bs

---
*** Two new commands 'bs-unmark-all', bound to 'U', and
'bs-unmark-previous', bound to <backspace>.

** Buffer-menu

+++
*** Two new commands 'Buffer-menu-unmark-all', bound to 'U' and
'Buffer-menu-unmark-all-buffers', bound to 'M-DEL'.

---
** Checkdoc

*** 'checkdoc-arguments-in-order-flag' now defaults to nil.

** Gnus

---
*** The .newsrc file will now only be saved if the native select
method is an NNTP select method.

+++
*** A new command for sorting articles by readedness marks has been
added: 'C-c C-s C-m C-m'.

+++

*** In message-citation-line-format the %Z format is now the time zone name
instead of the numeric form.  The %z format continues to be the
numeric form.  The new behavior is compatible with format-time-string.

** Ibuffer

---
*** New command 'ibuffer-jump'.

---
*** New filter commands 'ibuffer-filter-by-basename',
'ibuffer-filter-by-file-extension', 'ibuffer-filter-by-directory',
'ibuffer-filter-by-starred-name', 'ibuffer-filter-by-modified'
and 'ibuffer-filter-by-visiting-file'; bound respectively
to '/b', '/.', '//', '/*', '/i' and '/v'.

---
*** Two new commands 'ibuffer-filter-chosen-by-completion'
and 'ibuffer-and-filter', the second bound to '/&'.

---
*** The commands 'ibuffer-pop-filter', 'ibuffer-pop-filter-group',
'ibuffer-or-filter' and 'ibuffer-filter-disable' have the alternative
bindings '/<up>', '/S-<up>', '/|' and '/DEL', respectively.

---
*** The data format specifying filters has been extended to allow
explicit logical 'and', and a more flexible form for logical 'not'.
See 'ibuffer-filtering-qualifiers' doc string for full details.

---
*** A new command 'ibuffer-copy-buffername-as-kill'; bound
to 'B'.

---
*** New command 'ibuffer-change-marks'; bound to '* c'.

---
*** A new command 'ibuffer-mark-by-locked' to mark
all locked buffers;  bound to '% L'.

---
*** A new option 'ibuffer-locked-char' to indicate
locked buffers; Ibuffer shows a new column displaying
'ibuffer-locked-char' for locked buffers.

---
*** A new command 'ibuffer-unmark-all-marks' to unmark
all buffers without asking confirmation;  bound to
'U'; 'ibuffer-do-replace-regexp' bound to 'r'.

---
*** A new command 'ibuffer-mark-by-content-regexp' to mark buffers
whose content matches a regexp; bound to '% g'.

---
*** Two new options 'ibuffer-never-search-content-name' and
'ibuffer-never-search-content-mode' used by
'ibuffer-mark-by-content-regexp'.

** Browse-URL

---
*** Support for opening links to man pages in Man or WoMan mode.

** Comint

---
*** New user option 'comint-move-point-for-matching-input' to control
where to place point after C-c M-r and C-c M-s.

** Compilation mode

---
*** Messages from CMake are now recognized.

+++
*** The number of errors, warnings, and informational messages is now
displayed in the mode line.  These are updated as compilation
proceeds.

** Grep

---
*** Grep commands will now use GNU grep's '--null' option if
available, which allows distinguishing the filename from contents if
they contain colons.  This can be controlled by the new custom option
'grep-use-null-filename-separator'.

---
*** The grep/rgrep/lgrep functions will now ask about saving files
before running.  This is controlled by the 'grep-save-buffers'
variable.

** Edebug

---
*** Edebug can be prevented from pausing 1 second after reaching a
breakpoint (e.g. with "f" and "o") by customizing the new option
'edebug-sit-on-break'.

+++
*** New customizable option 'edebug-max-depth'
This allows to enlarge the maximum recursion depth when instrumenting
code.

** Eshell

---
*** 'eshell-input-filter's value is now a named function
'eshell-input-filter-default', and has a new custom option
'eshell-input-filter-initial-space' to ignore adding commands prefixed
with blank space to eshell history.

** eww

+++
*** New 'M-RET' command for opening a link at point in a new eww buffer.

+++
*** A new 's' command for switching to another eww buffer via the minibuffer.

---
*** The 'o' command ('shr-save-contents') has moved to 'O' to avoid collision
with the 'o' command from 'image-map'.

+++
*** A new command 'C' ('eww-toggle-colors') can be used to toggle
whether to use the HTML-specified colors or not.  The user can also
customize the 'shr-use-colors' variable.

---
*** Images that are being loaded are now marked with gray
"placeholder" images of the size specified by the HTML.  They are then
replaced by the real images asynchronously, which will also now
respect width/height HTML specs (unless they specify widths/heights
bigger than the current window).

---
*** The 'w' command on links is now 'shr-maybe-probe-and-copy-url'.
'shr-copy-url' now only copies the url at point; users who wish to
avoid accidentally accessing remote links may rebind 'w' and 'u' in
'eww-link-keymap' to it.


** Ido

---
*** The commands 'find-alternate-file-other-window',
'dired-other-window', 'dired-other-frame', and
'display-buffer-other-window' are now remapped to Ido equivalents if
Ido mode is active.

** Images

+++
*** Images are automatically scaled before displaying based on the
'image-scaling-factor' variable (if Emacs supports scaling the images
in question).

+++
*** It's now possible to specify aspect-ratio preserving combinations
of :width/:max-height and :height/:max-width keywords.  In either
case, the "max" keywords win.  (Previously some combinations would,
depending on the aspect ratio of the image, just be ignored and in
other instances this would lead to the aspect ratio not being
preserved.)

+++
*** Images inserted with 'insert-image' and related functions get a
keymap put into the text properties (or overlays) that span the
image.  This keymap binds keystrokes for manipulating size and
rotation, as well as saving the image to a file.  These commands are
also available in 'image-mode'.

+++
*** A new library for creating and manipulating SVG images has been
added.  See the "SVG Images" section in the Lisp reference manual for
details.

+++
*** New setf-able function to access and set image parameters is
provided: 'image-property'.

---
*** New commands 'image-scroll-left' and 'image-scroll-right'
for 'image-mode' that complement 'image-scroll-up' and
'image-scroll-down': they have the same prefix arg behavior and stop
at image boundaries.

** Image-Dired

---
*** Now provides a minor mode 'image-dired-minor-mode' which replaces
the function 'image-dired-setup-dired-keybindings'.

---
*** Thumbnail generation is now asynchronous.
The number of concurrent processes is limited by the variable
'image-dired-thumb-job-limit'.

---
*** 'image-dired-thumbnail-storage' has a new option 'standard-large'
for generating 256x256 thumbnails according to the Thumbnail Managing
Standard.

---
*** Inherits movement keys from 'image-mode' for viewing full images.
This includes the usual char, line, and page movement commands.

---
*** All the -options types have been changed to argument lists
instead of shell command strings.  This change affects
'image-dired-cmd-create-thumbnail-options',
'image-dired-cmd-create-temp-image-options',
'image-dired-cmd-rotate-thumbnail-options',
'image-dired-cmd-rotate-original-options',
'image-dired-cmd-write-exif-data-options',
'image-dired-cmd-read-exif-data-options', and introduces
'image-dired-cmd-pngnq-options', 'image-dired-cmd-pngcrush-options',
'image-dired-cmd-create-standard-thumbnail-options'

---
*** Recognizes more tools by default, including pngnq-s9 and OptiPNG

---
*** 'find-file' and related commands now work on thumbnails and
displayed images, providing a default argument of the original file name
via an addition to 'file-name-at-point-functions'.

---
** The default 'Info-default-directory-list' no longer checks some obsolete
directory suffixes (gnu, gnu/lib, gnu/lib/emacs, emacs, lib, lib/emacs)
when searching for info directories.

+++
** The commands that add ChangeLog entries now prefer a VCS root directory
for the ChangeLog file, if none already exists.  Customize
'change-log-directory-files' to nil for the old behavior.

---
** Support for non-string values of 'time-stamp-format' has been removed.

** Message

---
*** 'message-use-idna' now defaults to t (because Emacs comes with
built-in IDNA support now).

---
*** When sending HTML messages with embedded images, and you have
exiftool installed, and you rotate images with EXIF data (i.e.,
JPEGs), the rotational information will be inserted into the outgoing
image in the message.  (The original image will not have its
orientation affected.)

---
*** The 'message-valid-fqdn-regexp' variable has been removed, since
there are now top-level domains added all the time.  Message will no
longer warn about sending emails to top-level domains it hasn't heard
about.

** Enhanced xterm support

*** New variable 'xterm-set-window-title' controls whether Emacs
sets the XTerm window title.  The default is to set the window title.

---
*** New variable 'erc-default-port-tls' used to connect to TLS IRC
servers.

** URL

+++
*** The new function 'url-cookie-delete-cookie' can be used to
programmatically delete all cookies, or cookies from a specific
domain.

+++
*** 'url-retrieve-synchronously' now takes an optional timeout parameter.

---
*** The URL package now support HTTPS over proxies supporting CONNECT.

+++
*** 'url-user-agent' now defaults to 'default', and the User-Agent
string is computed dynamically based on 'url-privacy-level'.

** VC and related modes

---
*** The VC state indicator in the mode line now defaults to more
colorful faces to make it more obvious to the user what the state is.
See the 'vc-faces' customization group.

+++
*** 'vc-dir-mode' now binds 'vc-log-outgoing' to 'O'; and has various
branch-related commands on a keymap bound to 'B'.

---
*** 'vc-region-history' is now bound to 'C-x v h', replacing the older
'vc-insert-headers' binding.

** CC mode

---
*** Opening a .h file will turn C or C++ mode depending on language used.
This is done with the help of 'c-or-c++-mode' function which analyses
contents of the buffer to determine whether it's a C or C++ source
file.

---
** New DNS mode command 'dns-mode-ipv6-to-nibbles' to convert IPv6 addresses
to a format suitable for reverse lookup zone files.

** Ispell

+++
*** Enchant is now supported as a spell-checker.

Enchant is a meta-spell-checker that uses providers
such as Hunspell to do the actual checking.  With it, users can use
spell-checkers not directly supported by Emacs, such as Voikko, Hspell
and AppleSpell, more easily share personal word-lists with other
programs, and configure different spelling-checkers for different
languages.  (Version 2.1.0 or later of Enchant is required.)

** Flymake

+++
*** Emacs no longer prompts the user before killing Flymake processes on exit.


* New Modes and Packages in Emacs 26.1


* Incompatible Lisp Changes in Emacs 26.1

---
*** password-data is now a hash-table
so that `password-read' can use any object for the `key' argument.

+++
*** Command 'dired-mark-extension' now automatically prepends a '.' to the
extension when not present.  The new command 'dired-mark-suffix' behaves
similarly but it doesn't prepend a '.'.

+++
** Certain cond/pcase/cl-case forms are now compiled using a faster jump
table implementation.  This uses a new bytecode op 'switch', which
isn't compatible with previous Emacs versions.  This functionality can
be disabled by setting 'byte-compile-cond-use-jump-table' to nil.

---
** The alist 'ucs-names' is now a hash table.

---
** 'if-let' and 'when-let' are subsumed by 'if-let*' and 'when-let*'.
The incumbent 'if-let' and 'when-let' are now marked obsolete.
'if-let*' and 'when-let*' do not accept the single tuple special case.
New macro 'and-let*' is an implementation of the Scheme SRFI-2 syntax
of the same name.  'if-let*' and 'when-let*' now accept the same
binding syntax as 'and-let*'.

---
** 'C-up', 'C-down', 'C-left' and 'C-right' are now defined in term
mode to send the same escape sequences that xterm does.  This makes
things like forward-word in readline work.

---
** hideshow mode got four key bindings that are analogous to outline
mode bindings: 'C-c @ C-a', 'C-c @ C-t', 'C-c @ C-d', and 'C-c @ C-e.'

---
** Customizable variable 'query-replace-from-to-separator'
now doesn't propertize the string value of the separator.
Instead, text properties are added by query-replace-read-from.
Additionally, the new nil value restores pre-24.5 behavior
of not providing replacement pairs via the history.

---
** Some obsolete functions, variables, and faces have been removed:
*** make-variable-frame-local.  Variables cannot be frame-local any more.
*** From subr.el: window-dot, set-window-dot, read-input, show-buffer,
eval-current-buffer, string-to-int
*** icomplete-prospects-length.
*** All the default-FOO variables that hold the default value of the
FOO variable.  Use 'default-value' and 'setq-default' to access and
change FOO, respectively.  The exhaustive list of removed variables is:
'default-mode-line-format', 'default-header-line-format',
'default-line-spacing', 'default-abbrev-mode', 'default-ctl-arrow',
'default-truncate-lines', 'default-left-margin', 'default-tab-width',
'default-case-fold-search', 'default-left-margin-width',
'default-right-margin-width', 'default-left-fringe-width',
'default-right-fringe-width', 'default-fringes-outside-margins',
'default-scroll-bar-width', 'default-vertical-scroll-bar',
'default-indicate-empty-lines', 'default-indicate-buffer-boundaries',
'default-fringe-indicator-alist', 'default-fringe-cursor-alist',
'default-scroll-up-aggressively', 'default-scroll-down-aggressively',
'default-fill-column', 'default-cursor-type',
'default-cursor-in-non-selected-windows',
'default-buffer-file-coding-system', 'default-major-mode', and
'default-enable-multibyte-characters'.
*** Many variables obsoleted in 22.1 referring to face symbols

+++
** The variable 'text-quoting-style' is now a customizable option.  It
controls whether to and how to translate ASCII quotes in messages and
help output.  Its possible values and their semantics remain unchanged
from Emacs 25.  In particular, when this variable's value is 'grave',
all quotes in formats are output as-is.

---
** Functions like 'check-declare-file' and 'check-declare-directory'
now generate less chatter and more-compact diagnostics.  The auxiliary
function 'check-declare-errmsg' has been removed.

+++
** The regular expression character class [:blank:] now matches
Unicode horizontal whitespace as defined in the Unicode Technical
Standard #18.  If you only want to match space and tab, use [ \t]
instead.

+++
** 'min' and 'max' no longer round their results.
Formerly, they returned a floating-point value if any argument was
floating-point, which was sometimes numerically incorrect.  For
example, on a 64-bit host (max 1e16 10000000000000001) now returns its
second argument instead of its first.

+++
** The variable 'old-style-backquotes' has been made internal and
renamed to 'lread--old-style-backquotes'.  No user code should use
this variable.

---
** To avoid confusion caused by "smart quotes", the reader no longer
accepts Lisp symbols which begin with the following quotation
characters: ‘’‛“”‟〞＂＇, unless they are escaped with backslash.
=======

* Startup Changes in Emacs 27.1
>>>>>>> 11f9cb52


* Changes in Emacs 27.1

+++
** New function 'logcount' calculates an integer's Hamming weight.


* Editing Changes in Emacs 27.1

---
** New variable 'x-wait-for-event-timeout'.
This controls how long Emacs will wait for updates to the graphical
state to take effect (making a frame visible, for example).

+++
** The new user option 'electric-quote-replace-double' controls
whether " is also replaced in 'electric-quote-mode'.  If non-nil, " is
replaced by a double typographic quote.


* Changes in Specialized Modes and Packages in Emacs 27.1

** Enhanced xterm support

*** New variable 'xterm-set-window-title' controls whether Emacs
sets the XTerm window title.  The default is to set the window title.


* New Modes and Packages in Emacs 27.1


* Incompatible Lisp Changes in Emacs 27.1

** The FILENAME argument to 'file-name-base' is now mandatory and no
longer defaults to 'buffer-file-name'.

---
** The function 'eldoc-message' now accepts a single argument.
Programs that called it with multiple arguments before should pass
them through 'format' first.  Even that is discouraged: for ElDoc
support, you should set 'eldoc-documentation-function' instead of
calling 'eldoc-message' directly.
<<<<<<< HEAD

** The FILENAME argument to 'file-name-base' is now mandatory and no
longer defaults to 'buffer-file-name'.


* Lisp Changes in Emacs 26.1

+++
** The function 'assoc' now takes an optional third argument TESTFN.
This argument, when non-nil, is used for comparison instead of
'equal'.

+++
** New optional argument TESTFN in 'alist-get', 'map-elt' and 'map-put'.
If non-nil, the argument specifies a function to use for comparison,
instead of, respectively, 'assq' and 'eql'.

+++
** New function 'seq-set-equal-p' to check if SEQUENCE1 and SEQUENCE2
contain the same elements, regardless of the order.

+++
** The new function 'mapbacktrace' applies a function to all frames of
the current stack trace.

+++
** The new function 'file-name-case-insensitive-p' tests whether a
given file is on a case-insensitive filesystem.

+++
** Several accessors for the value returned by 'file-attributes'
have been added.  They are: 'file-attribute-type',
'file-attribute-link-number', 'file-attribute-user-id',
'file-attribute-group-id', 'file-attribute-access-time',
'file-attribute-modification-time',
'file-attribute-status-change-time', 'file-attribute-size',
'file-attribute-modes', 'file-attribute-inode-number',
'file-attribute-device-number' and 'file-attribute-collect'.

+++
** The new function 'buffer-hash' computes a fast, non-consing hash of
a buffer's contents.

+++
** 'interrupt-process' now consults the list 'interrupt-process-functions',
to determine which function has to be called in order to deliver the
SIGINT signal.  This allows Tramp to send the SIGINT signal to remote
asynchronous processes.  The hitherto existing implementation has been
moved to 'internal-default-interrupt-process'.

+++
** The new function 'read-multiple-choice' prompts for multiple-choice
questions, with a handy way to display help texts.

---
** 'comment-indent-function' values may now return a cons to specify a
range of indentation.

+++
** New optional argument TEXT in 'make-temp-file'.

---
** New function `define-symbol-prop'.

** Checksum/Hash

+++
** New function 'secure-hash-algorithms' to list the algorithms that
'secure-hash' supports.
See the node "(elisp) Checksum/Hash" in the ELisp manual for details.

+++
** Emacs now exposes the GnuTLS cryptographic API with the functions
'gnutls-macs' and 'gnutls-hash-mac'; 'gnutls-digests' and
'gnutls-hash-digest'; 'gnutls-ciphers' and 'gnutls-symmetric-encrypt'
and 'gnutls-symmetric-decrypt'.
See the node "(elisp) GnuTLS Cryptography" in the ELisp manual for details.

+++
** Emacs now supports records for user-defined types, via the new
functions 'make-record', 'record', and 'recordp'.  Records are now
used internally to represent cl-defstruct and defclass instances, for
example.

+++
** 'save-some-buffers' now uses 'save-some-buffers-default-predicate'
to decide which buffers to ask about, if the PRED argument is nil.
The default value of 'save-some-buffers-default-predicate' is nil,
which means ask about all file-visiting buffers.

---
** string-(to|as|make)-(uni|multi)byte are now declared obsolete.

+++
** New variable 'while-no-input-ignore-events' which allow
setting which special events 'while-no-input' should ignore.
It is a list of symbols.

---
** New function 'undo-amalgamate-change-group' to get rid of
undo-boundaries between two states.

---
** New var 'definition-prefixes' is a hash table mapping prefixes to
the files where corresponding definitions can be found.  This can be
used to fetch definitions that are not yet loaded, for example for
'C-h f'.

---
** New var 'syntax-ppss-table' to control the syntax-table used in
'syntax-ppss'.

+++
** 'define-derived-mode' can now specify an :after-hook form, which
gets evaluated after the new mode's hook has run.  This can be used to
incorporate configuration changes made in the mode hook into the
mode's setup.

---
** Autoload files can be generated without timestamps,
by setting 'autoload-timestamps' to nil.
FIXME As an experiment, nil is the current default.
If no insurmountable problems before next release, it can stay that way.

---
** 'gnutls-boot' now takes a parameter ':complete-negotiation' that
says that negotiation should complete even on non-blocking sockets.

---
** There is now a new variable 'flyspell-sort-corrections-function'
that allows changing the way corrections are sorted.

---
** The new command 'fortune-message' has been added, which displays
fortunes in the echo area.

+++
** New function 'func-arity' returns information about the argument list
of an arbitrary function.  This generalizes 'subr-arity' for functions
that are not built-in primitives.  We recommend using this new
function instead of 'subr-arity'.

---
** New function 'region-bounds' can be used in the interactive spec
to provide region boundaries (for rectangular regions more than one)
to an interactively callable function as a single argument instead of
two separate arguments region-beginning and region-end.

+++
** 'parse-partial-sexp' state has a new element.  Element 10 is
non-nil when the last character scanned might be the first character
of a two character construct, i.e., a comment delimiter or escaped
character.  Its value is the syntax of that last character.

+++
** 'parse-partial-sexp's state, element 9, has now been confirmed as
permanent and documented, and may be used by Lisp programs.  Its value
is a list of currently open parenthesis positions, starting with the
outermost parenthesis.

---
** 'read-color' will now display the color names using the color itself
as the background color.

---
** The function 'redirect-debugging-output' now works on platforms
other than GNU/Linux.

+++
** The new function 'string-version-lessp' compares strings by
interpreting consecutive runs of numerical characters as numbers, and
compares their numerical values.  According to this predicate,
"foo2.png" is smaller than "foo12.png".

---
** Numeric comparisons and 'logb' no longer return incorrect answers
due to internal rounding errors.  For example, (< most-positive-fixnum
(+ 1.0 most-positive-fixnum)) now correctly returns t on 64-bit hosts.

---
** The functions 'ffloor', 'fceiling', 'ftruncate' and 'fround' now
accept only floating-point arguments, as per their documentation.
Formerly, they quietly accepted integer arguments and sometimes
returned nonsensical answers, e.g., (< N (ffloor N)) could return t.

---
** On hosts like GNU/Linux x86-64 where a 'long double' fraction
contains at least EMACS_INT_WIDTH - 3 bits, 'format' no longer returns
incorrect answers due to internal rounding errors when formatting
Emacs integers with %e, %f, or %g conversions.  For example, on these
hosts (eql N (string-to-number (format "%.0f" N))) now returns t for
all Emacs integers N.

---
** Calls that accept floating-point integers (for use on hosts with
limited integer range) now signal an error if arguments are not
integral.  For example (decode-char 'ascii 0.5) now signals an error.

+++
** The new function 'char-from-name' converts a Unicode name string
to the corresponding character code.

+++
** New functions 'sxhash-eq' and 'sxhash-eql' return hash codes of a
Lisp object suitable for use with 'eq' and 'eql' correspondingly.  If
two objects are 'eq' ('eql'), then the result of 'sxhash-eq'
('sxhash-eql') on them will be the same.

+++
** Function 'sxhash' has been renamed to 'sxhash-equal' for
consistency with the new functions.  For compatibility, 'sxhash'
remains as an alias to 'sxhash-equal'.

+++
** 'make-hash-table' now defaults to a rehash threshold of 0.8125
instead of 0.8, to avoid rounding glitches.

+++
** New function 'add-variable-watcher' can be used to call a function
when a symbol's value is changed.  This is used to implement the new
debugger command 'debug-on-variable-change'.

+++
** Time conversion functions that accept a time zone rule argument now
allow it to be OFFSET or a list (OFFSET ABBR), where the integer
OFFSET is a count of seconds east of Universal Time, and the string
ABBR is a time zone abbreviation.  The affected functions are
'current-time-string', 'current-time-zone', 'decode-time',
'format-time-string', and 'set-time-zone-rule'.

+++
** 'format-time-string' now formats "%q" to the calendar quarter.

+++
** New built-in function 'mapcan'.
It avoids unnecessary consing (and garbage collection).

+++
** 'car' and 'cdr' compositions 'cXXXr' and 'cXXXXr' are now part of Elisp.

+++
** 'gensym' is now part of Elisp.

---
** Low-level list functions like 'length' and 'member' now do a better
job of signaling list cycles instead of looping indefinitely.

+++
** The new functions 'make-nearby-temp-file' and 'temporary-file-directory'
can be used for creation of temporary files of remote or mounted directories.

+++
** On GNU platforms when operating on a local file, 'file-attributes'
no longer suffers from a race when called while another process is
altering the filesystem.  On non-GNU platforms 'file-attributes'
attempts to detect the race, and returns nil if it does so.

+++
** The new function 'file-local-name' can be used to specify arguments
of remote processes.

+++
** The new functions 'file-name-quote', 'file-name-unquote' and
'file-name-quoted-p' can be used to quote / unquote file names with
the prefix "/:".

+++
** The new error 'file-missing', a subcategory of 'file-error', is now
signaled instead of 'file-error' if a file operation acts on a file
that does not exist.

+++
** The function 'delete-directory' no longer signals an error when
operating recursively and when some other process deletes the directory
or its files before 'delete-directory' gets to them.

+++
*** New error type 'user-search-failed' like 'search-failed' but
avoids debugger like 'user-error'.

+++
** The function 'line-number-at-pos' now takes a second optional
argument 'absolute'.  If this parameter is nil, the default, this
function keeps on returning the line number taking potential narrowing
into account.  If this parameter is non-nil, the function ignores
narrowing and returns the absolute line number.

---
** The function 'color-distance' now takes a second optional argument
'metric'.  When non-nil, it should be a function of two arguments that
accepts two colors and returns a number.

** Changes in Frame and Window Handling

+++
*** Resizing a frame no longer runs 'window-configuration-change-hook'.
'window-size-change-functions' should be used instead.

+++
*** The new function 'frame-size-changed-p' can tell whether a frame has
been resized since the last time 'window-size-change-functions' has been
run.

+++
*** The function 'frame-geometry' now also returns the width of a
frame's outer border.

+++
*** New frame parameters and changed semantics for older ones

+++
**** 'z-group' positions a frame above or below all others.

+++
**** 'min-width' and 'min-height' specify the absolute minimum size of a
frame.

+++
**** 'parent-frame' makes a frame the child frame of another Emacs
frame.  The section "Child Frames" in the Elisp manual describes the
intrinsics of that relationship.

+++
**** 'delete-before' triggers deletion of one frame before that of
another.

+++
**** 'mouse-wheel-frame' specifies another frame whose windows shall be
scrolled instead.

+++
**** 'no-other-frame' has 'next-frame' and 'previous-frame' skip this
frame.

+++
**** 'skip-taskbar' removes a frame's icon from the taskbar and has
Alt-<TAB> skip this frame.

+++
**** 'no-focus-on-map' avoids that a frame gets input focus when mapped.

+++
**** 'no-accept-focus' means that a frame does not want to get input
focus via the mouse.

+++
**** 'undecorated' removes the window manager decorations from a frame.

+++
**** 'override-redirect' tells the window manager to disregard this
frame.

+++
**** 'width' and 'height' allow to specify pixel values and ratios now.

+++
**** 'left' and 'top' allow to specify ratios now.

+++
**** 'keep-ratio' preserves size and position of child frames when their
parent frame is resized.

+++
**** 'no-special-glyphs' suppresses display of truncation and
continuation glyphs in a frame.

+++
**** 'auto-hide-function' and 'minibuffer-exit' handle auto hiding of
frames and exiting from minibuffer individually.

+++
**** 'fit-frame-to-buffer-margins' and 'fit-frame-to-buffer-sizes'
handle fitting a frame to its buffer individually.

+++
**** 'drag-internal-border', 'drag-with-header-line',
'drag-with-mode-line', 'snap-width', 'top-visible' and 'bottom-visible'
allow to drag and resize frames with the mouse.

*** The new function 'frame-list-z-order' returns a list of all frames
in Z (stacking) order.

+++
*** The function 'x-focus-frame' optionally tries to not activate its
frame.

+++
*** The variable 'focus-follows-mouse' has a third meaningful value
'auto-raise' to indicate that the window manager automatically raises a
frame when the mouse pointer enters it.

+++
*** The new function 'frame-restack' puts a frame above or below
another on the display.

+++
*** The new face 'internal-border' specifies the background of a frame's
internal border.

+++
*** The NORECORD argument of 'select-window' now has a meaningful value
'mark-for-redisplay' which is like any other non-nil value but marks
WINDOW for redisplay.

+++
*** Support for side windows is now official.
The display action function 'display-buffer-in-side-window' will
display its buffer in a side window.  Functions for toggling all side
windows on a frame, changing and reversing the layout of side windows
and returning the main (major non-side) window of a frame are
provided.  For details consult the section "Side Windows" in the Elisp
manual.

+++
*** Support for atomic windows - rectangular compositions of windows
treated by 'split-window', 'delete-window' and 'delete-other-windows'
like a single live window - is now official.  For details consult the
section "Atomic Windows" in the Elisp manual.

+++
*** New 'display-buffer' alist entry 'window-parameters' allows to
assign window parameters to the window used for displaying the buffer.

+++
*** New function 'display-buffer-reuse-mode-window' is an action function
suitable for use in 'display-buffer-alist'.  For example, to avoid
creating a new window when opening man pages when there's already one,
use

(add-to-list 'display-buffer-alist
     '("\\`\\*Man .*\\*\\'" .
       (display-buffer-reuse-mode-window
        (inhibit-same-window . nil)
        (mode . Man-mode))))

+++
*** New window parameter 'no-delete-other-windows' prevents that
its window gets deleted by 'delete-other-windows'.

+++
*** New window parameters 'mode-line-format' and 'header-line-format'
allow to override the buffer-local formats for this window.

+++
*** New command 'window-swap-states' swaps the states of two live
windows.

+++
*** New functions 'window-pixel-width-before-size-change' and
'window-pixel-height-before-size-change' support detecting which
window changed size when 'window-size-change-functions' are run.

+++
*** The new function 'window-lines-pixel-dimensions' returns the pixel
dimensions of a window's text lines.

+++
*** The new function 'window-largest-empty-rectangle' returns the
dimensions of the largest rectangular area not occupying any text in a
window's body.

+++
*** The semantics of 'mouse-autoselect-window' has changed slightly.
For details see the section "Mouse Window Auto-selection" in the Elisp
manual.

---
** 'tcl-auto-fill-mode' is now declared obsolete.  Its functionality
can be replicated simply by setting 'comment-auto-fill-only-comments'.

** New pcase pattern 'rx' to match against a rx-style regular expression.
For details, see the doc string of 'rx--pcase-macroexpander'.

---
** New functions to set region from secondary selection and vice versa.
The new functions 'secondary-selection-to-region' and
'secondary-selection-from-region' let you set the beginning and the
end of the region from those of the secondary selection and vise
versa.
=======
>>>>>>> 11f9cb52


* Lisp Changes in Emacs 27.1

---
** The 'file-system-info' function is now available on all platforms.
instead of just Microsoft platforms.  This fixes a 'get-free-disk-space'
bug on OS X 10.8 and later (Bug#28639).

---
** The function 'get-free-disk-space' returns now a non-nil value for
remote systems, which support this check.


* Changes in Emacs 27.1 on Non-Free Operating Systems


----------------------------------------------------------------------
This file is part of GNU Emacs.

GNU Emacs is free software: you can redistribute it and/or modify
it under the terms of the GNU General Public License as published by
the Free Software Foundation, either version 3 of the License, or
(at your option) any later version.

GNU Emacs is distributed in the hope that it will be useful,
but WITHOUT ANY WARRANTY; without even the implied warranty of
MERCHANTABILITY or FITNESS FOR A PARTICULAR PURPOSE.  See the
GNU General Public License for more details.

You should have received a copy of the GNU General Public License
along with GNU Emacs.  If not, see <https://www.gnu.org/licenses/>.


Local variables:
coding: utf-8
mode: outline
paragraph-separate: "[ 	]*$"
end:<|MERGE_RESOLUTION|>--- conflicted
+++ resolved
@@ -6,14 +6,10 @@
 Please send Emacs bug reports to bug-gnu-emacs@gnu.org.
 If possible, use M-x report-emacs-bug.
 
-This file is about changes in Emacs version 27.
+This file is about changes in Emacs version 26.
 
 See file HISTORY for a list of GNU Emacs versions and release dates.
-<<<<<<< HEAD
 See files NEWS.25, NEWS.24, NEWS.23, NEWS.22, NEWS.21,
-=======
-See files NEWS.26, NEWS.25, NEWS.24, NEWS.23, NEWS.22, NEWS.21,
->>>>>>> 11f9cb52
 NEWS.20, NEWS.19, NEWS.18, and NEWS.1-17 for changes in older Emacs
 versions.
 
@@ -30,449 +26,16 @@
 
 * Installation Changes in Emacs 27.1
 
-<<<<<<< HEAD
-** By default libgnutls is now required when building Emacs.
-Use 'configure --with-gnutls=no' to build even when GnuTLS is missing.
-
-** GnuTLS version 2.12.2 or later is now required, instead of merely
-version 2.6.6 or later.
-
-** The new option 'configure --with-mailutils' causes Emacs to rely on
-GNU Mailutils to retrieve email.  It is recommended, and is the
-default if GNU Mailutils is installed.  When --with-mailutils is not
-in effect, the Emacs build procedure by default continues to build and
-install a limited 'movemail' substitute that retrieves POP3 email only
-via insecure channels; to avoid this problem, use either
---with-mailutils or --without-pop when configuring.
-
-** The new option 'configure --enable-gcc-warnings=warn-only' causes
-GCC to issue warnings without stopping the build.  This behavior is
-now the default in developer builds.  As before, use
-'--disable-gcc-warnings' to suppress GCC's warnings, and
-'--enable-gcc-warnings' to stop the build if GCC issues warnings.
-
-** When GCC warnings are enabled, '--enable-check-lisp-object-type' is
-now enabled by default when configuring.
-
-+++
-** The Emacs server now has socket-launching support.  This allows
-socket based activation, where an external process like systemd can
-invoke the Emacs server process upon a socket connection event and
-hand the socket over to Emacs.  Emacs uses this socket to service
-emacsclient commands.  This new functionality can be disabled with the
-configure option '--disable-libsystemd'.
-
-+++
-** A systemd user unit file is provided.  Use it in the standard way:
-systemctl --user enable emacs
-(If your Emacs is installed in a non-standard location, you may
-need to copy the emacs.service file to eg ~/.config/systemd/user/)
-
-** New configure option '--disable-build-details' attempts to build an
-Emacs that is more likely to be reproducible; that is, if you build
-and install Emacs twice, the second Emacs is a copy of the first.
-Deterministic builds omit the build date from the output of the
-'emacs-version' and 'erc-cmd-SV' functions, and the leave the
-following variables nil: 'emacs-build-system', 'emacs-build-time',
-'erc-emacs-build-time'.
-
----
-** Emacs can now be built with support for Little CMS.
-
-If the lcms2 library is installed, Emacs will enable features built on
-top of that library.  The new configure option '--without-lcms2' can
-be used to build without lcms2 support even if it is installed.  Emacs
-linked to Little CMS exposes color management functions in Lisp: the
-color metrics 'lcms-cie-de2000' and 'lcms-cam02-ucs', as well as
-functions for conversion to and from CIE CAM02 and CAM02-UCS.
-
-** The configure option '--with-gameuser' now defaults to 'no',
-as this appears to be the most common configuration in practice.
-When it is 'no', the shared game directory and the auxiliary program
-update-game-score are no longer needed and are not installed.
-
-** Emacs no longer works on IRIX.  We expect that Emacs users are not
-affected by this, as SGI stopped supporting IRIX in December 2013.
-
  
 * Startup Changes in Emacs 26.1
 
  
-* Changes in Emacs 26.1
-
-+++
-** Option 'buffer-offer-save' can be set to new value, 'always'.  When
-   set to 'always', the command `save-some-buffers' will always offer
-   this buffer for saving.
-
-** Security vulnerability related to Enriched Text mode is removed.
-
-+++
-*** Enriched Text mode does not evaluate Lisp in 'display' properties.
-This feature allows saving 'display' properties as part of text.
-Emacs 'display' properties support evaluation of arbitrary Lisp forms
-as part of processing the property for display, so displaying Enriched
-Text could be vulnerable to executing arbitrary malicious Lisp code
-included in the text (e.g., sent as part of an email message).
-Therefore, execution of arbitrary Lisp forms in 'display' properties
-decoded by Enriched Text mode is now disabled by default.  Customize
-the new option 'enriched-allow-eval-in-display-props' to a non-nil
-value to allow Lisp evaluation in decoded 'display' properties.
-
-This vulnerability was introduced in Emacs 21.1.  To work around that
-in Emacs versions before 25.3, append the following to your ~/.emacs
-init file:
-
-  (eval-after-load "enriched"
-    '(defun enriched-decode-display-prop (start end &optional param)
-       (list start end)))
-
-+++
-** Functions in 'write-contents-functions' can fully short-circuit the
-'save-buffer' process.  Previously, saving a buffer that was not
-visiting a file would always prompt for a file name.  Now it only does
-so if 'write-contents-functions' is nil (or all its functions return
-nil).
-
----
-** New variable 'executable-prefix-env' for inserting magic signatures.
-This variable affects the format of the interpreter magic number
-inserted by 'executable-set-magic'.  If non-nil, the magic number now
-takes the form "#!/usr/bin/env interpreter", otherwise the value
-determined by 'executable-prefix', which is by default
-"#!/path/to/interpreter".  By default, 'executable-prefix-env' is nil,
-so the default behavior is not changed.
-
-+++
-** The variable 'emacs-version' no longer includes the build number.
-This is now stored separately in a new variable, 'emacs-build-number'.
-
-+++
-** Emacs now provides a limited form of concurrency with Lisp threads.
-Concurrency in Emacs Lisp is "mostly cooperative", meaning that
-Emacs will only switch execution between threads at well-defined
-times: when Emacs waits for input, during blocking operations related
-to threads (such as mutex locking), or when the current thread
-explicitly yields.  Global variables are shared among all threads, but
-a 'let' binding is thread-local.  Each thread also has its own current
-buffer and its own match data.
-
-See the chapter "Threads" in the ELisp manual for full documentation
-of these facilities.
-
-+++
-** The new user variable 'electric-quote-chars' provides a list
-of curved quotes for 'electric-quote-mode', allowing user to choose
-the types of quotes to be used.
-
----
-** The new user option 'electric-quote-context-sensitive' makes
-'electric-quote-mode' context sensitive.  If it is non-nil, you can
-type an ASCII apostrophe to insert an opening or closing quote,
-depending on context.  Emacs will replace the apostrophe by an opening
-quote character at the beginning of the buffer, the beginning of a
-line, after a whitespace character, and after an opening parenthesis;
-and it will replace the apostrophe by a closing quote character in all
-other cases.
-
----
-** The new variable 'electric-quote-inhibit-functions' controls when
-to disable electric quoting based on context.  Major modes can add
-functions to this list; Emacs will temporarily disable
-'electric-quote-mode' whenever any of the functions returns non-nil.
-This can be used by major modes that derive from 'text-mode' but allow
-inline code segments, such as 'markdown-mode'.
-
-+++
-** The new user variable 'dired-omit-case-fold' allows the user to
-customize the case-sensitivity of dired-omit-mode.  It defaults to
-the same sensitivity as that of the filesystem for the corresponding
-dired buffer.
-
-+++
-** Emacs now uses double buffering to reduce flicker when editing and
-resizing graphical Emacs frames on the X Window System.  This support
-requires the DOUBLE-BUFFER extension, which major X servers have
-supported for many years.  If your system has this extension, but an
-Emacs built with double buffering misbehaves on some displays you use,
-you can disable the feature by adding
-
-  '(inhibit-double-buffering . t)
-
-to default-frame-alist.  Or inject this parameter into the selected
-frame by evaluating this form:
-
-  (modify-frame-parameters nil '((inhibit-double-buffering . t)))
-
----
-The group 'wp', whose label was "text", is now deprecated.
-Use the new group 'text', which inherits from 'wp', instead.
-
-+++
-** The new function 'call-shell-region' executes a command in an
-inferior shell with the buffer region as input.
-
-+++
-** The new user option 'shell-command-dont-erase-buffer' controls
-if the output buffer is erased between shell commands; if non-nil,
-the output buffer is not erased; this variable also controls where
-to set the point in the output buffer: beginning of the output,
-end of the buffer or save the point.
-When 'shell-command-dont-erase-buffer' is nil, the default value,
-the behavior of 'shell-command', 'shell-command-on-region' and
-'async-shell-command' is as usual.
-
-+++
-** The new user option 'async-shell-command-display-buffer' controls
-whether the output buffer of an asynchronous command is shown
-immediately, or only when there is output.
-
-+++
-** The new user option 'mouse-select-region-move-to-beginning'
-controls the position of point when double-clicking mouse-1 on the end
-of a parenthetical grouping or string-delimiter: the default value nil
-keeps point at the end of the region, setting it to non-nil moves
-point to the beginning of the region.
-
-+++
-** The new user option 'mouse-drag-and-drop-region' allows to drag the
-entire region of text to another place or another buffer.
-
-+++
-** The new user option 'confirm-kill-processes' allows the user to
-skip a confirmation prompt for killing subprocesses when exiting
-Emacs.  When set to t (the default), Emacs will prompt for
-confirmation before killing subprocesses on exit, which is the same
-behavior as before.
-
----
-** 'find-library-name' will now fall back on looking at 'load-history'
-to try to locate libraries that have been loaded with an explicit path
-outside 'load-path'.
-
-+++
-** Faces in 'minibuffer-prompt-properties' no longer overwrite properties
-in the text in functions like 'read-from-minibuffer', but instead are
-added to the end of the face list.  This allows users to say things
-like '(read-from-minibuffer (propertize "Enter something: " 'face 'bold))'.
-
-+++
-** The new variable 'extended-command-suggest-shorter' has been added
-to control whether to suggest shorter 'M-x' commands or not.
-
----
-** icomplete now respects 'completion-ignored-extensions'.
-
-+++
-** Non-breaking hyphens are now displayed with the 'nobreak-hyphen'
-face instead of the 'escape-glyph' face.
-
-+++
-** Approximations to quotes are now displayed with the new 'homoglyph'
-face instead of the 'escape-glyph' face.
-
-+++
-** New face 'header-line-highlight'.
-This face is the header-line analogue of 'mode-line-highlight'; it
-should be the preferred mouse-face for mouse-sensitive elements in the
-header line.
-
----
-** 'C-x h' ('mark-whole-buffer') will now avoid marking the prompt
-part of minibuffers.
-
----
-** 'fill-paragraph' no longer marks the buffer as changed unless it
-actually changed something.
-
----
-** The locale language name 'ca' is now mapped to the language
-environment 'Catalan', which has been added.
-
----
-** 'align-regexp' has a separate history for its interactive argument.
-'align-regexp' no longer shares its history with all other
-history-less functions that use 'read-string'.
-
-+++
-** The networking code has been reworked so that it's more
-asynchronous than it was (when specifying :nowait t in
-'make-network-process').  How asynchronous it is varies based on the
-capabilities of the system, but on a typical GNU/Linux system the DNS
-resolution, the connection, and (for TLS streams) the TLS negotiation
-are all done without blocking the main Emacs thread.  To get
-asynchronous TLS, the TLS boot parameters have to be passed in (see
-the manual for details).
-
-Certain process oriented functions (like 'process-datagram-address')
-will block until socket setup has been performed.  The recommended way
-to deal with asynchronous sockets is to avoid interacting with them
-until they have changed status to "run".  This is most easily done
-from a process sentinel.
-
----
-** 'make-network-process' and 'open-network-stream' sometimes allowed
-:service to be an integer string (e.g., :service "993") and sometimes
-required an integer (e.g., :service 993).  This difference has been
-eliminated, and integer strings work everywhere.
-
----
-** It is possible to disable attempted recovery on fatal signals.
-Two new variables support disabling attempts to recover from stack
-overflow and to avoid automatic auto-save when Emacs is delivered a
-fatal signal.  'attempt-stack-overflow-recovery', if set to 'nil',
-will disable attempts to recover from C stack overflows; Emacs will
-then crash as with any other fatal signal.
-'attempt-orderly-shutdown-on-fatal-signal', if set to 'nil', will
-disable attempts to auto-save the session and shut down in an orderly
-fashion when Emacs receives a fatal signal; instead, Emacs will
-terminate immediately.  Both variables are non-'nil' by default.
-These variables are for users who would like to avoid the small
-probability of data corruption due to techniques Emacs uses to recover
-in these situations.
-
-+++
-** File local and directory local variables are now initialized each
-time the major mode is set, not just when the file is first visited.
-These local variables will thus not vanish on setting a major mode.
-
-+++
-** A second dir-local file (.dir-locals-2.el) is now accepted.
-See the variable 'dir-locals-file-2' for more information.
-
-+++
-** Connection-local variables can be used to specify local variables
-with a value depending on the connected remote server.  For details,
-see the node "Connection Local Variables" in the ELisp manual.
-
----
-** International domain names (IDNA) are now encoded via the new
-puny.el library, so that one can visit Web sites with non-ASCII URLs.
-
-+++
-** The new 'list-timers' command lists all active timers in a buffer,
-where you can cancel them with the 'c' command.
-
-+++
-** 'switch-to-buffer-preserve-window-point' now defaults to t.
-
-+++
-** The new variable 'debugger-stack-frame-as-list' allows displaying
-all call stack frames in a Lisp backtrace buffer as lists.  Both
-debug.el and edebug.el have been updated to heed to this variable.
-
----
-** Values in call stack frames are now displayed using 'cl-prin1'.
-The old behaviour of using 'prin1' can be restored by customizing the
-new option 'debugger-print-function'.
-
-+++
-** NUL bytes in text copied to the system clipboard are now replaced with "\0".
-
-+++
-** The new variable 'x-ctrl-keysym' has been added to the existing
-roster of X keysyms.  It can be used in combination with another
-variable of this kind to swap modifiers in Emacs.
-
----
-** New input methods: 'cyrillic-tuvan', 'polish-prefix'.
-
----
-** The 'dutch' input method no longer attempts to support Turkish too.
-Also, it no longer converts 'IJ' and 'ij' to the compatibility
-characters U+0132 LATIN CAPITAL LIGATURE IJ and U+0133 LATIN SMALL
-LIGATURE IJ.
-
-+++
-** File name quoting by adding the prefix "/:" is now possible for the
-local part of a remote file name.  Thus, if you have a directory named
-"/~" on the remote host "foo", you can prevent it from being
-substituted by a home directory by writing it as "/foo:/:/~/file".
-
-+++
-** The new variable 'maximum-scroll-margin' allows having effective
-settings of 'scroll-margin' up to half the window size, instead of
-always restricting the margin to a quarter of the window.
-
-+++
-** Emacs can scroll horizontally using mouse, touchpad, and trackbar.
-You can enable this by customizing 'mwheel-tilt-scroll-p'.  If you
-want to reverse the direction of the scroll, customize
-'mwheel-flip-direction'.
-
-+++
-** Emacsclient has a new option -u/--suppress-output.
-This option suppresses display of return values from the server
-process.
-
-+++
-** Emacsclient has a new option -T/--tramp.
-This helps with using a local Emacs session as the server for a remote
-emacsclient.  With appropriate setup, one can now set the EDITOR
-environment variable on a remote machine to emacsclient, and
-use the local Emacs to edit remote files via Tramp.  See the node
-"emacsclient Options" in the user manual for the details.
-
----
-** New user option 'dig-program-options' and extended functionality
-for DNS-querying functions 'nslookup-host', 'dns-lookup-host',
-and 'run-dig'.  Each function now accepts an optional name server
-argument interactively (with a prefix argument) and non-interactively.
-
-+++
-** 'describe-key-briefly' now ignores mouse movement events.
-
-+++
-** The new variable 'eval-expression-print-maximum-character' prevents
-large integers from being displayed as characters by 'M-:' and similar
-commands.
-
----
-** Two new commands for finding the source code of Emacs Lisp
-libraries: 'find-library-other-window' and 'find-library-other-frame'.
-
-+++
-** The new variable 'display-raw-bytes-as-hex' allows to change the
-display of raw bytes from octal to hex.
-
-+++
-** You can now provide explicit field numbers in format specifiers.
-For example, '(format "%2$s %1$s" "X" "Y")' produces "Y X".
-
-+++
-** Emacs now supports optional display of line numbers in the buffer.
-This is similar to what linum-mode provides, but much faster and
-doesn't usurp the display margin for the line numbers.  Customize the
-buffer-local variable 'display-line-numbers' to activate this optional
-display.  Alternatively, you can use the `display-line-numbers-mode'
-minor mode or the global `global-display-line-numbers-mode'.  When
-using these modes, customize `display-line-numbers-type' with the same
-value as you would use with `display-line-numbers'.
-
-Line numbers are not displayed at all in minibuffer windows and in
-tooltips, as they are not useful there.
-
-Lisp programs can disable line-number display for a particular screen
-line by putting the 'display-line-numbers-disable' text property or
-overlay property on the first character of that screen line.  This is
-intended for add-on packages that need a finer control of the display.
-
-Lisp programs that need to know how much screen estate is used up for
-line-number display in a window can use the new function
-'line-number-display-width'.
-
-Linum mode and all similar packages are henceforth becoming obsolete.
-Users and developers are encouraged to switch to this new feature
-instead.
-
-+++
-** emacsclient now accepts command-line options in ALTERNATE_EDITOR
-and --alternate-editor. For example, ALTERNATE_EDITOR="emacs -Q -nw".
-Arguments may be quoted "like this", so that for example an absolute
-path containing a space may be specified; quote escaping is not
-supported.
+* Changes in Emacs 27.1
+
++++
+** New function 'logcount' calculates an integer's Hamming weight.
 
  
@@ -587,6 +150,11 @@
 This controls how long Emacs will wait for updates to the graphical
 state to take effect (making a frame visible, for example).
 
++++
+** The new user option 'electric-quote-replace-double' controls
+whether " is also replaced in 'electric-quote-mode'.  If non-nil, " is
+replaced by a double typographic quote.
+
  
 * Changes in Specialized Modes and Packages in Emacs 26.1
@@ -684,503 +252,96 @@
 
 ** Gnus
 
----
-*** The .newsrc file will now only be saved if the native select
-method is an NNTP select method.
-
-+++
-*** A new command for sorting articles by readedness marks has been
-added: 'C-c C-s C-m C-m'.
-
-+++
-
-*** In message-citation-line-format the %Z format is now the time zone name
-instead of the numeric form.  The %z format continues to be the
-numeric form.  The new behavior is compatible with format-time-string.
-
-** Ibuffer
-
----
-*** New command 'ibuffer-jump'.
-
----
-*** New filter commands 'ibuffer-filter-by-basename',
-'ibuffer-filter-by-file-extension', 'ibuffer-filter-by-directory',
-'ibuffer-filter-by-starred-name', 'ibuffer-filter-by-modified'
-and 'ibuffer-filter-by-visiting-file'; bound respectively
-to '/b', '/.', '//', '/*', '/i' and '/v'.
-
----
-*** Two new commands 'ibuffer-filter-chosen-by-completion'
-and 'ibuffer-and-filter', the second bound to '/&'.
-
----
-*** The commands 'ibuffer-pop-filter', 'ibuffer-pop-filter-group',
-'ibuffer-or-filter' and 'ibuffer-filter-disable' have the alternative
-bindings '/<up>', '/S-<up>', '/|' and '/DEL', respectively.
-
----
-*** The data format specifying filters has been extended to allow
-explicit logical 'and', and a more flexible form for logical 'not'.
-See 'ibuffer-filtering-qualifiers' doc string for full details.
-
----
-*** A new command 'ibuffer-copy-buffername-as-kill'; bound
-to 'B'.
-
----
-*** New command 'ibuffer-change-marks'; bound to '* c'.
-
----
-*** A new command 'ibuffer-mark-by-locked' to mark
-all locked buffers;  bound to '% L'.
-
----
-*** A new option 'ibuffer-locked-char' to indicate
-locked buffers; Ibuffer shows a new column displaying
-'ibuffer-locked-char' for locked buffers.
-
----
-*** A new command 'ibuffer-unmark-all-marks' to unmark
-all buffers without asking confirmation;  bound to
-'U'; 'ibuffer-do-replace-regexp' bound to 'r'.
-
----
-*** A new command 'ibuffer-mark-by-content-regexp' to mark buffers
-whose content matches a regexp; bound to '% g'.
-
----
-*** Two new options 'ibuffer-never-search-content-name' and
-'ibuffer-never-search-content-mode' used by
-'ibuffer-mark-by-content-regexp'.
-
-** Browse-URL
-
----
-*** Support for opening links to man pages in Man or WoMan mode.
-
-** Comint
-
----
-*** New user option 'comint-move-point-for-matching-input' to control
-where to place point after C-c M-r and C-c M-s.
-
-** Compilation mode
-
----
-*** Messages from CMake are now recognized.
-
-+++
-*** The number of errors, warnings, and informational messages is now
-displayed in the mode line.  These are updated as compilation
-proceeds.
-
-** Grep
-
----
-*** Grep commands will now use GNU grep's '--null' option if
-available, which allows distinguishing the filename from contents if
-they contain colons.  This can be controlled by the new custom option
-'grep-use-null-filename-separator'.
-
----
-*** The grep/rgrep/lgrep functions will now ask about saving files
-before running.  This is controlled by the 'grep-save-buffers'
-variable.
-
-** Edebug
-
----
-*** Edebug can be prevented from pausing 1 second after reaching a
-breakpoint (e.g. with "f" and "o") by customizing the new option
-'edebug-sit-on-break'.
-
-+++
-*** New customizable option 'edebug-max-depth'
-This allows to enlarge the maximum recursion depth when instrumenting
-code.
-
-** Eshell
-
----
-*** 'eshell-input-filter's value is now a named function
-'eshell-input-filter-default', and has a new custom option
-'eshell-input-filter-initial-space' to ignore adding commands prefixed
-with blank space to eshell history.
-
-** eww
-
-+++
-*** New 'M-RET' command for opening a link at point in a new eww buffer.
-
-+++
-*** A new 's' command for switching to another eww buffer via the minibuffer.
-
----
-*** The 'o' command ('shr-save-contents') has moved to 'O' to avoid collision
-with the 'o' command from 'image-map'.
-
-+++
-*** A new command 'C' ('eww-toggle-colors') can be used to toggle
-whether to use the HTML-specified colors or not.  The user can also
-customize the 'shr-use-colors' variable.
-
----
-*** Images that are being loaded are now marked with gray
-"placeholder" images of the size specified by the HTML.  They are then
-replaced by the real images asynchronously, which will also now
-respect width/height HTML specs (unless they specify widths/heights
-bigger than the current window).
-
----
-*** The 'w' command on links is now 'shr-maybe-probe-and-copy-url'.
-'shr-copy-url' now only copies the url at point; users who wish to
-avoid accidentally accessing remote links may rebind 'w' and 'u' in
-'eww-link-keymap' to it.
-
-
-** Ido
-
----
-*** The commands 'find-alternate-file-other-window',
-'dired-other-window', 'dired-other-frame', and
-'display-buffer-other-window' are now remapped to Ido equivalents if
-Ido mode is active.
-
-** Images
-
-+++
-*** Images are automatically scaled before displaying based on the
-'image-scaling-factor' variable (if Emacs supports scaling the images
-in question).
-
-+++
-*** It's now possible to specify aspect-ratio preserving combinations
-of :width/:max-height and :height/:max-width keywords.  In either
-case, the "max" keywords win.  (Previously some combinations would,
-depending on the aspect ratio of the image, just be ignored and in
-other instances this would lead to the aspect ratio not being
-preserved.)
-
-+++
-*** Images inserted with 'insert-image' and related functions get a
-keymap put into the text properties (or overlays) that span the
-image.  This keymap binds keystrokes for manipulating size and
-rotation, as well as saving the image to a file.  These commands are
-also available in 'image-mode'.
-
-+++
-*** A new library for creating and manipulating SVG images has been
-added.  See the "SVG Images" section in the Lisp reference manual for
-details.
-
-+++
-*** New setf-able function to access and set image parameters is
-provided: 'image-property'.
-
----
-*** New commands 'image-scroll-left' and 'image-scroll-right'
-for 'image-mode' that complement 'image-scroll-up' and
-'image-scroll-down': they have the same prefix arg behavior and stop
-at image boundaries.
-
-** Image-Dired
-
----
-*** Now provides a minor mode 'image-dired-minor-mode' which replaces
-the function 'image-dired-setup-dired-keybindings'.
-
----
-*** Thumbnail generation is now asynchronous.
-The number of concurrent processes is limited by the variable
-'image-dired-thumb-job-limit'.
-
----
-*** 'image-dired-thumbnail-storage' has a new option 'standard-large'
-for generating 256x256 thumbnails according to the Thumbnail Managing
-Standard.
-
----
-*** Inherits movement keys from 'image-mode' for viewing full images.
-This includes the usual char, line, and page movement commands.
-
----
-*** All the -options types have been changed to argument lists
-instead of shell command strings.  This change affects
-'image-dired-cmd-create-thumbnail-options',
-'image-dired-cmd-create-temp-image-options',
-'image-dired-cmd-rotate-thumbnail-options',
-'image-dired-cmd-rotate-original-options',
-'image-dired-cmd-write-exif-data-options',
-'image-dired-cmd-read-exif-data-options', and introduces
-'image-dired-cmd-pngnq-options', 'image-dired-cmd-pngcrush-options',
-'image-dired-cmd-create-standard-thumbnail-options'
-
----
-*** Recognizes more tools by default, including pngnq-s9 and OptiPNG
-
----
-*** 'find-file' and related commands now work on thumbnails and
-displayed images, providing a default argument of the original file name
-via an addition to 'file-name-at-point-functions'.
-
----
-** The default 'Info-default-directory-list' no longer checks some obsolete
-directory suffixes (gnu, gnu/lib, gnu/lib/emacs, emacs, lib, lib/emacs)
-when searching for info directories.
-
-+++
-** The commands that add ChangeLog entries now prefer a VCS root directory
-for the ChangeLog file, if none already exists.  Customize
-'change-log-directory-files' to nil for the old behavior.
-
----
-** Support for non-string values of 'time-stamp-format' has been removed.
-
-** Message
-
----
-*** 'message-use-idna' now defaults to t (because Emacs comes with
-built-in IDNA support now).
-
----
-*** When sending HTML messages with embedded images, and you have
-exiftool installed, and you rotate images with EXIF data (i.e.,
-JPEGs), the rotational information will be inserted into the outgoing
-image in the message.  (The original image will not have its
-orientation affected.)
-
----
-*** The 'message-valid-fqdn-regexp' variable has been removed, since
-there are now top-level domains added all the time.  Message will no
-longer warn about sending emails to top-level domains it hasn't heard
-about.
-
-** Enhanced xterm support
-
 *** New variable 'xterm-set-window-title' controls whether Emacs
 sets the XTerm window title.  The default is to set the window title.
 
----
-*** New variable 'erc-default-port-tls' used to connect to TLS IRC
-servers.
-
-** URL
-
-+++
-*** The new function 'url-cookie-delete-cookie' can be used to
-programmatically delete all cookies, or cookies from a specific
-domain.
-
-+++
-*** 'url-retrieve-synchronously' now takes an optional timeout parameter.
-
----
-*** The URL package now support HTTPS over proxies supporting CONNECT.
-
-+++
-*** 'url-user-agent' now defaults to 'default', and the User-Agent
-string is computed dynamically based on 'url-privacy-level'.
-
-** VC and related modes
-
----
-*** The VC state indicator in the mode line now defaults to more
-colorful faces to make it more obvious to the user what the state is.
-See the 'vc-faces' customization group.
-
-+++
-*** 'vc-dir-mode' now binds 'vc-log-outgoing' to 'O'; and has various
-branch-related commands on a keymap bound to 'B'.
-
----
-*** 'vc-region-history' is now bound to 'C-x v h', replacing the older
-'vc-insert-headers' binding.
-
-** CC mode
-
----
-*** Opening a .h file will turn C or C++ mode depending on language used.
-This is done with the help of 'c-or-c++-mode' function which analyses
-contents of the buffer to determine whether it's a C or C++ source
-file.
-
----
-** New DNS mode command 'dns-mode-ipv6-to-nibbles' to convert IPv6 addresses
-to a format suitable for reverse lookup zone files.
-
-** Ispell
-
-+++
-*** Enchant is now supported as a spell-checker.
-
-Enchant is a meta-spell-checker that uses providers
-such as Hunspell to do the actual checking.  With it, users can use
-spell-checkers not directly supported by Emacs, such as Voikko, Hspell
-and AppleSpell, more easily share personal word-lists with other
-programs, and configure different spelling-checkers for different
-languages.  (Version 2.1.0 or later of Enchant is required.)
-
-** Flymake
-
-+++
-*** Emacs no longer prompts the user before killing Flymake processes on exit.
-
  
 * New Modes and Packages in Emacs 26.1
 
  
-* Incompatible Lisp Changes in Emacs 26.1
-
----
-*** password-data is now a hash-table
-so that `password-read' can use any object for the `key' argument.
-
-+++
-*** Command 'dired-mark-extension' now automatically prepends a '.' to the
-extension when not present.  The new command 'dired-mark-suffix' behaves
-similarly but it doesn't prepend a '.'.
-
-+++
-** Certain cond/pcase/cl-case forms are now compiled using a faster jump
-table implementation.  This uses a new bytecode op 'switch', which
-isn't compatible with previous Emacs versions.  This functionality can
-be disabled by setting 'byte-compile-cond-use-jump-table' to nil.
-
----
-** The alist 'ucs-names' is now a hash table.
-
----
-** 'if-let' and 'when-let' are subsumed by 'if-let*' and 'when-let*'.
-The incumbent 'if-let' and 'when-let' are now marked obsolete.
-'if-let*' and 'when-let*' do not accept the single tuple special case.
-New macro 'and-let*' is an implementation of the Scheme SRFI-2 syntax
-of the same name.  'if-let*' and 'when-let*' now accept the same
-binding syntax as 'and-let*'.
-
----
-** 'C-up', 'C-down', 'C-left' and 'C-right' are now defined in term
-mode to send the same escape sequences that xterm does.  This makes
-things like forward-word in readline work.
-
----
-** hideshow mode got four key bindings that are analogous to outline
-mode bindings: 'C-c @ C-a', 'C-c @ C-t', 'C-c @ C-d', and 'C-c @ C-e.'
-
----
-** Customizable variable 'query-replace-from-to-separator'
-now doesn't propertize the string value of the separator.
-Instead, text properties are added by query-replace-read-from.
-Additionally, the new nil value restores pre-24.5 behavior
-of not providing replacement pairs via the history.
-
----
-** Some obsolete functions, variables, and faces have been removed:
-*** make-variable-frame-local.  Variables cannot be frame-local any more.
-*** From subr.el: window-dot, set-window-dot, read-input, show-buffer,
-eval-current-buffer, string-to-int
-*** icomplete-prospects-length.
-*** All the default-FOO variables that hold the default value of the
-FOO variable.  Use 'default-value' and 'setq-default' to access and
-change FOO, respectively.  The exhaustive list of removed variables is:
-'default-mode-line-format', 'default-header-line-format',
-'default-line-spacing', 'default-abbrev-mode', 'default-ctl-arrow',
-'default-truncate-lines', 'default-left-margin', 'default-tab-width',
-'default-case-fold-search', 'default-left-margin-width',
-'default-right-margin-width', 'default-left-fringe-width',
-'default-right-fringe-width', 'default-fringes-outside-margins',
-'default-scroll-bar-width', 'default-vertical-scroll-bar',
-'default-indicate-empty-lines', 'default-indicate-buffer-boundaries',
-'default-fringe-indicator-alist', 'default-fringe-cursor-alist',
-'default-scroll-up-aggressively', 'default-scroll-down-aggressively',
-'default-fill-column', 'default-cursor-type',
-'default-cursor-in-non-selected-windows',
-'default-buffer-file-coding-system', 'default-major-mode', and
-'default-enable-multibyte-characters'.
-*** Many variables obsoleted in 22.1 referring to face symbols
-
-+++
-** The variable 'text-quoting-style' is now a customizable option.  It
-controls whether to and how to translate ASCII quotes in messages and
-help output.  Its possible values and their semantics remain unchanged
-from Emacs 25.  In particular, when this variable's value is 'grave',
-all quotes in formats are output as-is.
-
----
-** Functions like 'check-declare-file' and 'check-declare-directory'
-now generate less chatter and more-compact diagnostics.  The auxiliary
-function 'check-declare-errmsg' has been removed.
-
-+++
-** The regular expression character class [:blank:] now matches
-Unicode horizontal whitespace as defined in the Unicode Technical
-Standard #18.  If you only want to match space and tab, use [ \t]
-instead.
-
-+++
-** 'min' and 'max' no longer round their results.
-Formerly, they returned a floating-point value if any argument was
-floating-point, which was sometimes numerically incorrect.  For
-example, on a 64-bit host (max 1e16 10000000000000001) now returns its
-second argument instead of its first.
-
-+++
-** The variable 'old-style-backquotes' has been made internal and
-renamed to 'lread--old-style-backquotes'.  No user code should use
-this variable.
-
----
-** To avoid confusion caused by "smart quotes", the reader no longer
-accepts Lisp symbols which begin with the following quotation
-characters: ‘’‛“”‟〞＂＇, unless they are escaped with backslash.
-=======
--
-* Startup Changes in Emacs 27.1
->>>>>>> 11f9cb52
-
--
-* Changes in Emacs 27.1
-
-+++
-** New function 'logcount' calculates an integer's Hamming weight.
-
--
-* Editing Changes in Emacs 27.1
-
----
-** New variable 'x-wait-for-event-timeout'.
-This controls how long Emacs will wait for updates to the graphical
-state to take effect (making a frame visible, for example).
-
-+++
-** The new user option 'electric-quote-replace-double' controls
-whether " is also replaced in 'electric-quote-mode'.  If non-nil, " is
-replaced by a double typographic quote.
-
--
-* Changes in Specialized Modes and Packages in Emacs 27.1
-
-** Enhanced xterm support
-
-*** New variable 'xterm-set-window-title' controls whether Emacs
-sets the XTerm window title.  The default is to set the window title.
-
--
-* New Modes and Packages in Emacs 27.1
-
--
 * Incompatible Lisp Changes in Emacs 27.1
 
-** The FILENAME argument to 'file-name-base' is now mandatory and no
-longer defaults to 'buffer-file-name'.
++++
+** 'file-attributes', 'file-symlink-p' and 'make-symbolic-link' no
+longer quietly mutate the target of a local symbolic link, so that
+Emacs can access and copy them reliably regardless of their contents.
+The following changes are involved.
+
+---
+*** 'file-attributes' and 'file-symlink-p' no longer prepend "/:" to
+symbolic links whose targets begin with "/" and contain ":".  For
+example, if a symbolic link "x" has a target "/y:z:", '(file-symlink-p
+"x")' now returns "/y:z:" rather than "/:/y:z:".
+
+---
+*** 'make-symbolic-link' no longer looks for file name handlers of
+target when creating a symbolic link.  For example,
+'(make-symbolic-link "/y:z:" "x")' now creates a symbolic link to
+"/y:z:" instead of failing.
+
++++
+*** 'make-symbolic-link' removes the remote part of a link target if
+target and newname have the same remote part.  For example,
+'(make-symbolic-link "/x:y:a" "/x:y:b")' creates a link with the
+literal string "a"; and '(make-symbolic-link "/x:y:a" "/x:z:b")'
+creates a link with the literal string "/x:y:a" instead of failing.
+
++++
+*** 'make-symbolic-link' now expands a link target with leading "~"
+only when the optional third arg is an integer, as when invoked
+interactively.  For example, '(make-symbolic-link "~y" "x")' now
+creates a link with target the literal string "~y"; to get the old
+behavior, use '(make-symbolic-link (expand-file-name "~y") "x")'.  To
+avoid this expansion in interactive use, you can now prefix the link
+target with "/:".  For example, '(make-symbolic-link "/:~y" "x" 1)'
+now creates a link to literal "~y".
+
++++
+** 'file-truename' returns a quoted file name if the target of a
+symbolic link has remote file name syntax.
+
++++
+** Module functions are now implemented slightly differently; in
+particular, the function 'internal--module-call' has been removed.
+Code that depends on undocumented internals of the module system might
+break.
+
+---
+** The argument LOCKNAME of 'write-region' is propagated to file name
+handlers now.
+
+---
+** When built against recent versions of GTK+, Emacs always uses
+gtk_window_move for moving frames and ignores the value of the
+variable 'x-gtk-use-window-move'.  The variable is now obsolete.
+
++++
+** Several functions that create or rename files now treat their
+destination argument specially only when it is a directory name, i.e.,
+when it ends in '/' on GNU and other POSIX-like systems.  When the
+destination argument D of one of these functions is an existing
+directory and the intent is to act on an entry in that directory, D
+should now be a directory name.  For example, (rename-file "e" "f/")
+renames to 'f/e'.  Although this formerly happened sometimes even when
+D was not a directory name, as in (rename-file "e" "f") where 'f'
+happened to be a directory, the old behavior often contradicted the
+documentation and had inherent races that led to security holes.  A
+call like (rename-file C D) that used the old, undocumented behavior
+can be written as (rename-file C (file-name-as-directory D)), a
+formulation portable to both older and newer versions of Emacs.
+Affected functions include add-name-to-file, copy-directory,
+copy-file, format-write-file, gnus-copy-file, make-symbolic-link,
+rename-file, thumbs-rename-images, and write-file.
+
+---
+** The list returned by 'overlays-at' is now in decreasing priority order.
+The documentation of this function always said the order should be
+that of decreasing priority, if the 2nd argument of the function is
+non-nil, but the code returned the list in the increasing order of
+priority instead.  Now the code does what the documentation says it
+should do.
 
 ---
 ** The function 'eldoc-message' now accepts a single argument.
@@ -1188,10 +349,6 @@
 them through 'format' first.  Even that is discouraged: for ElDoc
 support, you should set 'eldoc-documentation-function' instead of
 calling 'eldoc-message' directly.
-<<<<<<< HEAD
-
-** The FILENAME argument to 'file-name-base' is now mandatory and no
-longer defaults to 'buffer-file-name'.
 
  
@@ -1669,12 +826,6 @@
 'secondary-selection-from-region' let you set the beginning and the
 end of the region from those of the secondary selection and vise
 versa.
-=======
->>>>>>> 11f9cb52
-
--
-* Lisp Changes in Emacs 27.1
 
 ---
 ** The 'file-system-info' function is now available on all platforms.
@@ -1687,7 +838,73 @@
 
  
-* Changes in Emacs 27.1 on Non-Free Operating Systems
+* Changes in Emacs 26.1 on Non-Free Operating Systems
+
++++
+** Intercepting hotkeys on Windows 7 and later now works better.
+The new keyboard hooking code properly grabs system hotkeys such as
+Win-* and Alt-TAB, in a way that Emacs can get at them before the
+system.  This makes the 'w32-register-hot-key' functionality work
+again on all versions of MS-Windows starting with Windows 7.  On
+Windows NT and later you can now register any hotkey combination.  (On
+Windows 9X, the previous limitations, spelled out in the Emacs manual,
+still apply.)
+
+---
+** 'convert-standard-filename' no longer mirrors slashes on MS-Windows.
+Previously, on MS-Windows this function converted slash characters in
+file names into backslashes.  It no longer does that.  If your Lisp
+program used 'convert-standard-filename' to prepare file names to be
+passed to subprocesses (which is not the recommended usage of that
+function), you will now have to mirror slashes in your application
+code.  One possible way is this:
+
+         (let ((start 0))
+           (while (string-match "/" file-name start)
+             (aset file-name (match-beginning 0) ?\\)
+             (setq start (match-end 0))))
+
+---
+** GUI sessions on MS-Windows now treat SIGINT like Posix platforms do.
+The effect of delivering a Ctrl-C (SIGINT) signal to a GUI Emacs on
+MS-Windows is now the same as on Posix platforms -- Emacs saves the
+session and exits.  In particular, this will happen if you start
+emacs.exe from the Windows shell, then type Ctrl-C into that shell's
+window.
+
+---
+** 'signal-process' supports SIGTRAP on Windows XP and later.
+The 'kill' emulation on Windows now maps SIGTRAP to a call to the
+'DebugBreakProcess' API.  This causes the receiving process to break
+execution and return control to the debugger.  If no debugger is
+attached to the receiving process, the call is typically ignored.
+This is in contrast to the default action on POSIX Systems, where it
+causes the receiving process to terminate with a core dump if no
+debugger has been attached to it.
+
+---
+** 'set-mouse-position' and 'set-mouse-absolute-pixel-position' work
+on macOS.
+
+---
+** Emacs can now be run as a GUI application from the command line on
+macOS.
+
++++
+** 'ns-appearance' and 'ns-transparent-titlebar' change the appearance
+of frame decorations on macOS 10.9+.
+
+---
+** 'ns-use-thin-smoothing' enables thin font smoothing on macOS 10.8+.
+
+---
+** 'process-attributes' on Darwin systems now returns more information.
+
+---
+** Mousewheel and trackpad scrolling on macOS 10.7+ now behaves more
+like the macOS default.  The new variables 'ns-mwheel-line-height',
+'ns-use-mwheel-acceleration' and 'ns-use-mwheel-momentum' can be used
+to customize the behavior.
 
  
