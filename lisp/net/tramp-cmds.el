;;; tramp-cmds.el --- Interactive commands for Tramp  -*- lexical-binding:t -*-

;; Copyright (C) 2007-2018 Free Software Foundation, Inc.

;; Author: Michael Albinus <michael.albinus@gmx.de>
;; Keywords: comm, processes
;; Package: tramp

;; This file is part of GNU Emacs.

;; GNU Emacs is free software: you can redistribute it and/or modify
;; it under the terms of the GNU General Public License as published by
;; the Free Software Foundation, either version 3 of the License, or
;; (at your option) any later version.

;; GNU Emacs is distributed in the hope that it will be useful,
;; but WITHOUT ANY WARRANTY; without even the implied warranty of
;; MERCHANTABILITY or FITNESS FOR A PARTICULAR PURPOSE.  See the
;; GNU General Public License for more details.

;; You should have received a copy of the GNU General Public License
;; along with GNU Emacs.  If not, see <https://www.gnu.org/licenses/>.

;;; Commentary:

;; This package provides all interactive commands which are related
;; to Tramp.

;;; Code:

(require 'tramp)

;; Pacify byte-compiler.
(declare-function mml-mode "mml")
(declare-function mml-insert-empty-tag "mml")
(declare-function reporter-dump-variable "reporter")
(defvar reporter-eval-buffer)
(defvar reporter-prompt-for-summary-p)

;;;###tramp-autoload
(defun tramp-change-syntax (&optional syntax)
  "Change Tramp syntax.
SYNTAX can be one of the symbols `default' (default),
`simplified' (ange-ftp like) or `separate' (XEmacs like)."
  (interactive
   (let ((input (completing-read
		 "Enter Tramp syntax: " (tramp-syntax-values) nil t
		 (symbol-name tramp-syntax))))
     (unless (string-equal input "")
       (list (intern input)))))
  (when syntax
    (customize-set-variable 'tramp-syntax syntax)))

(defun tramp-list-tramp-buffers ()
  "Return a list of all Tramp connection buffers."
  (append
   (all-completions
    "*tramp" (mapcar 'list (mapcar 'buffer-name (buffer-list))))
   (all-completions
    "*debug tramp" (mapcar 'list (mapcar 'buffer-name (buffer-list))))))

(defun tramp-list-remote-buffers ()
  "Return a list of all buffers with remote default-directory."
  (delq
   nil
   (mapcar
    (lambda (x)
      (with-current-buffer x (when (tramp-tramp-file-p default-directory) x)))
    (buffer-list))))

;;;###tramp-autoload
(defun tramp-cleanup-connection (vec &optional keep-debug keep-password)
  "Flush all connection related objects.
This includes password cache, file cache, connection cache,
buffers.  KEEP-DEBUG non-nil preserves the debug buffer.
KEEP-PASSWORD non-nil preserves the password cache.
When called interactively, a Tramp connection has to be selected."
  (interactive
   ;; When interactive, select the Tramp remote identification.
   ;; Return nil when there is no Tramp connection.
   (list
    (let ((connections
	   (mapcar 'tramp-make-tramp-file-name (tramp-list-connections)))
	  name)

      (when connections
	(setq name
	      (completing-read
	       "Enter Tramp connection: " connections nil t
	       (try-completion "" connections)))
	(and (tramp-tramp-file-p name) (tramp-dissect-file-name name))))
    nil nil))

  (if (not vec)
      ;; Nothing to do.
      (message "No Tramp connection found.")

    ;; Flush password cache.
    (unless keep-password (tramp-clear-passwd vec))

    ;; Cleanup `tramp-current-connection'.  Otherwise, we would be
    ;; suppressed in the test suite.  We use `keep-password' as
    ;; indicator; it is not worth to add a new argument.
    (when keep-password (setq tramp-current-connection nil))

    ;; Flush file cache.
    (tramp-flush-directory-properties vec "")

    ;; Flush connection cache.
    (when (processp (tramp-get-connection-process vec))
      (tramp-flush-connection-properties (tramp-get-connection-process vec))
      (delete-process (tramp-get-connection-process vec)))
    (tramp-flush-connection-properties vec)

    ;; Remove buffers.
    (dolist
	(buf (list (get-buffer (tramp-buffer-name vec))
		   (unless keep-debug
		     (get-buffer (tramp-debug-buffer-name vec)))
		   (tramp-get-connection-property vec "process-buffer" nil)))
      (when (bufferp buf) (kill-buffer buf)))))

;;;###tramp-autoload
(defun tramp-cleanup-this-connection ()
  "Flush all connection related objects of the current buffer's connection."
  (interactive)
  (and (tramp-tramp-file-p default-directory)
       (tramp-cleanup-connection
	(tramp-dissect-file-name default-directory 'noexpand))))

;;;###tramp-autoload
(defun tramp-cleanup-all-connections ()
  "Flush all Tramp internal objects.
This includes password cache, file cache, connection cache, buffers."
  (interactive)

  ;; Unlock Tramp.
  (setq tramp-locked nil)

  ;; Flush password cache.
  (password-reset)

  ;; Flush file and connection cache.
  (clrhash tramp-cache-data)

  ;; Cleanup local copies of archives.
<<<<<<< HEAD
  (tramp-archive-cleanup-hash)
=======
  (when (bound-and-true-p tramp-archive-enabled)
    (tramp-archive-cleanup-hash))
>>>>>>> b61a8729

  ;; Remove buffers.
  (dolist (name (tramp-list-tramp-buffers))
    (when (bufferp (get-buffer name)) (kill-buffer name))))

;;;###tramp-autoload
(defun tramp-cleanup-all-buffers ()
  "Kill all remote buffers."
  (interactive)

  ;; Remove all Tramp related connections.
  (tramp-cleanup-all-connections)

  ;; Remove all buffers with a remote default-directory.
  (dolist (name (tramp-list-remote-buffers))
    (when (bufferp (get-buffer name)) (kill-buffer name))))

;; Tramp version is useful in a number of situations.

;;;###tramp-autoload
(defun tramp-version (arg)
  "Print version number of tramp.el in minibuffer or current buffer."
  (interactive "P")
  (if arg (insert tramp-version) (message tramp-version)))

;; Make the "reporter" functionality available for making bug reports about
;; the package.  A most useful piece of code.

(autoload 'reporter-submit-bug-report "reporter")

;;;###tramp-autoload
(defun tramp-bug ()
  "Submit a bug report to the Tramp developers."
  (interactive)
  (catch 'dont-send
    (let ((reporter-prompt-for-summary-p t))
      (reporter-submit-bug-report
       tramp-bug-report-address		; to-address
       (format "tramp (%s)" tramp-version) ; package name and version
       (sort
	(delq nil (mapcar
	  (lambda (x)
	    (and x (boundp x) (cons x 'tramp-reporter-dump-variable)))
	  (append
	   (mapcar 'intern (all-completions "tramp-" obarray 'boundp))
	   ;; Non-tramp variables of interest.
	   '(shell-prompt-pattern
	     backup-by-copying
	     backup-by-copying-when-linked
	     backup-by-copying-when-mismatch
	     backup-by-copying-when-privileged-mismatch
	     backup-directory-alist
	     password-cache
	     password-cache-expiry
	     remote-file-name-inhibit-cache
	     connection-local-profile-alist
	     connection-local-criteria-alist
	     file-name-handler-alist))))
	(lambda (x y) (string< (symbol-name (car x)) (symbol-name (car y)))))

       'tramp-load-report-modules	; pre-hook
       'tramp-append-tramp-buffers	; post-hook
       (propertize
	"\n" 'display "\
Enter your bug report in this message, including as much detail
as you possibly can about the problem, what you did to cause it
and what the local and remote machines are.

If you can give a simple set of instructions to make this bug
happen reliably, please include those.  Thank you for helping
kill bugs in Tramp.

Before reproducing the bug, you might apply

  M-x tramp-cleanup-all-connections

This allows us to investigate from a clean environment.  Another
useful thing to do is to put

  (setq tramp-verbose 9)

in your init file and to repeat the bug.  Then, include the
contents of the *tramp/foo* buffer and the *debug tramp/foo*
buffer in your bug report.

--bug report follows this line--
")))))

(defun tramp-reporter-dump-variable (varsym mailbuf)
  "Pretty-print the value of the variable in symbol VARSYM."
  (let* ((reporter-eval-buffer (symbol-value 'reporter-eval-buffer))
	 (val (with-current-buffer reporter-eval-buffer
		(symbol-value varsym))))

    (if (hash-table-p val)
	;; Pretty print the cache.
	(set varsym (read (format "(%s)" (tramp-cache-print val))))
      ;; There are non-7bit characters to be masked.
      (when (and (stringp val)
		 (string-match
		  (concat "[^" (bound-and-true-p mm-7bit-chars) "]") val))
	(with-current-buffer reporter-eval-buffer
	  (set
	   varsym
	   (format
	    "(decode-coding-string (base64-decode-string \"%s\") 'raw-text)"
	    (base64-encode-string (encode-coding-string val 'raw-text)))))))

    ;; Dump variable.
    (reporter-dump-variable varsym mailbuf)

    (unless (hash-table-p val)
      ;; Remove string quotation.
      (forward-line -1)
      (when (looking-at
	     (concat "\\(^.*\\)" "\""                       ;; \1 "
		     "\\((base64-decode-string \\)" "\\\\"  ;; \2 \
		     "\\(\".*\\)" "\\\\"                    ;; \3 \
		     "\\(\")\\)" "\"$"))                    ;; \4 "
	(replace-match "\\1\\2\\3\\4")
	(beginning-of-line)
	(insert " ;; Variable encoded due to non-printable characters.\n"))
      (forward-line 1))

    ;; Reset VARSYM to old value.
    (with-current-buffer reporter-eval-buffer
      (set varsym val))))

(defun tramp-load-report-modules ()
  "Load needed modules for reporting."
  (message-mode)
  (mml-mode t))

(defun tramp-append-tramp-buffers ()
  "Append Tramp buffers and buffer local variables into the bug report."
  (goto-char (point-max))

  ;; Dump buffer local variables.
  (insert "\nlocal variables:\n================")
  (dolist (buffer
	   (delq nil
		 (mapcar
		  (lambda (b)
                    (when (string-match "\\*tramp/" (buffer-name b)) b))
		  (buffer-list))))
    (let ((reporter-eval-buffer buffer)
	  (elbuf (get-buffer-create " *tmp-reporter-buffer*")))
      (with-current-buffer elbuf
	(emacs-lisp-mode)
	(erase-buffer)
	(insert (format "\n;; %s\n(setq-local\n" (buffer-name buffer)))
	(lisp-indent-line)
	(dolist
	    (varsym
	     (sort
	      (append
	       (mapcar
		'intern
		(all-completions "tramp-" (buffer-local-variables buffer)))
	       ;; Non-tramp variables of interest.
	       '(connection-local-variables-alist default-directory))
	      'string<))
	    (reporter-dump-variable varsym elbuf))
	(lisp-indent-line)
	(insert ")\n"))
      (insert-buffer-substring elbuf)))

  ;; Dump load-path shadows.
  (insert "\nload-path shadows:\n==================\n")
  (ignore-errors
    (mapc
     (lambda (x) (when (string-match "tramp" x) (insert x "\n")))
     (split-string (list-load-path-shadows t) "\n")))

  ;; Append buffers only when we are in message mode.
  (when (and
	 (eq major-mode 'message-mode)
	 (bound-and-true-p mml-mode))

    (let ((tramp-buf-regexp "\\*\\(debug \\)?tramp/")
	  (buffer-list (tramp-list-tramp-buffers))
	  (curbuf (current-buffer)))

      ;; There is at least one Tramp buffer.
      (when buffer-list
	(switch-to-buffer (list-buffers-noselect nil))
	(delete-other-windows)
	(setq buffer-read-only nil)
	(goto-char (point-min))
	(while (not (eobp))
	  (if (re-search-forward tramp-buf-regexp (point-at-eol) t)
	      (forward-line 1)
	    (forward-line 0)
	    (let ((start (point)))
	      (forward-line 1)
	      (kill-region start (point)))))
	(insert "
The buffer(s) above will be appended to this message.  If you
don't want to append a buffer because it contains sensitive data,
or because the buffer is too large, you should delete the
respective buffer.  The buffer(s) will contain user and host
names.  Passwords will never be included there.")

	(when (>= tramp-verbose 6)
	  (insert "\n\n")
	  (let ((start (point)))
	    (insert "\
Please note that you have set `tramp-verbose' to a value of at
least 6.  Therefore, the contents of files might be included in
the debug buffer(s).")
	    (add-text-properties start (point) '(face italic))))

	(set-buffer-modified-p nil)
	(setq buffer-read-only t)
	(goto-char (point-min))

	(if (y-or-n-p "Do you want to append the buffer(s)? ")
	    ;; OK, let's send.  First we delete the buffer list.
	    (progn
	      (kill-buffer nil)
	      (switch-to-buffer curbuf)
	      (goto-char (point-max))
	      (insert (propertize "\n" 'display "\n\
This is a special notion of the `gnus/message' package.  If you
use another mail agent (by copying the contents of this buffer)
please ensure that the buffers are attached to your email.\n\n"))
	      (dolist (buffer buffer-list)
		(mml-insert-empty-tag
		 'part 'type "text/plain"
		 'encoding "base64" 'disposition "attachment" 'buffer buffer
		 'description buffer))
	      (set-buffer-modified-p nil))

	  ;; Don't send.  Delete the message buffer.
	  (set-buffer curbuf)
	  (set-buffer-modified-p nil)
	  (kill-buffer nil)
	  (throw 'dont-send nil))))))

(defalias 'tramp-submit-bug 'tramp-bug)

(add-hook 'tramp-unload-hook
	  (lambda () (unload-feature 'tramp-cmds 'force)))

(provide 'tramp-cmds)

;;; TODO:

;; * Clean up unused *tramp/foo* buffers after a while.  (Pete Forman)
;;
;; * WIBNI there was an interactive command prompting for Tramp
;;   method, hostname, username and filename and translates the user
;;   input into the correct filename syntax (depending on the Emacs
;;   flavor)  (Reiner Steib)
;;
;; * Let the user edit the connection properties interactively.
;;   Something like `gnus-server-edit-server' in Gnus' *Server* buffer.

;;; tramp-cmds.el ends here<|MERGE_RESOLUTION|>--- conflicted
+++ resolved
@@ -144,12 +144,8 @@
   (clrhash tramp-cache-data)
 
   ;; Cleanup local copies of archives.
-<<<<<<< HEAD
-  (tramp-archive-cleanup-hash)
-=======
   (when (bound-and-true-p tramp-archive-enabled)
     (tramp-archive-cleanup-hash))
->>>>>>> b61a8729
 
   ;; Remove buffers.
   (dolist (name (tramp-list-tramp-buffers))
