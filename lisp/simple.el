;;; simple.el --- basic editing commands for Emacs  -*- lexical-binding: t -*-

;; Copyright (C) 1985-1987, 1993-2017 Free Software Foundation, Inc.

;; Maintainer: emacs-devel@gnu.org
;; Keywords: internal
;; Package: emacs

;; This file is part of GNU Emacs.

;; GNU Emacs is free software: you can redistribute it and/or modify
;; it under the terms of the GNU General Public License as published by
;; the Free Software Foundation, either version 3 of the License, or
;; (at your option) any later version.

;; GNU Emacs is distributed in the hope that it will be useful,
;; but WITHOUT ANY WARRANTY; without even the implied warranty of
;; MERCHANTABILITY or FITNESS FOR A PARTICULAR PURPOSE.  See the
;; GNU General Public License for more details.

;; You should have received a copy of the GNU General Public License
;; along with GNU Emacs.  If not, see <https://www.gnu.org/licenses/>.

;;; Commentary:

;; A grab-bag of basic Emacs commands not specifically related to some
;; major mode or to file-handling.

;;; Code:

(eval-when-compile (require 'cl-lib))

(declare-function widget-convert "wid-edit" (type &rest args))
(declare-function shell-mode "shell" ())

;;; From compile.el
(defvar compilation-current-error)
(defvar compilation-context-lines)

(defcustom shell-command-dont-erase-buffer nil
  "If non-nil, output buffer is not erased between shell commands.
Also, a non-nil value sets the point in the output buffer
once the command completes.
The value `beg-last-out' sets point at the beginning of the output,
`end-last-out' sets point at the end of the buffer, `save-point'
restores the buffer position before the command."
  :type '(choice
          (const :tag "Erase buffer" nil)
          (const :tag "Set point to beginning of last output" beg-last-out)
          (const :tag "Set point to end of last output" end-last-out)
          (const :tag "Save point" save-point))
  :group 'shell
  :version "26.1")

(defvar shell-command-saved-pos nil
<<<<<<< HEAD
  "Position of point in the output buffer after command completes.
It is a cons cell of the form (BUFFER . POS), where BUFFER is the output
=======
  "Point position in the output buffer after command completes.
It is an alist of (BUFFER . POS), where BUFFER is the output
>>>>>>> 98ac36ef
buffer, and POS is the point position in BUFFER once the command finishes.
This variable is used when `shell-command-dont-erase-buffer' is non-nil.")

(defcustom idle-update-delay 0.5
  "Idle time delay before updating various things on the screen.
Various Emacs features that update auxiliary information when point moves
wait this many seconds after Emacs becomes idle before doing an update."
  :type 'number
  :group 'display
  :version "22.1")

(defgroup killing nil
  "Killing and yanking commands."
  :group 'editing)

(defgroup paren-matching nil
  "Highlight (un)matching of parens and expressions."
  :group 'matching)

;;; next-error support framework

(defgroup next-error nil
  "`next-error' support framework."
  :group 'compilation
  :version "22.1")

(defface next-error
  '((t (:inherit region)))
  "Face used to highlight next error locus."
  :group 'next-error
  :version "22.1")

(defcustom next-error-highlight 0.5
  "Highlighting of locations in selected source buffers.
If a number, highlight the locus in `next-error' face for the given time
in seconds, or until the next command is executed.
If t, highlight the locus until the next command is executed, or until
some other locus replaces it.
If nil, don't highlight the locus in the source buffer.
If `fringe-arrow', indicate the locus by the fringe arrow
indefinitely until some other locus replaces it."
  :type '(choice (number :tag "Highlight for specified time")
                 (const :tag "Semipermanent highlighting" t)
                 (const :tag "No highlighting" nil)
                 (const :tag "Fringe arrow" fringe-arrow))
  :group 'next-error
  :version "22.1")

(defcustom next-error-highlight-no-select 0.5
  "Highlighting of locations in `next-error-no-select'.
If number, highlight the locus in `next-error' face for given time in seconds.
If t, highlight the locus indefinitely until some other locus replaces it.
If nil, don't highlight the locus in the source buffer.
If `fringe-arrow', indicate the locus by the fringe arrow
indefinitely until some other locus replaces it."
  :type '(choice (number :tag "Highlight for specified time")
                 (const :tag "Semipermanent highlighting" t)
                 (const :tag "No highlighting" nil)
                 (const :tag "Fringe arrow" fringe-arrow))
  :group 'next-error
  :version "22.1")

(defcustom next-error-recenter nil
  "Display the line in the visited source file recentered as specified.
If non-nil, the value is passed directly to `recenter'."
  :type '(choice (integer :tag "Line to recenter to")
                 (const :tag "Center of window" (4))
                 (const :tag "No recentering" nil))
  :group 'next-error
  :version "23.1")

(defcustom next-error-hook nil
  "List of hook functions run by `next-error' after visiting source file."
  :type 'hook
  :group 'next-error)

(defvar next-error-highlight-timer nil)

(defvar next-error-overlay-arrow-position nil)
(put 'next-error-overlay-arrow-position 'overlay-arrow-string (purecopy "=>"))
(add-to-list 'overlay-arrow-variable-list 'next-error-overlay-arrow-position)

(defvar next-error-last-buffer nil
  "The most recent `next-error' buffer.
A buffer becomes most recent when its compilation, grep, or
similar mode is started, or when it is used with \\[next-error]
or \\[compile-goto-error].")

(defvar next-error-function nil
  "Function to use to find the next error in the current buffer.
The function is called with 2 parameters:
ARG is an integer specifying by how many errors to move.
RESET is a boolean which, if non-nil, says to go back to the beginning
of the errors before moving.
Major modes providing compile-like functionality should set this variable
to indicate to `next-error' that this is a candidate buffer and how
to navigate in it.")
(make-variable-buffer-local 'next-error-function)

(defvar next-error-move-function nil
  "Function to use to move to an error locus.
It takes two arguments, a buffer position in the error buffer
and a buffer position in the error locus buffer.
The buffer for the error locus should already be current.
nil means use goto-char using the second argument position.")
(make-variable-buffer-local 'next-error-move-function)

(defsubst next-error-buffer-p (buffer
			       &optional avoid-current
			       extra-test-inclusive
			       extra-test-exclusive)
  "Return non-nil if BUFFER is a `next-error' capable buffer.
If AVOID-CURRENT is non-nil, and BUFFER is the current buffer,
return nil.

The function EXTRA-TEST-INCLUSIVE, if non-nil, is called if
BUFFER would not normally qualify.  If it returns non-nil, BUFFER
is considered `next-error' capable, anyway, and the function
returns non-nil.

The function EXTRA-TEST-EXCLUSIVE, if non-nil, is called if the
buffer would normally qualify.  If it returns nil, BUFFER is
rejected, and the function returns nil."
  (and (buffer-name buffer)		;First make sure it's live.
       (not (and avoid-current (eq buffer (current-buffer))))
       (with-current-buffer buffer
	 (if next-error-function   ; This is the normal test.
	     ;; Optionally reject some buffers.
	     (if extra-test-exclusive
		 (funcall extra-test-exclusive)
	       t)
	   ;; Optionally accept some other buffers.
	   (and extra-test-inclusive
		(funcall extra-test-inclusive))))))

(defun next-error-find-buffer (&optional avoid-current
					 extra-test-inclusive
					 extra-test-exclusive)
  "Return a `next-error' capable buffer.

If AVOID-CURRENT is non-nil, treat the current buffer
as an absolute last resort only.

The function EXTRA-TEST-INCLUSIVE, if non-nil, is called in each buffer
that normally would not qualify.  If it returns t, the buffer
in question is treated as usable.

The function EXTRA-TEST-EXCLUSIVE, if non-nil, is called in each buffer
that would normally be considered usable.  If it returns nil,
that buffer is rejected."
  (or
   ;; 1. If one window on the selected frame displays such buffer, return it.
   (let ((window-buffers
          (delete-dups
           (delq nil (mapcar (lambda (w)
                               (if (next-error-buffer-p
				    (window-buffer w)
                                    avoid-current
                                    extra-test-inclusive extra-test-exclusive)
                                   (window-buffer w)))
                             (window-list))))))
     (if (eq (length window-buffers) 1)
         (car window-buffers)))
   ;; 2. If next-error-last-buffer is an acceptable buffer, use that.
   (if (and next-error-last-buffer
            (next-error-buffer-p next-error-last-buffer avoid-current
                                 extra-test-inclusive extra-test-exclusive))
       next-error-last-buffer)
   ;; 3. If the current buffer is acceptable, choose it.
   (if (next-error-buffer-p (current-buffer) avoid-current
			    extra-test-inclusive extra-test-exclusive)
       (current-buffer))
   ;; 4. Look for any acceptable buffer.
   (let ((buffers (buffer-list)))
     (while (and buffers
                 (not (next-error-buffer-p
		       (car buffers) avoid-current
		       extra-test-inclusive extra-test-exclusive)))
       (setq buffers (cdr buffers)))
     (car buffers))
   ;; 5. Use the current buffer as a last resort if it qualifies,
   ;; even despite AVOID-CURRENT.
   (and avoid-current
	(next-error-buffer-p (current-buffer) nil
			     extra-test-inclusive extra-test-exclusive)
	(progn
	  (message "This is the only buffer with error message locations")
	  (current-buffer)))
   ;; 6. Give up.
   (error "No buffers contain error message locations")))

(defun next-error (&optional arg reset)
  "Visit next `next-error' message and corresponding source code.

If all the error messages parsed so far have been processed already,
the message buffer is checked for new ones.

A prefix ARG specifies how many error messages to move;
negative means move back to previous error messages.
Just \\[universal-argument] as a prefix means reparse the error message buffer
and start at the first error.

The RESET argument specifies that we should restart from the beginning.

\\[next-error] normally uses the most recently started
compilation, grep, or occur buffer.  It can also operate on any
buffer with output from the \\[compile], \\[grep] commands, or,
more generally, on any buffer in Compilation mode or with
Compilation Minor mode enabled, or any buffer in which
`next-error-function' is bound to an appropriate function.
To specify use of a particular buffer for error messages, type
\\[next-error] in that buffer when it is the only one displayed
in the current frame.

Once \\[next-error] has chosen the buffer for error messages, it
runs `next-error-hook' with `run-hooks', and stays with that buffer
until you use it in some other buffer which uses Compilation mode
or Compilation Minor mode.

To control which errors are matched, customize the variable
`compilation-error-regexp-alist'."
  (interactive "P")
  (if (consp arg) (setq reset t arg nil))
  (when (setq next-error-last-buffer (next-error-find-buffer))
    ;; we know here that next-error-function is a valid symbol we can funcall
    (with-current-buffer next-error-last-buffer
      (funcall next-error-function (prefix-numeric-value arg) reset)
      (when next-error-recenter
        (recenter next-error-recenter))
      (run-hooks 'next-error-hook))))

(defun next-error-internal ()
  "Visit the source code corresponding to the `next-error' message at point."
  (setq next-error-last-buffer (current-buffer))
  ;; we know here that next-error-function is a valid symbol we can funcall
  (with-current-buffer next-error-last-buffer
    (funcall next-error-function 0 nil)
    (when next-error-recenter
      (recenter next-error-recenter))
    (run-hooks 'next-error-hook)))

(defalias 'goto-next-locus 'next-error)
(defalias 'next-match 'next-error)

(defun previous-error (&optional n)
  "Visit previous `next-error' message and corresponding source code.

Prefix arg N says how many error messages to move backwards (or
forwards, if negative).

This operates on the output from the \\[compile] and \\[grep] commands."
  (interactive "p")
  (next-error (- (or n 1))))

(defun first-error (&optional n)
  "Restart at the first error.
Visit corresponding source code.
With prefix arg N, visit the source code of the Nth error.
This operates on the output from the \\[compile] command, for instance."
  (interactive "p")
  (next-error n t))

(defun next-error-no-select (&optional n)
  "Move point to the next error in the `next-error' buffer and highlight match.
Prefix arg N says how many error messages to move forwards (or
backwards, if negative).
Finds and highlights the source line like \\[next-error], but does not
select the source buffer."
  (interactive "p")
  (let ((next-error-highlight next-error-highlight-no-select))
    (next-error n))
  (pop-to-buffer next-error-last-buffer))

(defun previous-error-no-select (&optional n)
  "Move point to the previous error in the `next-error' buffer and highlight match.
Prefix arg N says how many error messages to move backwards (or
forwards, if negative).
Finds and highlights the source line like \\[previous-error], but does not
select the source buffer."
  (interactive "p")
  (next-error-no-select (- (or n 1))))

;; Internal variable for `next-error-follow-mode-post-command-hook'.
(defvar next-error-follow-last-line nil)

(define-minor-mode next-error-follow-minor-mode
  "Minor mode for compilation, occur and diff modes.
With a prefix argument ARG, enable mode if ARG is positive, and
disable it otherwise.  If called from Lisp, enable mode if ARG is
omitted or nil.
When turned on, cursor motion in the compilation, grep, occur or diff
buffer causes automatic display of the corresponding source code location."
  :group 'next-error :init-value nil :lighter " Fol"
  (if (not next-error-follow-minor-mode)
      (remove-hook 'post-command-hook 'next-error-follow-mode-post-command-hook t)
    (add-hook 'post-command-hook 'next-error-follow-mode-post-command-hook nil t)
    (make-local-variable 'next-error-follow-last-line)))

;; Used as a `post-command-hook' by `next-error-follow-mode'
;; for the *Compilation* *grep* and *Occur* buffers.
(defun next-error-follow-mode-post-command-hook ()
  (unless (equal next-error-follow-last-line (line-number-at-pos))
    (setq next-error-follow-last-line (line-number-at-pos))
    (condition-case nil
	(let ((compilation-context-lines nil))
	  (setq compilation-current-error (point))
	  (next-error-no-select 0))
      (error t))))


;;;

(defun fundamental-mode ()
  "Major mode not specialized for anything in particular.
Other major modes are defined by comparison with this one."
  (interactive)
  (kill-all-local-variables)
  (run-mode-hooks))

;; Special major modes to view specially formatted data rather than files.

(defvar special-mode-map
  (let ((map (make-sparse-keymap)))
    (suppress-keymap map)
    (define-key map "q" 'quit-window)
    (define-key map " " 'scroll-up-command)
    (define-key map [?\S-\ ] 'scroll-down-command)
    (define-key map "\C-?" 'scroll-down-command)
    (define-key map "?" 'describe-mode)
    (define-key map "h" 'describe-mode)
    (define-key map ">" 'end-of-buffer)
    (define-key map "<" 'beginning-of-buffer)
    (define-key map "g" 'revert-buffer)
    map))

(put 'special-mode 'mode-class 'special)
(define-derived-mode special-mode nil "Special"
  "Parent major mode from which special major modes should inherit."
  (setq buffer-read-only t))

;; Making and deleting lines.

(defvar self-insert-uses-region-functions nil
  "Special hook to tell if `self-insert-command' will use the region.
It must be called via `run-hook-with-args-until-success' with no arguments.
Any `post-self-insert-command' which consumes the region should
register a function on this hook so that things like `delete-selection-mode'
can refrain from consuming the region.")

(defvar hard-newline (propertize "\n" 'hard t 'rear-nonsticky '(hard))
  "Propertized string representing a hard newline character.")

(defun newline (&optional arg interactive)
  "Insert a newline, and move to left margin of the new line if it's blank.
If option `use-hard-newlines' is non-nil, the newline is marked with the
text-property `hard'.
With ARG, insert that many newlines.

If `electric-indent-mode' is enabled, this indents the final new line
that it adds, and reindents the preceding line.  To just insert
a newline, use \\[electric-indent-just-newline].

Calls `auto-fill-function' if the current column number is greater
than the value of `fill-column' and ARG is nil.
A non-nil INTERACTIVE argument means to run the `post-self-insert-hook'."
  (interactive "*P\np")
  (barf-if-buffer-read-only)
  ;; Call self-insert so that auto-fill, abbrev expansion etc. happens.
  ;; Set last-command-event to tell self-insert what to insert.
  (let* ((was-page-start (and (bolp) (looking-at page-delimiter)))
         (beforepos (point))
         (last-command-event ?\n)
         ;; Don't auto-fill if we have a numeric argument.
         (auto-fill-function (if arg nil auto-fill-function))
         (arg (prefix-numeric-value arg))
         (postproc
          ;; Do the rest in post-self-insert-hook, because we want to do it
          ;; *before* other functions on that hook.
          (lambda ()
            ;; Mark the newline(s) `hard'.
            (if use-hard-newlines
                (set-hard-newline-properties
                 (- (point) arg) (point)))
            ;; If the newline leaves the previous line blank, and we
            ;; have a left margin, delete that from the blank line.
            (save-excursion
              (goto-char beforepos)
              (beginning-of-line)
              (and (looking-at "[ \t]$")
                   (> (current-left-margin) 0)
                   (delete-region (point)
                                  (line-end-position))))
            ;; Indent the line after the newline, except in one case:
            ;; when we added the newline at the beginning of a line which
            ;; starts a page.
            (or was-page-start
                (move-to-left-margin nil t)))))
    (if (not interactive)
	;; FIXME: For non-interactive uses, many calls actually
	;; just want (insert "\n"), so maybe we should do just
	;; that, so as to avoid the risk of filling or running
	;; abbrevs unexpectedly.
	(let ((post-self-insert-hook (list postproc)))
	  (self-insert-command arg))
      (unwind-protect
	  (progn
	    (add-hook 'post-self-insert-hook postproc nil t)
	    (self-insert-command arg))
	;; We first used let-binding to protect the hook, but that
	;; was naive since add-hook affects the symbol-default
	;; value of the variable, whereas the let-binding might
	;; only protect the buffer-local value.
	(remove-hook 'post-self-insert-hook postproc t))))
  nil)

(defun set-hard-newline-properties (from to)
  (let ((sticky (get-text-property from 'rear-nonsticky)))
    (put-text-property from to 'hard 't)
    ;; If rear-nonsticky is not "t", add 'hard to rear-nonsticky list
    (if (and (listp sticky) (not (memq 'hard sticky)))
	(put-text-property from (point) 'rear-nonsticky
			   (cons 'hard sticky)))))

(defun open-line (n)
  "Insert a newline and leave point before it.
If there is a fill prefix and/or a `left-margin', insert them on
the new line if the line would have been blank.
With arg N, insert N newlines."
  (interactive "*p")
  (let* ((do-fill-prefix (and fill-prefix (bolp)))
	 (do-left-margin (and (bolp) (> (current-left-margin) 0)))
	 (loc (point-marker))
         ;; Don't expand an abbrev before point.
	 (abbrev-mode nil))
    (newline n)
    (goto-char loc)
    (while (> n 0)
      (cond ((bolp)
	     (if do-left-margin (indent-to (current-left-margin)))
	     (if do-fill-prefix (insert-and-inherit fill-prefix))))
      (forward-line 1)
      (setq n (1- n)))
    (goto-char loc)
    ;; Necessary in case a margin or prefix was inserted.
    (end-of-line)))

(defun split-line (&optional arg)
  "Split current line, moving portion beyond point vertically down.
If the current line starts with `fill-prefix', insert it on the new
line as well.  With prefix ARG, don't insert `fill-prefix' on new line.

When called from Lisp code, ARG may be a prefix string to copy."
  (interactive "*P")
  (skip-chars-forward " \t")
  (let* ((col (current-column))
	 (pos (point))
	 ;; What prefix should we check for (nil means don't).
	 (prefix (cond ((stringp arg) arg)
		       (arg nil)
		       (t fill-prefix)))
	 ;; Does this line start with it?
	 (have-prfx (and prefix
			 (save-excursion
			   (beginning-of-line)
			   (looking-at (regexp-quote prefix))))))
    (newline 1)
    (if have-prfx (insert-and-inherit prefix))
    (indent-to col 0)
    (goto-char pos)))

(defun delete-indentation (&optional arg)
  "Join this line to previous and fix up whitespace at join.
If there is a fill prefix, delete it from the beginning of this line.
With argument, join this line to following line."
  (interactive "*P")
  (beginning-of-line)
  (if arg (forward-line 1))
  (if (eq (preceding-char) ?\n)
      (progn
	(delete-region (point) (1- (point)))
	;; If the second line started with the fill prefix,
	;; delete the prefix.
	(if (and fill-prefix
		 (<= (+ (point) (length fill-prefix)) (point-max))
		 (string= fill-prefix
			  (buffer-substring (point)
					    (+ (point) (length fill-prefix)))))
	    (delete-region (point) (+ (point) (length fill-prefix))))
	(fixup-whitespace))))

(defalias 'join-line #'delete-indentation) ; easier to find

(defun delete-blank-lines ()
  "On blank line, delete all surrounding blank lines, leaving just one.
On isolated blank line, delete that one.
On nonblank line, delete any immediately following blank lines."
  (interactive "*")
  (let (thisblank singleblank)
    (save-excursion
      (beginning-of-line)
      (setq thisblank (looking-at "[ \t]*$"))
      ;; Set singleblank if there is just one blank line here.
      (setq singleblank
	    (and thisblank
		 (not (looking-at "[ \t]*\n[ \t]*$"))
		 (or (bobp)
		     (progn (forward-line -1)
			    (not (looking-at "[ \t]*$")))))))
    ;; Delete preceding blank lines, and this one too if it's the only one.
    (if thisblank
	(progn
	  (beginning-of-line)
	  (if singleblank (forward-line 1))
	  (delete-region (point)
			 (if (re-search-backward "[^ \t\n]" nil t)
			     (progn (forward-line 1) (point))
			   (point-min)))))
    ;; Delete following blank lines, unless the current line is blank
    ;; and there are no following blank lines.
    (if (not (and thisblank singleblank))
	(save-excursion
	  (end-of-line)
	  (forward-line 1)
	  (delete-region (point)
			 (if (re-search-forward "[^ \t\n]" nil t)
			     (progn (beginning-of-line) (point))
			   (point-max)))))
    ;; Handle the special case where point is followed by newline and eob.
    ;; Delete the line, leaving point at eob.
    (if (looking-at "^[ \t]*\n\\'")
	(delete-region (point) (point-max)))))

(defcustom delete-trailing-lines t
  "If non-nil, \\[delete-trailing-whitespace] deletes trailing lines.
Trailing lines are deleted only if `delete-trailing-whitespace'
is called on the entire buffer (rather than an active region)."
  :type 'boolean
  :group 'editing
  :version "24.3")

(defun region-modifiable-p (start end)
  "Return non-nil if the region contains no read-only text."
  (and (not (get-text-property start 'read-only))
       (eq end (next-single-property-change start 'read-only nil end))))

(defun delete-trailing-whitespace (&optional start end)
  "Delete trailing whitespace between START and END.
If called interactively, START and END are the start/end of the
region if the mark is active, or of the buffer's accessible
portion if the mark is inactive.

This command deletes whitespace characters after the last
non-whitespace character in each line between START and END.  It
does not consider formfeed characters to be whitespace.

If this command acts on the entire buffer (i.e. if called
interactively with the mark inactive, or called from Lisp with
END nil), it also deletes all trailing lines at the end of the
buffer if the variable `delete-trailing-lines' is non-nil."
  (interactive (progn
                 (barf-if-buffer-read-only)
                 (if (use-region-p)
                     (list (region-beginning) (region-end))
                   (list nil nil))))
  (save-match-data
    (save-excursion
      (let ((end-marker (and end (copy-marker end))))
        (goto-char (or start (point-min)))
        (with-syntax-table (make-syntax-table (syntax-table))
          ;; Don't delete formfeeds, even if they are considered whitespace.
          (modify-syntax-entry ?\f "_")
          (while (re-search-forward "\\s-$" end-marker t)
            (skip-syntax-backward "-" (line-beginning-position))
            (let ((b (point)) (e (match-end 0)))
              (when (region-modifiable-p b e)
                (delete-region b e)))))
        (if end
            (set-marker end-marker nil)
          ;; Delete trailing empty lines.
          (and delete-trailing-lines
               ;; Really the end of buffer.
               (= (goto-char (point-max)) (1+ (buffer-size)))
               (<= (skip-chars-backward "\n") -2)
               (region-modifiable-p (1+ (point)) (point-max))
               (delete-region (1+ (point)) (point-max)))))))
  ;; Return nil for the benefit of `write-file-functions'.
  nil)

(defun newline-and-indent ()
  "Insert a newline, then indent according to major mode.
Indentation is done using the value of `indent-line-function'.
In programming language modes, this is the same as TAB.
In some text modes, where TAB inserts a tab, this command indents to the
column specified by the function `current-left-margin'."
  (interactive "*")
  (delete-horizontal-space t)
  (newline nil t)
  (indent-according-to-mode))

(defun reindent-then-newline-and-indent ()
  "Reindent current line, insert newline, then indent the new line.
Indentation of both lines is done according to the current major mode,
which means calling the current value of `indent-line-function'.
In programming language modes, this is the same as TAB.
In some text modes, where TAB inserts a tab, this indents to the
column specified by the function `current-left-margin'."
  (interactive "*")
  (let ((pos (point)))
    ;; Be careful to insert the newline before indenting the line.
    ;; Otherwise, the indentation might be wrong.
    (newline)
    (save-excursion
      (goto-char pos)
      ;; We are at EOL before the call to indent-according-to-mode, and
      ;; after it we usually are as well, but not always.  We tried to
      ;; address it with `save-excursion' but that uses a normal marker
      ;; whereas we need `move after insertion', so we do the save/restore
      ;; by hand.
      (setq pos (copy-marker pos t))
      (indent-according-to-mode)
      (goto-char pos)
      ;; Remove the trailing white-space after indentation because
      ;; indentation may introduce the whitespace.
      (delete-horizontal-space t))
    (indent-according-to-mode)))

(defcustom read-quoted-char-radix 8
  "Radix for \\[quoted-insert] and other uses of `read-quoted-char'.
Legitimate radix values are 8, 10 and 16."
 :type '(choice (const 8) (const 10) (const 16))
 :group 'editing-basics)

(defun read-quoted-char (&optional prompt)
  "Like `read-char', but do not allow quitting.
Also, if the first character read is an octal digit,
we read any number of octal digits and return the
specified character code.  Any nondigit terminates the sequence.
If the terminator is RET, it is discarded;
any other terminator is used itself as input.

The optional argument PROMPT specifies a string to use to prompt the user.
The variable `read-quoted-char-radix' controls which radix to use
for numeric input."
  (let ((message-log-max nil)
	(help-events (delq nil (mapcar (lambda (c) (unless (characterp c) c))
				       help-event-list)))
	done (first t) (code 0) char translated)
    (while (not done)
      (let ((inhibit-quit first)
	    ;; Don't let C-h or other help chars get the help
	    ;; message--only help function keys.  See bug#16617.
	    (help-char nil)
	    (help-event-list help-events)
	    (help-form
	     "Type the special character you want to use,
or the octal character code.
RET terminates the character code and is discarded;
any other non-digit terminates the character code and is then used as input."))
	(setq char (read-event (and prompt (format "%s-" prompt)) t))
	(if inhibit-quit (setq quit-flag nil)))
      ;; Translate TAB key into control-I ASCII character, and so on.
      ;; Note: `read-char' does it using the `ascii-character' property.
      ;; We tried using read-key instead, but that disables the keystroke
      ;; echo produced by 'C-q', see bug#24635.
      (let ((translation (lookup-key local-function-key-map (vector char))))
	(setq translated (if (arrayp translation)
			     (aref translation 0)
			   char)))
      (if (integerp translated)
	  (setq translated (char-resolve-modifiers translated)))
      (cond ((null translated))
	    ((not (integerp translated))
	     (setq unread-command-events (list char)
		   done t))
	    ((/= (logand translated ?\M-\^@) 0)
	     ;; Turn a meta-character into a character with the 0200 bit set.
	     (setq code (logior (logand translated (lognot ?\M-\^@)) 128)
		   done t))
	    ((and (<= ?0 translated)
                  (< translated (+ ?0 (min 10 read-quoted-char-radix))))
	     (setq code (+ (* code read-quoted-char-radix) (- translated ?0)))
	     (and prompt (setq prompt (message "%s %c" prompt translated))))
	    ((and (<= ?a (downcase translated))
		  (< (downcase translated)
                     (+ ?a -10 (min 36 read-quoted-char-radix))))
	     (setq code (+ (* code read-quoted-char-radix)
			   (+ 10 (- (downcase translated) ?a))))
	     (and prompt (setq prompt (message "%s %c" prompt translated))))
	    ((and (not first) (eq translated ?\C-m))
	     (setq done t))
	    ((not first)
	     (setq unread-command-events (list char)
		   done t))
	    (t (setq code translated
		     done t)))
      (setq first nil))
    code))

(defun quoted-insert (arg)
  "Read next input character and insert it.
This is useful for inserting control characters.
With argument, insert ARG copies of the character.

If the first character you type after this command is an octal digit,
you should type a sequence of octal digits which specify a character code.
Any nondigit terminates the sequence.  If the terminator is a RET,
it is discarded; any other terminator is used itself as input.
The variable `read-quoted-char-radix' specifies the radix for this feature;
set it to 10 or 16 to use decimal or hex instead of octal.

In overwrite mode, this function inserts the character anyway, and
does not handle octal digits specially.  This means that if you use
overwrite as your normal editing mode, you can use this function to
insert characters when necessary.

In binary overwrite mode, this function does overwrite, and octal
digits are interpreted as a character code.  This is intended to be
useful for editing binary files."
  (interactive "*p")
  (let* ((char
	  ;; Avoid "obsolete" warnings for translation-table-for-input.
	  (with-no-warnings
	    (let (translation-table-for-input input-method-function)
	      (if (or (not overwrite-mode)
		      (eq overwrite-mode 'overwrite-mode-binary))
		  (read-quoted-char)
		(read-char))))))
    ;; This used to assume character codes 0240 - 0377 stand for
    ;; characters in some single-byte character set, and converted them
    ;; to Emacs characters.  But in 23.1 this feature is deprecated
    ;; in favor of inserting the corresponding Unicode characters.
    ;; (if (and enable-multibyte-characters
    ;;          (>= char ?\240)
    ;;          (<= char ?\377))
    ;;     (setq char (unibyte-char-to-multibyte char)))
    (unless (characterp char)
      (user-error "%s is not a valid character"
		  (key-description (vector char))))
    (if (> arg 0)
	(if (eq overwrite-mode 'overwrite-mode-binary)
	    (delete-char arg)))
    (while (> arg 0)
      (insert-and-inherit char)
      (setq arg (1- arg)))))

(defun forward-to-indentation (&optional arg)
  "Move forward ARG lines and position at first nonblank character."
  (interactive "^p")
  (forward-line (or arg 1))
  (skip-chars-forward " \t"))

(defun backward-to-indentation (&optional arg)
  "Move backward ARG lines and position at first nonblank character."
  (interactive "^p")
  (forward-line (- (or arg 1)))
  (skip-chars-forward " \t"))

(defun back-to-indentation ()
  "Move point to the first non-whitespace character on this line."
  (interactive "^")
  (beginning-of-line 1)
  (skip-syntax-forward " " (line-end-position))
  ;; Move back over chars that have whitespace syntax but have the p flag.
  (backward-prefix-chars))

(defun fixup-whitespace ()
  "Fixup white space between objects around point.
Leave one space or none, according to the context."
  (interactive "*")
  (save-excursion
    (delete-horizontal-space)
    (if (or (looking-at "^\\|$\\|\\s)")
	    (save-excursion (forward-char -1)
			    (looking-at "$\\|\\s(\\|\\s'")))
	nil
      (insert ?\s))))

(defun delete-horizontal-space (&optional backward-only)
  "Delete all spaces and tabs around point.
If BACKWARD-ONLY is non-nil, only delete them before point."
  (interactive "*P")
  (let ((orig-pos (point)))
    (delete-region
     (if backward-only
	 orig-pos
       (progn
	 (skip-chars-forward " \t")
	 (constrain-to-field nil orig-pos t)))
     (progn
       (skip-chars-backward " \t")
       (constrain-to-field nil orig-pos)))))

(defun just-one-space (&optional n)
  "Delete all spaces and tabs around point, leaving one space (or N spaces).
If N is negative, delete newlines as well, leaving -N spaces.
See also `cycle-spacing'."
  (interactive "*p")
  (cycle-spacing n nil 'single-shot))

(defvar cycle-spacing--context nil
  "Store context used in consecutive calls to `cycle-spacing' command.
The first time `cycle-spacing' runs, it saves in this variable:
its N argument, the original point position, and the original spacing
around point.")

(defun cycle-spacing (&optional n preserve-nl-back mode)
  "Manipulate whitespace around point in a smart way.
In interactive use, this function behaves differently in successive
consecutive calls.

The first call in a sequence acts like `just-one-space'.
It deletes all spaces and tabs around point, leaving one space
\(or N spaces).  N is the prefix argument.  If N is negative,
it deletes newlines as well, leaving -N spaces.
\(If PRESERVE-NL-BACK is non-nil, it does not delete newlines before point.)

The second call in a sequence deletes all spaces.

The third call in a sequence restores the original whitespace (and point).

If MODE is `single-shot', it only performs the first step in the sequence.
If MODE is `fast' and the first step would not result in any change
\(i.e., there are exactly (abs N) spaces around point),
the function goes straight to the second step.

Repeatedly calling the function with different values of N starts a
new sequence each time."
  (interactive "*p")
  (let ((orig-pos	 (point))
	(skip-characters (if (and n (< n 0)) " \t\n\r" " \t"))
	(num		 (abs (or n 1))))
    (skip-chars-backward (if preserve-nl-back " \t" skip-characters))
    (constrain-to-field nil orig-pos)
    (cond
     ;; Command run for the first time, single-shot mode or different argument
     ((or (eq 'single-shot mode)
	  (not (equal last-command this-command))
	  (not cycle-spacing--context)
	  (not (eq (car cycle-spacing--context) n)))
      (let* ((start (point))
	     (num   (- num (skip-chars-forward " " (+ num (point)))))
	     (mid   (point))
	     (end   (progn
		      (skip-chars-forward skip-characters)
		      (constrain-to-field nil orig-pos t))))
	(setq cycle-spacing--context  ;; Save for later.
	      ;; Special handling for case where there was no space at all.
	      (unless (= start end)
                (cons n (cons orig-pos (buffer-substring start (point))))))
	;; If this run causes no change in buffer content, delete all spaces,
	;; otherwise delete all excess spaces.
	(delete-region (if (and (eq mode 'fast) (zerop num) (= mid end))
			   start mid) end)
        (insert (make-string num ?\s))))

     ;; Command run for the second time.
     ((not (equal orig-pos (point)))
      (delete-region (point) orig-pos))

     ;; Command run for the third time.
     (t
      (insert (cddr cycle-spacing--context))
      (goto-char (cadr cycle-spacing--context))
      (setq cycle-spacing--context nil)))))

(defun beginning-of-buffer (&optional arg)
  "Move point to the beginning of the buffer.
With numeric arg N, put point N/10 of the way from the beginning.
If the buffer is narrowed, this command uses the beginning of the
accessible part of the buffer.

Push mark at previous position, unless either a \\[universal-argument] prefix
is supplied, or Transient Mark mode is enabled and the mark is active."
  (declare (interactive-only "use `(goto-char (point-min))' instead."))
  (interactive "^P")
  (or (consp arg)
      (region-active-p)
      (push-mark))
  (let ((size (- (point-max) (point-min))))
    (goto-char (if (and arg (not (consp arg)))
		   (+ (point-min)
		      (if (> size 10000)
			  ;; Avoid overflow for large buffer sizes!
			  (* (prefix-numeric-value arg)
			     (/ size 10))
			(/ (+ 10 (* size (prefix-numeric-value arg))) 10)))
		 (point-min))))
  (if (and arg (not (consp arg))) (forward-line 1)))

(defun end-of-buffer (&optional arg)
  "Move point to the end of the buffer.
With numeric arg N, put point N/10 of the way from the end.
If the buffer is narrowed, this command uses the end of the
accessible part of the buffer.

Push mark at previous position, unless either a \\[universal-argument] prefix
is supplied, or Transient Mark mode is enabled and the mark is active."
  (declare (interactive-only "use `(goto-char (point-max))' instead."))
  (interactive "^P")
  (or (consp arg) (region-active-p) (push-mark))
  (let ((size (- (point-max) (point-min))))
    (goto-char (if (and arg (not (consp arg)))
		   (- (point-max)
		      (if (> size 10000)
			  ;; Avoid overflow for large buffer sizes!
			  (* (prefix-numeric-value arg)
			     (/ size 10))
			(/ (* size (prefix-numeric-value arg)) 10)))
		 (point-max))))
  ;; If we went to a place in the middle of the buffer,
  ;; adjust it to the beginning of a line.
  (cond ((and arg (not (consp arg))) (forward-line 1))
	((and (eq (current-buffer) (window-buffer))
              (> (point) (window-end nil t)))
	 ;; If the end of the buffer is not already on the screen,
	 ;; then scroll specially to put it near, but not at, the bottom.
	 (overlay-recenter (point))
	 (recenter -3))))

(defcustom delete-active-region t
  "Whether single-char deletion commands delete an active region.
This has an effect only if Transient Mark mode is enabled, and
affects `delete-forward-char' and `delete-backward-char', though
not `delete-char'.

If the value is the symbol `kill', the active region is killed
instead of deleted."
  :type '(choice (const :tag "Delete active region" t)
                 (const :tag "Kill active region" kill)
                 (const :tag "Do ordinary deletion" nil))
  :group 'killing
  :version "24.1")

(defvar region-extract-function
  (lambda (method)
    (when (region-beginning)
      (cond
       ((eq method 'bounds)
        (list (cons (region-beginning) (region-end))))
       ((eq method 'delete-only)
        (delete-region (region-beginning) (region-end)))
       (t
        (filter-buffer-substring (region-beginning) (region-end) method)))))
  "Function to get the region's content.
Called with one argument METHOD.
If METHOD is `delete-only', then delete the region; the return value
is undefined.  If METHOD is nil, then return the content as a string.
If METHOD is `bounds', then return the boundaries of the region
<<<<<<< HEAD
as a cons cell of the form (START . END).
=======
as a list of pairs of (START . END) positions.
>>>>>>> 98ac36ef
If METHOD is anything else, delete the region and return its content
as a string, after filtering it with `filter-buffer-substring', which
is called with METHOD as its 3rd argument.")

(defvar region-insert-function
  (lambda (lines)
    (let ((first t))
      (while lines
        (or first
            (insert ?\n))
        (insert-for-yank (car lines))
        (setq lines (cdr lines)
              first nil))))
  "Function to insert the region's content.
Called with one argument LINES.
Insert the region as a list of lines.")

(defun delete-backward-char (n &optional killflag)
  "Delete the previous N characters (following if N is negative).
If Transient Mark mode is enabled, the mark is active, and N is 1,
delete the text in the region and deactivate the mark instead.
To disable this, set option `delete-active-region' to nil.

Optional second arg KILLFLAG, if non-nil, means to kill (save in
kill ring) instead of delete.  Interactively, N is the prefix
arg, and KILLFLAG is set if N is explicitly specified.

When killing, the killed text is filtered by
`filter-buffer-substring' before it is saved in the kill ring, so
the actual saved text might be different from what was killed.

In Overwrite mode, single character backward deletion may replace
tabs with spaces so as to back over columns, unless point is at
the end of the line."
  (declare (interactive-only delete-char))
  (interactive "p\nP")
  (unless (integerp n)
    (signal 'wrong-type-argument (list 'integerp n)))
  (cond ((and (use-region-p)
	      delete-active-region
	      (= n 1))
	 ;; If a region is active, kill or delete it.
	 (if (eq delete-active-region 'kill)
	     (kill-region (region-beginning) (region-end) 'region)
           (funcall region-extract-function 'delete-only)))
	;; In Overwrite mode, maybe untabify while deleting
	((null (or (null overwrite-mode)
		   (<= n 0)
		   (memq (char-before) '(?\t ?\n))
		   (eobp)
		   (eq (char-after) ?\n)))
	 (let ((ocol (current-column)))
           (delete-char (- n) killflag)
	   (save-excursion
	     (insert-char ?\s (- ocol (current-column)) nil))))
	;; Otherwise, do simple deletion.
	(t (delete-char (- n) killflag))))

(defun delete-forward-char (n &optional killflag)
  "Delete the following N characters (previous if N is negative).
If Transient Mark mode is enabled, the mark is active, and N is 1,
delete the text in the region and deactivate the mark instead.
To disable this, set variable `delete-active-region' to nil.

Optional second arg KILLFLAG non-nil means to kill (save in kill
ring) instead of delete.  Interactively, N is the prefix arg, and
KILLFLAG is set if N was explicitly specified.

When killing, the killed text is filtered by
`filter-buffer-substring' before it is saved in the kill ring, so
the actual saved text might be different from what was killed."
  (declare (interactive-only delete-char))
  (interactive "p\nP")
  (unless (integerp n)
    (signal 'wrong-type-argument (list 'integerp n)))
  (cond ((and (use-region-p)
	      delete-active-region
	      (= n 1))
	 ;; If a region is active, kill or delete it.
	 (if (eq delete-active-region 'kill)
	     (kill-region (region-beginning) (region-end) 'region)
	   (funcall region-extract-function 'delete-only)))

	;; Otherwise, do simple deletion.
	(t (delete-char n killflag))))

(defun mark-whole-buffer ()
  "Put point at beginning and mark at end of buffer.
If narrowing is in effect, only uses the accessible part of the buffer.
You probably should not use this function in Lisp programs;
it is usually a mistake for a Lisp function to use any subroutine
that uses or sets the mark."
  (declare (interactive-only t))
  (interactive)
  (push-mark)
  (push-mark (point-max) nil t)
  ;; This is really `point-min' in most cases, but if we're in the
  ;; minibuffer, this is at the end of the prompt.
  (goto-char (minibuffer-prompt-end)))


;; Counting lines, one way or another.

(defun goto-line (line &optional buffer)
  "Go to LINE, counting from line 1 at beginning of buffer.
If called interactively, a numeric prefix argument specifies
LINE; without a numeric prefix argument, read LINE from the
minibuffer.

If optional argument BUFFER is non-nil, switch to that buffer and
move to line LINE there.  If called interactively with \\[universal-argument]
as argument, BUFFER is the most recently selected other buffer.

Prior to moving point, this function sets the mark (without
activating it), unless Transient Mark mode is enabled and the
mark is already active.

This function is usually the wrong thing to use in a Lisp program.
What you probably want instead is something like:
  (goto-char (point-min))
  (forward-line (1- N))
If at all possible, an even better solution is to use char counts
rather than line counts."
  (declare (interactive-only forward-line))
  (interactive
   (if (and current-prefix-arg (not (consp current-prefix-arg)))
       (list (prefix-numeric-value current-prefix-arg))
     ;; Look for a default, a number in the buffer at point.
     (let* ((default
	      (save-excursion
		(skip-chars-backward "0-9")
		(if (looking-at "[0-9]")
		    (string-to-number
		     (buffer-substring-no-properties
		      (point)
		      (progn (skip-chars-forward "0-9")
			     (point)))))))
	    ;; Decide if we're switching buffers.
	    (buffer
	     (if (consp current-prefix-arg)
		 (other-buffer (current-buffer) t)))
	    (buffer-prompt
	     (if buffer
		 (concat " in " (buffer-name buffer))
	       "")))
       ;; Read the argument, offering that number (if any) as default.
       (list (read-number (format "Goto line%s: " buffer-prompt)
                          (list default (line-number-at-pos)))
	     buffer))))
  ;; Switch to the desired buffer, one way or another.
  (if buffer
      (let ((window (get-buffer-window buffer)))
	(if window (select-window window)
	  (switch-to-buffer-other-window buffer))))
  ;; Leave mark at previous position
  (or (region-active-p) (push-mark))
  ;; Move to the specified line number in that buffer.
  (save-restriction
    (widen)
    (goto-char (point-min))
    (if (eq selective-display t)
	(re-search-forward "[\n\C-m]" nil 'end (1- line))
      (forward-line (1- line)))))

(defun count-words-region (start end &optional arg)
  "Count the number of words in the region.
If called interactively, print a message reporting the number of
lines, words, and characters in the region (whether or not the
region is active); with prefix ARG, report for the entire buffer
rather than the region.

If called from Lisp, return the number of words between positions
START and END."
  (interactive (if current-prefix-arg
		   (list nil nil current-prefix-arg)
		 (list (region-beginning) (region-end) nil)))
  (cond ((not (called-interactively-p 'any))
	 (count-words start end))
	(arg
	 (count-words--buffer-message))
	(t
	 (count-words--message "Region" start end))))

(defun count-words (start end)
  "Count words between START and END.
If called interactively, START and END are normally the start and
end of the buffer; but if the region is active, START and END are
the start and end of the region.  Print a message reporting the
number of lines, words, and chars.

If called from Lisp, return the number of words between START and
END, without printing any message."
  (interactive (list nil nil))
  (cond ((not (called-interactively-p 'any))
	 (let ((words 0))
	   (save-excursion
	     (save-restriction
	       (narrow-to-region start end)
	       (goto-char (point-min))
	       (while (forward-word-strictly 1)
		 (setq words (1+ words)))))
	   words))
	((use-region-p)
	 (call-interactively 'count-words-region))
	(t
	 (count-words--buffer-message))))

(defun count-words--buffer-message ()
  (count-words--message
   (if (buffer-narrowed-p) "Narrowed part of buffer" "Buffer")
   (point-min) (point-max)))

(defun count-words--message (str start end)
  (let ((lines (count-lines start end))
	(words (count-words start end))
	(chars (- end start)))
    (message "%s has %d line%s, %d word%s, and %d character%s."
	     str
	     lines (if (= lines 1) "" "s")
	     words (if (= words 1) "" "s")
	     chars (if (= chars 1) "" "s"))))

(define-obsolete-function-alias 'count-lines-region 'count-words-region "24.1")

(defun what-line ()
  "Print the current buffer line number and narrowed line number of point."
  (interactive)
  (let ((start (point-min))
	(n (line-number-at-pos)))
    (if (= start 1)
	(message "Line %d" n)
      (save-excursion
	(save-restriction
	  (widen)
	  (message "line %d (narrowed line %d)"
		   (+ n (line-number-at-pos start) -1) n))))))

(defun count-lines (start end)
  "Return number of lines between START and END.
This is usually the number of newlines between them,
but can be one more if START is not equal to END
and the greater of them is not at the start of a line."
  (save-excursion
    (save-restriction
      (narrow-to-region start end)
      (goto-char (point-min))
      (if (eq selective-display t)
	  (save-match-data
	    (let ((done 0))
                     (while (re-search-forward "[\n\C-m]" nil t 40)
                       (setq done (+ 40 done)))
                     (while (re-search-forward "[\n\C-m]" nil t 1)
                       (setq done (+ 1 done)))
                     (goto-char (point-max))
                     (if (and (/= start end)
		       (not (bolp)))
		  (1+ done)
		done)))
	(- (buffer-size) (forward-line (buffer-size)))))))

(defun line-number-at-pos (&optional pos absolute)
  "Return buffer line number at position POS.
If POS is nil, use current buffer location.

If ABSOLUTE is nil, the default, counting starts
at (point-min), so the value refers to the contents of the
accessible portion of the (potentially narrowed) buffer.  If
ABSOLUTE is non-nil, ignore any narrowing and return the
absolute line number."
  (save-restriction
    (when absolute
      (widen))
    (let ((opoint (or pos (point))) start)
      (save-excursion
        (goto-char (point-min))
        (setq start (point))
        (goto-char opoint)
        (forward-line 0)
        (1+ (count-lines start (point)))))))

(defun what-cursor-position (&optional detail)
  "Print info on cursor position (on screen and within buffer).
Also describe the character after point, and give its character code
in octal, decimal and hex.

For a non-ASCII multibyte character, also give its encoding in the
buffer's selected coding system if the coding system encodes the
character safely.  If the character is encoded into one byte, that
code is shown in hex.  If the character is encoded into more than one
byte, just \"...\" is shown.

In addition, with prefix argument, show details about that character
in *Help* buffer.  See also the command `describe-char'."
  (interactive "P")
  (let* ((char (following-char))
	 (bidi-fixer
	  ;; If the character is one of LRE, LRO, RLE, RLO, it will
	  ;; start a directional embedding, which could completely
	  ;; disrupt the rest of the line (e.g., RLO will display the
	  ;; rest of the line right-to-left).  So we put an invisible
	  ;; PDF character after these characters, to end the
	  ;; embedding, which eliminates any effects on the rest of
	  ;; the line.  For RLE and RLO we also append an invisible
	  ;; LRM, to avoid reordering the following numerical
	  ;; characters.  For LRI/RLI/FSI we append a PDI.
	  (cond ((memq char '(?\x202a ?\x202d))
		 (propertize (string ?\x202c) 'invisible t))
		((memq char '(?\x202b ?\x202e))
		 (propertize (string ?\x202c ?\x200e) 'invisible t))
		((memq char '(?\x2066 ?\x2067 ?\x2068))
		 (propertize (string ?\x2069) 'invisible t))
		;; Strong right-to-left characters cause reordering of
		;; the following numerical characters which show the
		;; codepoint, so append LRM to countermand that.
		((memq (get-char-code-property char 'bidi-class) '(R AL))
		 (propertize (string ?\x200e) 'invisible t))
		(t
		 "")))
	 (beg (point-min))
	 (end (point-max))
         (pos (point))
	 (total (buffer-size))
	 (percent (round (* 100.0 (1- pos)) (max 1 total)))
	 (hscroll (if (= (window-hscroll) 0)
		      ""
		    (format " Hscroll=%d" (window-hscroll))))
	 (col (current-column)))
    (if (= pos end)
	(if (or (/= beg 1) (/= end (1+ total)))
	    (message "point=%d of %d (%d%%) <%d-%d> column=%d%s"
		     pos total percent beg end col hscroll)
	  (message "point=%d of %d (EOB) column=%d%s"
		   pos total col hscroll))
      (let ((coding buffer-file-coding-system)
	    encoded encoding-msg display-prop under-display)
	(if (or (not coding)
		(eq (coding-system-type coding) t))
	    (setq coding (default-value 'buffer-file-coding-system)))
	(if (eq (char-charset char) 'eight-bit)
	    (setq encoding-msg
		  (format "(%d, #o%o, #x%x, raw-byte)" char char char))
	  ;; Check if the character is displayed with some `display'
	  ;; text property.  In that case, set under-display to the
	  ;; buffer substring covered by that property.
	  (setq display-prop (get-char-property pos 'display))
	  (if display-prop
	      (let ((to (or (next-single-char-property-change pos 'display)
			    (point-max))))
		(if (< to (+ pos 4))
		    (setq under-display "")
		  (setq under-display "..."
			to (+ pos 4)))
		(setq under-display
		      (concat (buffer-substring-no-properties pos to)
			      under-display)))
	    (setq encoded (and (>= char 128) (encode-coding-char char coding))))
	  (setq encoding-msg
		(if display-prop
		    (if (not (stringp display-prop))
			(format "(%d, #o%o, #x%x, part of display \"%s\")"
				char char char under-display)
		      (format "(%d, #o%o, #x%x, part of display \"%s\"->\"%s\")"
			      char char char under-display display-prop))
		  (if encoded
		      (format "(%d, #o%o, #x%x, file %s)"
			      char char char
			      (if (> (length encoded) 1)
				  "..."
				(encoded-string-description encoded coding)))
		    (format "(%d, #o%o, #x%x)" char char char)))))
	(if detail
	    ;; We show the detailed information about CHAR.
	    (describe-char (point)))
	(if (or (/= beg 1) (/= end (1+ total)))
	    (message "Char: %s%s %s point=%d of %d (%d%%) <%d-%d> column=%d%s"
		     (if (< char 256)
			 (single-key-description char)
		       (buffer-substring-no-properties (point) (1+ (point))))
		     bidi-fixer
		     encoding-msg pos total percent beg end col hscroll)
	  (message "Char: %s%s %s point=%d of %d (%d%%) column=%d%s"
		   (if enable-multibyte-characters
		       (if (< char 128)
			   (single-key-description char)
			 (buffer-substring-no-properties (point) (1+ (point))))
		     (single-key-description char))
		   bidi-fixer encoding-msg pos total percent col hscroll))))))

;; Initialize read-expression-map.  It is defined at C level.
(defvar read-expression-map
  (let ((m (make-sparse-keymap)))
    (define-key m "\M-\t" 'completion-at-point)
    ;; Might as well bind TAB to completion, since inserting a TAB char is
    ;; much too rarely useful.
    (define-key m "\t" 'completion-at-point)
    (set-keymap-parent m minibuffer-local-map)
    m))

(defun read-minibuffer (prompt &optional initial-contents)
  "Return a Lisp object read using the minibuffer, unevaluated.
Prompt with PROMPT.  If non-nil, optional second arg INITIAL-CONTENTS
is a string to insert in the minibuffer before reading.
\(INITIAL-CONTENTS can also be a cons of a string and an integer.
Such arguments are used as in `read-from-minibuffer'.)"
  ;; Used for interactive spec `x'.
  (read-from-minibuffer prompt initial-contents minibuffer-local-map
                        t 'minibuffer-history))

(defun eval-minibuffer (prompt &optional initial-contents)
  "Return value of Lisp expression read using the minibuffer.
Prompt with PROMPT.  If non-nil, optional second arg INITIAL-CONTENTS
is a string to insert in the minibuffer before reading.
\(INITIAL-CONTENTS can also be a cons of a string and an integer.
Such arguments are used as in `read-from-minibuffer'.)"
  ;; Used for interactive spec `X'.
  (eval (read--expression prompt initial-contents)))

(defvar minibuffer-completing-symbol nil
  "Non-nil means completing a Lisp symbol in the minibuffer.")
(make-obsolete-variable 'minibuffer-completing-symbol nil "24.1" 'get)

(defvar minibuffer-default nil
  "The current default value or list of default values in the minibuffer.
The functions `read-from-minibuffer' and `completing-read' bind
this variable locally.")

(defcustom eval-expression-print-level 4
  "Value for `print-level' while printing value in `eval-expression'.
A value of nil means no limit."
  :group 'lisp
  :type '(choice (const :tag "No Limit" nil) integer)
  :version "21.1")

(defcustom eval-expression-print-length 12
  "Value for `print-length' while printing value in `eval-expression'.
A value of nil means no limit."
  :group 'lisp
  :type '(choice (const :tag "No Limit" nil) integer)
  :version "21.1")

(defcustom eval-expression-debug-on-error t
  "If non-nil set `debug-on-error' to t in `eval-expression'.
If nil, don't change the value of `debug-on-error'."
  :group 'lisp
  :type 'boolean
  :version "21.1")

(defcustom eval-expression-print-maximum-character 127
  "The largest integer that will be displayed as a character.
This affects printing by `eval-expression' (via
`eval-expression-print-format')."
  :group 'lisp
  :type 'integer
  :version "26.1")

(defun eval-expression-print-format (value)
  "If VALUE in an integer, return a specially formatted string.
This string will typically look like \" (#o1, #x1, ?\\C-a)\".
If VALUE is not an integer, nil is returned.
This function is used by commands like `eval-expression' that
display the result of expression evaluation."
  (when (integerp value)
    (let ((char-string
           (and (characterp value)
                (<= value eval-expression-print-maximum-character)
                (char-displayable-p value)
                (prin1-char value))))
      (if char-string
          (format " (#o%o, #x%x, %s)" value value char-string)
        (format " (#o%o, #x%x)" value value)))))

(defvar eval-expression-minibuffer-setup-hook nil
  "Hook run by `eval-expression' when entering the minibuffer.")

(defun read--expression (prompt &optional initial-contents)
  (let ((minibuffer-completing-symbol t))
    (minibuffer-with-setup-hook
        (lambda ()
          ;; FIXME: call emacs-lisp-mode?
          (add-function :before-until (local 'eldoc-documentation-function)
                        #'elisp-eldoc-documentation-function)
          (eldoc-mode 1)
          (add-hook 'completion-at-point-functions
                    #'elisp-completion-at-point nil t)
          (run-hooks 'eval-expression-minibuffer-setup-hook))
      (read-from-minibuffer prompt initial-contents
                            read-expression-map t
                            'read-expression-history))))

(defun eval-expression-get-print-arguments (prefix-argument)
  "Get arguments for commands that print an expression result.
Returns a list (INSERT-VALUE NO-TRUNCATE CHAR-PRINT-LIMIT)
based on PREFIX-ARG.  This function determines the interpretation
of the prefix argument for `eval-expression' and
`eval-last-sexp'."
  (let ((num (prefix-numeric-value prefix-argument)))
    (list (not (memq prefix-argument '(- nil)))
          (= num 0)
          (cond ((not (memq prefix-argument '(0 -1 - nil))) nil)
                ((= num -1) most-positive-fixnum)
                (t eval-expression-print-maximum-character)))))

;; We define this, rather than making `eval' interactive,
;; for the sake of completion of names like eval-region, eval-buffer.
(defun eval-expression (exp &optional insert-value no-truncate char-print-limit)
  "Evaluate EXP and print value in the echo area.
When called interactively, read an Emacs Lisp expression and
evaluate it.  Value is also consed on to front of the variable
`values'.  Optional argument INSERT-VALUE non-nil (interactively,
with a non `-' prefix argument) means insert the result into the
current buffer instead of printing it in the echo area.

Normally, this function truncates long output according to the
value of the variables `eval-expression-print-length' and
`eval-expression-print-level'.  When NO-TRUNCATE is
non-nil (interactively, with a prefix argument of zero), however,
there is no such truncation.

If the resulting value is an integer, and CHAR-PRINT-LIMIT is
non-nil (interactively, unless given a positive prefix argument)
it will be printed in several additional formats (octal,
hexadecimal, and character).  The character format is only used
if the value is below CHAR-PRINT-LIMIT (interactively, if the
prefix argument is -1 or the value is below
`eval-expression-print-maximum-character').

Runs the hook `eval-expression-minibuffer-setup-hook' on entering the
minibuffer.

If `eval-expression-debug-on-error' is non-nil, which is the default,
this command arranges for all errors to enter the debugger."
  (interactive
   (cons (read--expression "Eval: ")
         (eval-expression-get-print-arguments current-prefix-arg)))

  (if (null eval-expression-debug-on-error)
      (push (eval exp lexical-binding) values)
    (let ((old-value (make-symbol "t")) new-value)
      ;; Bind debug-on-error to something unique so that we can
      ;; detect when evalled code changes it.
      (let ((debug-on-error old-value))
	(push (eval (macroexpand-all exp) lexical-binding) values)
	(setq new-value debug-on-error))
      ;; If evalled code has changed the value of debug-on-error,
      ;; propagate that change to the global binding.
      (unless (eq old-value new-value)
	(setq debug-on-error new-value))))

  (let ((print-length (unless no-truncate eval-expression-print-length))
        (print-level  (unless no-truncate eval-expression-print-level))
        (eval-expression-print-maximum-character char-print-limit)
        (deactivate-mark))
    (let ((out (if insert-value (current-buffer) t)))
      (prog1
          (prin1 (car values) out)
        (let ((str (and char-print-limit
                        (eval-expression-print-format (car values)))))
          (when str (princ str out)))))))

(defun edit-and-eval-command (prompt command)
  "Prompting with PROMPT, let user edit COMMAND and eval result.
COMMAND is a Lisp expression.  Let user edit that expression in
the minibuffer, then read and evaluate the result."
  (let ((command
	 (let ((print-level nil)
	       (minibuffer-history-sexp-flag (1+ (minibuffer-depth))))
	   (unwind-protect
	       (read-from-minibuffer prompt
				     (prin1-to-string command)
				     read-expression-map t
				     'command-history)
	     ;; If command was added to command-history as a string,
	     ;; get rid of that.  We want only evaluable expressions there.
	     (if (stringp (car command-history))
		 (setq command-history (cdr command-history)))))))

    ;; If command to be redone does not match front of history,
    ;; add it to the history.
    (or (equal command (car command-history))
	(setq command-history (cons command command-history)))
    (eval command)))

(defun repeat-complex-command (arg)
  "Edit and re-evaluate last complex command, or ARGth from last.
A complex command is one which used the minibuffer.
The command is placed in the minibuffer as a Lisp form for editing.
The result is executed, repeating the command as changed.
If the command has been changed or is not the most recent previous
command it is added to the front of the command history.
You can use the minibuffer history commands \
\\<minibuffer-local-map>\\[next-history-element] and \\[previous-history-element]
to get different commands to edit and resubmit."
  (interactive "p")
  (let ((elt (nth (1- arg) command-history))
	newcmd)
    (if elt
	(progn
	  (setq newcmd
		(let ((print-level nil)
		      (minibuffer-history-position arg)
		      (minibuffer-history-sexp-flag (1+ (minibuffer-depth))))
		  (unwind-protect
		      (read-from-minibuffer
		       "Redo: " (prin1-to-string elt) read-expression-map t
		       (cons 'command-history arg))

		    ;; If command was added to command-history as a
		    ;; string, get rid of that.  We want only
		    ;; evaluable expressions there.
		    (if (stringp (car command-history))
			(setq command-history (cdr command-history))))))

	  ;; If command to be redone does not match front of history,
	  ;; add it to the history.
	  (or (equal newcmd (car command-history))
	      (setq command-history (cons newcmd command-history)))
          (apply #'funcall-interactively
		 (car newcmd)
		 (mapcar (lambda (e) (eval e t)) (cdr newcmd))))
      (if command-history
	  (error "Argument %d is beyond length of command history" arg)
	(error "There are no previous complex commands to repeat")))))


(defvar extended-command-history nil)
(defvar execute-extended-command--last-typed nil)

(defun read-extended-command ()
  "Read command name to invoke in `execute-extended-command'."
  (minibuffer-with-setup-hook
      (lambda ()
        (add-hook 'post-self-insert-hook
                  (lambda ()
                    (setq execute-extended-command--last-typed
                              (minibuffer-contents)))
                  nil 'local)
	(set (make-local-variable 'minibuffer-default-add-function)
	     (lambda ()
	       ;; Get a command name at point in the original buffer
	       ;; to propose it after M-n.
	       (with-current-buffer (window-buffer (minibuffer-selected-window))
		 (and (commandp (function-called-at-point))
		      (format "%S" (function-called-at-point)))))))
    ;; Read a string, completing from and restricting to the set of
    ;; all defined commands.  Don't provide any initial input.
    ;; Save the command read on the extended-command history list.
    (completing-read
     (concat (cond
	      ((eq current-prefix-arg '-) "- ")
	      ((and (consp current-prefix-arg)
		    (eq (car current-prefix-arg) 4)) "C-u ")
	      ((and (consp current-prefix-arg)
		    (integerp (car current-prefix-arg)))
	       (format "%d " (car current-prefix-arg)))
	      ((integerp current-prefix-arg)
	       (format "%d " current-prefix-arg)))
	     ;; This isn't strictly correct if `execute-extended-command'
	     ;; is bound to anything else (e.g. [menu]).
	     ;; It could use (key-description (this-single-command-keys)),
	     ;; but actually a prompt other than "M-x" would be confusing,
	     ;; because "M-x" is a well-known prompt to read a command
	     ;; and it serves as a shorthand for "Extended command: ".
	     "M-x ")
     (lambda (string pred action)
       (let ((pred
              (if (memq action '(nil t))
                  ;; Exclude obsolete commands from completions.
                  (lambda (sym)
                    (and (funcall pred sym)
                         (or (equal string (symbol-name sym))
                             (not (get sym 'byte-obsolete-info)))))
                pred)))
         (complete-with-action action obarray string pred)))
     #'commandp t nil 'extended-command-history)))

(defcustom suggest-key-bindings t
  "Non-nil means show the equivalent key-binding when M-x command has one.
The value can be a length of time to show the message for.
If the value is non-nil and not a number, we wait 2 seconds."
  :group 'keyboard
  :type '(choice (const :tag "off" nil)
                 (integer :tag "time" 2)
                 (other :tag "on")))

(defcustom extended-command-suggest-shorter t
  "If non-nil, show a shorter M-x invocation when there is one."
  :group 'keyboard
  :type 'boolean
  :version "26.1")

(defun execute-extended-command--shorter-1 (name length)
  (cond
   ((zerop length) (list ""))
   ((equal name "") nil)
   (t
    (nconc (mapcar (lambda (s) (concat (substring name 0 1) s))
                   (execute-extended-command--shorter-1
                    (substring name 1) (1- length)))
           (when (string-match "\\`\\(-\\)?[^-]*" name)
             (execute-extended-command--shorter-1
              (substring name (match-end 0)) length))))))

(defun execute-extended-command--shorter (name typed)
  (let ((candidates '())
        (max (length typed))
        (len 1)
        binding)
    (while (and (not binding)
                (progn
                  (unless candidates
                    (setq len (1+ len))
                    (setq candidates (execute-extended-command--shorter-1
                                      name len)))
                  ;; Don't show the help message if the binding isn't
                  ;; significantly shorter than the M-x command the user typed.
                  (< len (- max 5))))
      (input-pending-p)    ;Dummy call to trigger input-processing, bug#23002.
      (let ((candidate (pop candidates)))
        (when (equal name
                       (car-safe (completion-try-completion
                                  candidate obarray 'commandp len)))
          (setq binding candidate))))
    binding))

(defun execute-extended-command (prefixarg &optional command-name typed)
  ;; Based on Fexecute_extended_command in keyboard.c of Emacs.
  ;; Aaron S. Hawley <aaron.s.hawley(at)gmail.com> 2009-08-24
  "Read a command name, then read the arguments and call the command.
To pass a prefix argument to the command you are
invoking, give a prefix argument to `execute-extended-command'."
  (declare (interactive-only command-execute))
  ;; FIXME: Remember the actual text typed by the user before completion,
  ;; so that we don't later on suggest the same shortening.
  (interactive
   (let ((execute-extended-command--last-typed nil))
     (list current-prefix-arg
           (read-extended-command)
           execute-extended-command--last-typed)))
  ;; Emacs<24 calling-convention was with a single `prefixarg' argument.
  (unless command-name
    (let ((current-prefix-arg prefixarg) ; for prompt
          (execute-extended-command--last-typed nil))
      (setq command-name (read-extended-command))
      (setq typed execute-extended-command--last-typed)))
  (let* ((function (and (stringp command-name) (intern-soft command-name)))
         (binding (and suggest-key-bindings
		       (not executing-kbd-macro)
		       (where-is-internal function overriding-local-map t))))
    (unless (commandp function)
      (error "`%s' is not a valid command name" command-name))
    ;; Some features, such as novice.el, rely on this-command-keys
    ;; including M-x COMMAND-NAME RET.
    (set--this-command-keys (concat "\M-x" (symbol-name function) "\r"))
    (setq this-command function)
    ;; Normally `real-this-command' should never be changed, but here we really
    ;; want to pretend that M-x <cmd> RET is nothing more than a "key
    ;; binding" for <cmd>, so the command the user really wanted to run is
    ;; `function' and not `execute-extended-command'.  The difference is
    ;; visible in cases such as M-x <cmd> RET and then C-x z (bug#11506).
    (setq real-this-command function)
    (let ((prefix-arg prefixarg))
      (command-execute function 'record))
    ;; If enabled, show which key runs this command.
    ;; But first wait, and skip the message if there is input.
    (let* ((waited
            ;; If this command displayed something in the echo area;
            ;; wait a few seconds, then display our suggestion message.
            ;; FIXME: Wait *after* running post-command-hook!
            ;; FIXME: Don't wait if execute-extended-command--shorter won't
            ;; find a better answer anyway!
            (when suggest-key-bindings
              (sit-for (cond
                        ((zerop (length (current-message))) 0)
                        ((numberp suggest-key-bindings) suggest-key-bindings)
                        (t 2))))))
      (when (and waited (not (consp unread-command-events)))
        (unless (or (not extended-command-suggest-shorter)
                    binding executing-kbd-macro (not (symbolp function))
                    (<= (length (symbol-name function)) 2))
          ;; There's no binding for CMD.  Let's try and find the shortest
          ;; string to use in M-x.
          ;; FIXME: Can be slow.  Cache it maybe?
          (while-no-input
            (setq binding (execute-extended-command--shorter
                           (symbol-name function) typed))))
        (when binding
          (with-temp-message
              (format-message "You can run the command `%s' with %s"
                              function
                              (if (stringp binding)
                                  (concat "M-x " binding " RET")
                                (key-description binding)))
            (sit-for (if (numberp suggest-key-bindings)
                         suggest-key-bindings
                       2))))))))

(defun command-execute (cmd &optional record-flag keys special)
  ;; BEWARE: Called directly from the C code.
  "Execute CMD as an editor command.
CMD must be a symbol that satisfies the `commandp' predicate.
Optional second arg RECORD-FLAG non-nil
means unconditionally put this command in the variable `command-history'.
Otherwise, that is done only if an arg is read using the minibuffer.
The argument KEYS specifies the value to use instead of (this-command-keys)
when reading the arguments; if it is nil, (this-command-keys) is used.
The argument SPECIAL, if non-nil, means that this command is executing
a special event, so ignore the prefix argument and don't clear it."
  (setq debug-on-next-call nil)
  (let ((prefixarg (unless special
                     ;; FIXME: This should probably be done around
                     ;; pre-command-hook rather than here!
                     (prog1 prefix-arg
                       (setq current-prefix-arg prefix-arg)
                       (setq prefix-arg nil)
                       (when current-prefix-arg
                         (prefix-command-update))))))
    (if (and (symbolp cmd)
             (get cmd 'disabled)
             disabled-command-function)
        ;; FIXME: Weird calling convention!
        (run-hooks 'disabled-command-function)
      (let ((final cmd))
        (while
            (progn
              (setq final (indirect-function final))
              (if (autoloadp final)
                  (setq final (autoload-do-load final cmd)))))
        (cond
         ((arrayp final)
          ;; If requested, place the macro in the command history.  For
          ;; other sorts of commands, call-interactively takes care of this.
          (when record-flag
            (push `(execute-kbd-macro ,final ,prefixarg) command-history)
            ;; Don't keep command history around forever.
            (when (and (numberp history-length) (> history-length 0))
              (let ((cell (nthcdr history-length command-history)))
                (if (consp cell) (setcdr cell nil)))))
          (execute-kbd-macro final prefixarg))
         (t
          ;; Pass `cmd' rather than `final', for the backtrace's sake.
          (prog1 (call-interactively cmd record-flag keys)
            (when (and (symbolp cmd)
                       (get cmd 'byte-obsolete-info)
                       (not (get cmd 'command-execute-obsolete-warned)))
              (put cmd 'command-execute-obsolete-warned t)
              (message "%s" (macroexp--obsolete-warning
                             cmd (get cmd 'byte-obsolete-info) "command"))))))))))

(defvar minibuffer-history nil
  "Default minibuffer history list.
This is used for all minibuffer input
except when an alternate history list is specified.

Maximum length of the history list is determined by the value
of `history-length', which see.")
(defvar minibuffer-history-sexp-flag nil
  "Control whether history list elements are expressions or strings.
If the value of this variable equals current minibuffer depth,
they are expressions; otherwise they are strings.
\(That convention is designed to do the right thing for
recursive uses of the minibuffer.)")
(setq minibuffer-history-variable 'minibuffer-history)
(setq minibuffer-history-position nil)  ;; Defvar is in C code.
(defvar minibuffer-history-search-history nil)

(defvar minibuffer-text-before-history nil
  "Text that was in this minibuffer before any history commands.
This is nil if there have not yet been any history commands
in this use of the minibuffer.")

(add-hook 'minibuffer-setup-hook 'minibuffer-history-initialize)

(defun minibuffer-history-initialize ()
  (setq minibuffer-text-before-history nil))

(defun minibuffer-avoid-prompt (_new _old)
  "A point-motion hook for the minibuffer, that moves point out of the prompt."
  (declare (obsolete cursor-intangible-mode "25.1"))
  (constrain-to-field nil (point-max)))

(defcustom minibuffer-history-case-insensitive-variables nil
  "Minibuffer history variables for which matching should ignore case.
If a history variable is a member of this list, then the
\\[previous-matching-history-element] and \\[next-matching-history-element]\
 commands ignore case when searching it, regardless of `case-fold-search'."
  :type '(repeat variable)
  :group 'minibuffer)

(defun previous-matching-history-element (regexp n)
  "Find the previous history element that matches REGEXP.
\(Previous history elements refer to earlier actions.)
With prefix argument N, search for Nth previous match.
If N is negative, find the next or Nth next match.
Normally, history elements are matched case-insensitively if
`case-fold-search' is non-nil, but an uppercase letter in REGEXP
makes the search case-sensitive.
See also `minibuffer-history-case-insensitive-variables'."
  (interactive
   (let* ((enable-recursive-minibuffers t)
	  (regexp (read-from-minibuffer "Previous element matching (regexp): "
					nil
					minibuffer-local-map
					nil
					'minibuffer-history-search-history
					(car minibuffer-history-search-history))))
     ;; Use the last regexp specified, by default, if input is empty.
     (list (if (string= regexp "")
	       (if minibuffer-history-search-history
		   (car minibuffer-history-search-history)
		 (user-error "No previous history search regexp"))
	     regexp)
	   (prefix-numeric-value current-prefix-arg))))
  (unless (zerop n)
    (if (and (zerop minibuffer-history-position)
	     (null minibuffer-text-before-history))
	(setq minibuffer-text-before-history
	      (minibuffer-contents-no-properties)))
    (let ((history (symbol-value minibuffer-history-variable))
	  (case-fold-search
	   (if (isearch-no-upper-case-p regexp t) ; assume isearch.el is dumped
	       ;; On some systems, ignore case for file names.
	       (if (memq minibuffer-history-variable
			 minibuffer-history-case-insensitive-variables)
		   t
		 ;; Respect the user's setting for case-fold-search:
		 case-fold-search)
	     nil))
	  prevpos
	  match-string
	  match-offset
	  (pos minibuffer-history-position))
      (while (/= n 0)
	(setq prevpos pos)
	(setq pos (min (max 1 (+ pos (if (< n 0) -1 1))) (length history)))
	(when (= pos prevpos)
	  (user-error (if (= pos 1)
                          "No later matching history item"
                        "No earlier matching history item")))
	(setq match-string
	      (if (eq minibuffer-history-sexp-flag (minibuffer-depth))
		  (let ((print-level nil))
		    (prin1-to-string (nth (1- pos) history)))
		(nth (1- pos) history)))
	(setq match-offset
	      (if (< n 0)
		  (and (string-match regexp match-string)
		       (match-end 0))
		(and (string-match (concat ".*\\(" regexp "\\)") match-string)
		     (match-beginning 1))))
	(when match-offset
	  (setq n (+ n (if (< n 0) 1 -1)))))
      (setq minibuffer-history-position pos)
      (goto-char (point-max))
      (delete-minibuffer-contents)
      (insert match-string)
      (goto-char (+ (minibuffer-prompt-end) match-offset))))
  (if (memq (car (car command-history)) '(previous-matching-history-element
					  next-matching-history-element))
      (setq command-history (cdr command-history))))

(defun next-matching-history-element (regexp n)
  "Find the next history element that matches REGEXP.
\(The next history element refers to a more recent action.)
With prefix argument N, search for Nth next match.
If N is negative, find the previous or Nth previous match.
Normally, history elements are matched case-insensitively if
`case-fold-search' is non-nil, but an uppercase letter in REGEXP
makes the search case-sensitive."
  (interactive
   (let* ((enable-recursive-minibuffers t)
	  (regexp (read-from-minibuffer "Next element matching (regexp): "
					nil
					minibuffer-local-map
					nil
					'minibuffer-history-search-history
 					(car minibuffer-history-search-history))))
     ;; Use the last regexp specified, by default, if input is empty.
     (list (if (string= regexp "")
	       (if minibuffer-history-search-history
		   (car minibuffer-history-search-history)
		 (user-error "No previous history search regexp"))
	     regexp)
	   (prefix-numeric-value current-prefix-arg))))
  (previous-matching-history-element regexp (- n)))

(defvar minibuffer-temporary-goal-position nil)

(defvar minibuffer-default-add-function 'minibuffer-default-add-completions
  "Function run by `goto-history-element' before consuming default values.
This is useful to dynamically add more elements to the list of default values
when `goto-history-element' reaches the end of this list.
Before calling this function `goto-history-element' sets the variable
`minibuffer-default-add-done' to t, so it will call this function only
once.  In special cases, when this function needs to be called more
than once, it can set `minibuffer-default-add-done' to nil explicitly,
overriding the setting of this variable to t in `goto-history-element'.")

(defvar minibuffer-default-add-done nil
  "When nil, add more elements to the end of the list of default values.
The value nil causes `goto-history-element' to add more elements to
the list of defaults when it reaches the end of this list.  It does
this by calling a function defined by `minibuffer-default-add-function'.")

(make-variable-buffer-local 'minibuffer-default-add-done)

(defun minibuffer-default-add-completions ()
  "Return a list of all completions without the default value.
This function is used to add all elements of the completion table to
the end of the list of defaults just after the default value."
  (let ((def minibuffer-default)
	(all (all-completions ""
			      minibuffer-completion-table
			      minibuffer-completion-predicate)))
    (if (listp def)
	(append def all)
      (cons def (delete def all)))))

(defun goto-history-element (nabs)
  "Puts element of the minibuffer history in the minibuffer.
The argument NABS specifies the absolute history position."
  (interactive "p")
  (when (and (not minibuffer-default-add-done)
	     (functionp minibuffer-default-add-function)
	     (< nabs (- (if (listp minibuffer-default)
			    (length minibuffer-default)
			  1))))
    (setq minibuffer-default-add-done t
	  minibuffer-default (funcall minibuffer-default-add-function)))
  (let ((minimum (if minibuffer-default
		     (- (if (listp minibuffer-default)
			    (length minibuffer-default)
			  1))
		   0))
	elt minibuffer-returned-to-present)
    (if (and (zerop minibuffer-history-position)
	     (null minibuffer-text-before-history))
	(setq minibuffer-text-before-history
	      (minibuffer-contents-no-properties)))
    (if (< nabs minimum)
	(user-error (if minibuffer-default
                        "End of defaults; no next item"
                      "End of history; no default available")))
    (if (> nabs (if (listp (symbol-value minibuffer-history-variable))
                    (length (symbol-value minibuffer-history-variable))
                  0))
	(user-error "Beginning of history; no preceding item"))
    (unless (memq last-command '(next-history-element
				 previous-history-element))
      (let ((prompt-end (minibuffer-prompt-end)))
	(set (make-local-variable 'minibuffer-temporary-goal-position)
	     (cond ((<= (point) prompt-end) prompt-end)
		   ((eobp) nil)
		   (t (point))))))
    (goto-char (point-max))
    (delete-minibuffer-contents)
    (setq minibuffer-history-position nabs)
    (cond ((< nabs 0)
	   (setq elt (if (listp minibuffer-default)
			 (nth (1- (abs nabs)) minibuffer-default)
		       minibuffer-default)))
	  ((= nabs 0)
	   (setq elt (or minibuffer-text-before-history ""))
	   (setq minibuffer-returned-to-present t)
	   (setq minibuffer-text-before-history nil))
	  (t (setq elt (nth (1- minibuffer-history-position)
			    (symbol-value minibuffer-history-variable)))))
    (insert
     (if (and (eq minibuffer-history-sexp-flag (minibuffer-depth))
	      (not minibuffer-returned-to-present))
	 (let ((print-level nil))
	   (prin1-to-string elt))
       elt))
    (goto-char (or minibuffer-temporary-goal-position (point-max)))))

(defun next-history-element (n)
  "Puts next element of the minibuffer history in the minibuffer.
With argument N, it uses the Nth following element."
  (interactive "p")
  (or (zerop n)
      (goto-history-element (- minibuffer-history-position n))))

(defun previous-history-element (n)
  "Puts previous element of the minibuffer history in the minibuffer.
With argument N, it uses the Nth previous element."
  (interactive "p")
  (or (zerop n)
      (goto-history-element (+ minibuffer-history-position n))))

(defun next-line-or-history-element (&optional arg)
  "Move cursor vertically down ARG lines, or to the next history element.
When point moves over the bottom line of multi-line minibuffer, puts ARGth
next element of the minibuffer history in the minibuffer."
  (interactive "^p")
  (or arg (setq arg 1))
  (let* ((old-point (point))
	 ;; Remember the original goal column of possibly multi-line input
	 ;; excluding the length of the prompt on the first line.
	 (prompt-end (minibuffer-prompt-end))
	 (old-column (unless (and (eolp) (> (point) prompt-end))
		       (if (= (line-number-at-pos) 1)
			   (max (- (current-column) (1- prompt-end)) 0)
			 (current-column)))))
    (condition-case nil
	(with-no-warnings
	  (next-line arg))
      (end-of-buffer
       ;; Restore old position since `line-move-visual' moves point to
       ;; the end of the line when it fails to go to the next line.
       (goto-char old-point)
       (next-history-element arg)
       ;; Reset `temporary-goal-column' because a correct value is not
       ;; calculated when `next-line' above fails by bumping against
       ;; the bottom of the minibuffer (bug#22544).
       (setq temporary-goal-column 0)
       ;; Restore the original goal column on the last line
       ;; of possibly multi-line input.
       (goto-char (point-max))
       (when old-column
	 (if (= (line-number-at-pos) 1)
	     (move-to-column (+ old-column (1- (minibuffer-prompt-end))))
	   (move-to-column old-column)))))))

(defun previous-line-or-history-element (&optional arg)
  "Move cursor vertically up ARG lines, or to the previous history element.
When point moves over the top line of multi-line minibuffer, puts ARGth
previous element of the minibuffer history in the minibuffer."
  (interactive "^p")
  (or arg (setq arg 1))
  (let* ((old-point (point))
	 ;; Remember the original goal column of possibly multi-line input
	 ;; excluding the length of the prompt on the first line.
	 (prompt-end (minibuffer-prompt-end))
	 (old-column (unless (and (eolp) (> (point) prompt-end))
		       (if (= (line-number-at-pos) 1)
			   (max (- (current-column) (1- prompt-end)) 0)
			 (current-column)))))
    (condition-case nil
	(with-no-warnings
	  (previous-line arg))
      (beginning-of-buffer
       ;; Restore old position since `line-move-visual' moves point to
       ;; the beginning of the line when it fails to go to the previous line.
       (goto-char old-point)
       (previous-history-element arg)
       ;; Reset `temporary-goal-column' because a correct value is not
       ;; calculated when `previous-line' above fails by bumping against
       ;; the top of the minibuffer (bug#22544).
       (setq temporary-goal-column 0)
       ;; Restore the original goal column on the first line
       ;; of possibly multi-line input.
       (goto-char (minibuffer-prompt-end))
       (if old-column
	   (if (= (line-number-at-pos) 1)
	       (move-to-column (+ old-column (1- (minibuffer-prompt-end))))
	     (move-to-column old-column))
	 ;; Put the cursor at the end of the visual line instead of the
	 ;; logical line, so the next `previous-line-or-history-element'
	 ;; would move to the previous history element, not to a possible upper
	 ;; visual line from the end of logical line in `line-move-visual' mode.
	 (end-of-visual-line)
	 ;; Since `end-of-visual-line' puts the cursor at the beginning
	 ;; of the next visual line, move it one char back to the end
	 ;; of the first visual line (bug#22544).
	 (unless (eolp) (backward-char 1)))))))

(defun next-complete-history-element (n)
  "Get next history element which completes the minibuffer before the point.
The contents of the minibuffer after the point are deleted, and replaced
by the new completion."
  (interactive "p")
  (let ((point-at-start (point)))
    (next-matching-history-element
     (concat
      "^" (regexp-quote (buffer-substring (minibuffer-prompt-end) (point))))
     n)
    ;; next-matching-history-element always puts us at (point-min).
    ;; Move to the position we were at before changing the buffer contents.
    ;; This is still sensible, because the text before point has not changed.
    (goto-char point-at-start)))

(defun previous-complete-history-element (n)
  "\
Get previous history element which completes the minibuffer before the point.
The contents of the minibuffer after the point are deleted, and replaced
by the new completion."
  (interactive "p")
  (next-complete-history-element (- n)))

;; For compatibility with the old subr of the same name.
(defun minibuffer-prompt-width ()
  "Return the display width of the minibuffer prompt.
Return 0 if current buffer is not a minibuffer."
  ;; Return the width of everything before the field at the end of
  ;; the buffer; this should be 0 for normal buffers.
  (1- (minibuffer-prompt-end)))

;; isearch minibuffer history
(add-hook 'minibuffer-setup-hook 'minibuffer-history-isearch-setup)

(defvar minibuffer-history-isearch-message-overlay)
(make-variable-buffer-local 'minibuffer-history-isearch-message-overlay)

(defun minibuffer-history-isearch-setup ()
  "Set up a minibuffer for using isearch to search the minibuffer history.
Intended to be added to `minibuffer-setup-hook'."
  (set (make-local-variable 'isearch-search-fun-function)
       'minibuffer-history-isearch-search)
  (set (make-local-variable 'isearch-message-function)
       'minibuffer-history-isearch-message)
  (set (make-local-variable 'isearch-wrap-function)
       'minibuffer-history-isearch-wrap)
  (set (make-local-variable 'isearch-push-state-function)
       'minibuffer-history-isearch-push-state)
  (add-hook 'isearch-mode-end-hook 'minibuffer-history-isearch-end nil t))

(defun minibuffer-history-isearch-end ()
  "Clean up the minibuffer after terminating isearch in the minibuffer."
  (if minibuffer-history-isearch-message-overlay
      (delete-overlay minibuffer-history-isearch-message-overlay)))

(defun minibuffer-history-isearch-search ()
  "Return the proper search function, for isearch in minibuffer history."
  (lambda (string bound noerror)
    (let ((search-fun
	   ;; Use standard functions to search within minibuffer text
	   (isearch-search-fun-default))
	  found)
      ;; Avoid lazy-highlighting matches in the minibuffer prompt when
      ;; searching forward.  Lazy-highlight calls this lambda with the
      ;; bound arg, so skip the minibuffer prompt.
      (if (and bound isearch-forward (< (point) (minibuffer-prompt-end)))
	  (goto-char (minibuffer-prompt-end)))
      (or
       ;; 1. First try searching in the initial minibuffer text
       (funcall search-fun string
		(if isearch-forward bound (minibuffer-prompt-end))
		noerror)
       ;; 2. If the above search fails, start putting next/prev history
       ;; elements in the minibuffer successively, and search the string
       ;; in them.  Do this only when bound is nil (i.e. not while
       ;; lazy-highlighting search strings in the current minibuffer text).
       (unless bound
	 (condition-case nil
	     (progn
	       (while (not found)
		 (cond (isearch-forward
			(next-history-element 1)
			(goto-char (minibuffer-prompt-end)))
		       (t
			(previous-history-element 1)
			(goto-char (point-max))))
		 (setq isearch-barrier (point) isearch-opoint (point))
		 ;; After putting the next/prev history element, search
		 ;; the string in them again, until next-history-element
		 ;; or previous-history-element raises an error at the
		 ;; beginning/end of history.
		 (setq found (funcall search-fun string
				      (unless isearch-forward
					;; For backward search, don't search
					;; in the minibuffer prompt
					(minibuffer-prompt-end))
				      noerror)))
	       ;; Return point of the new search result
	       (point))
	   ;; Return nil when next(prev)-history-element fails
	   (error nil)))))))

(defun minibuffer-history-isearch-message (&optional c-q-hack ellipsis)
  "Display the minibuffer history search prompt.
If there are no search errors, this function displays an overlay with
the isearch prompt which replaces the original minibuffer prompt.
Otherwise, it displays the standard isearch message returned from
the function `isearch-message'."
  (if (not (and (minibufferp) isearch-success (not isearch-error)))
      ;; Use standard function `isearch-message' when not in the minibuffer,
      ;; or search fails, or has an error (like incomplete regexp).
      ;; This function overwrites minibuffer text with isearch message,
      ;; so it's possible to see what is wrong in the search string.
      (isearch-message c-q-hack ellipsis)
    ;; Otherwise, put the overlay with the standard isearch prompt over
    ;; the initial minibuffer prompt.
    (if (overlayp minibuffer-history-isearch-message-overlay)
	(move-overlay minibuffer-history-isearch-message-overlay
		      (point-min) (minibuffer-prompt-end))
      (setq minibuffer-history-isearch-message-overlay
	    (make-overlay (point-min) (minibuffer-prompt-end)))
      (overlay-put minibuffer-history-isearch-message-overlay 'evaporate t))
    (overlay-put minibuffer-history-isearch-message-overlay
		 'display (isearch-message-prefix c-q-hack ellipsis))
    ;; And clear any previous isearch message.
    (message "")))

(defun minibuffer-history-isearch-wrap ()
  "Wrap the minibuffer history search when search fails.
Move point to the first history element for a forward search,
or to the last history element for a backward search."
  ;; When `minibuffer-history-isearch-search' fails on reaching the
  ;; beginning/end of the history, wrap the search to the first/last
  ;; minibuffer history element.
  (if isearch-forward
      (goto-history-element (length (symbol-value minibuffer-history-variable)))
    (goto-history-element 0))
  (setq isearch-success t)
  (goto-char (if isearch-forward (minibuffer-prompt-end) (point-max))))

(defun minibuffer-history-isearch-push-state ()
  "Save a function restoring the state of minibuffer history search.
Save `minibuffer-history-position' to the additional state parameter
in the search status stack."
  (let ((pos minibuffer-history-position))
    (lambda (cmd)
      (minibuffer-history-isearch-pop-state cmd pos))))

(defun minibuffer-history-isearch-pop-state (_cmd hist-pos)
  "Restore the minibuffer history search state.
Go to the history element by the absolute history position HIST-POS."
  (goto-history-element hist-pos))


;Put this on C-x u, so we can force that rather than C-_ into startup msg
(define-obsolete-function-alias 'advertised-undo 'undo "23.2")

(defconst undo-equiv-table (make-hash-table :test 'eq :weakness t)
  "Table mapping redo records to the corresponding undo one.
A redo record for undo-in-region maps to t.
A redo record for ordinary undo maps to the following (earlier) undo.")

(defvar undo-in-region nil
  "Non-nil if `pending-undo-list' is not just a tail of `buffer-undo-list'.")

(defvar undo-no-redo nil
  "If t, `undo' doesn't go through redo entries.")

(defvar pending-undo-list nil
  "Within a run of consecutive undo commands, list remaining to be undone.
If t, we undid all the way to the end of it.")

(defun undo (&optional arg)
  "Undo some previous changes.
Repeat this command to undo more changes.
A numeric ARG serves as a repeat count.

In Transient Mark mode when the mark is active, only undo changes within
the current region.  Similarly, when not in Transient Mark mode, just \\[universal-argument]
as an argument limits undo to changes within the current region."
  (interactive "*P")
  ;; Make last-command indicate for the next command that this was an undo.
  ;; That way, another undo will undo more.
  ;; If we get to the end of the undo history and get an error,
  ;; another undo command will find the undo history empty
  ;; and will get another error.  To begin undoing the undos,
  ;; you must type some other command.
  (let* ((modified (buffer-modified-p))
	 ;; For an indirect buffer, look in the base buffer for the
	 ;; auto-save data.
	 (base-buffer (or (buffer-base-buffer) (current-buffer)))
	 (recent-save (with-current-buffer base-buffer
			(recent-auto-save-p)))
	 message)
    ;; If we get an error in undo-start,
    ;; the next command should not be a "consecutive undo".
    ;; So set `this-command' to something other than `undo'.
    (setq this-command 'undo-start)

    (unless (and (eq last-command 'undo)
		 (or (eq pending-undo-list t)
		     ;; If something (a timer or filter?) changed the buffer
		     ;; since the previous command, don't continue the undo seq.
		     (let ((list buffer-undo-list))
		       (while (eq (car list) nil)
			 (setq list (cdr list)))
		       ;; If the last undo record made was made by undo
		       ;; it shows nothing else happened in between.
		       (gethash list undo-equiv-table))))
      (setq undo-in-region
	    (or (region-active-p) (and arg (not (numberp arg)))))
      (if undo-in-region
	  (undo-start (region-beginning) (region-end))
	(undo-start))
      ;; get rid of initial undo boundary
      (undo-more 1))
    ;; If we got this far, the next command should be a consecutive undo.
    (setq this-command 'undo)
    ;; Check to see whether we're hitting a redo record, and if
    ;; so, ask the user whether she wants to skip the redo/undo pair.
    (let ((equiv (gethash pending-undo-list undo-equiv-table)))
      (or (eq (selected-window) (minibuffer-window))
	  (setq message (format "%s%s!"
                                (if (or undo-no-redo (not equiv))
                                    "Undo" "Redo")
                                (if undo-in-region " in region" ""))))
      (when (and (consp equiv) undo-no-redo)
	;; The equiv entry might point to another redo record if we have done
	;; undo-redo-undo-redo-... so skip to the very last equiv.
	(while (let ((next (gethash equiv undo-equiv-table)))
		 (if next (setq equiv next))))
	(setq pending-undo-list equiv)))
    (undo-more
     (if (numberp arg)
	 (prefix-numeric-value arg)
       1))
    ;; Record the fact that the just-generated undo records come from an
    ;; undo operation--that is, they are redo records.
    ;; In the ordinary case (not within a region), map the redo
    ;; record to the following undos.
    ;; I don't know how to do that in the undo-in-region case.
    (let ((list buffer-undo-list))
      ;; Strip any leading undo boundaries there might be, like we do
      ;; above when checking.
      (while (eq (car list) nil)
	(setq list (cdr list)))
      (puthash list
               ;; Prevent identity mapping.  This can happen if
               ;; consecutive nils are erroneously in undo list.
               (if (or undo-in-region (eq list pending-undo-list))
                   t
                 pending-undo-list)
	       undo-equiv-table))
    ;; Don't specify a position in the undo record for the undo command.
    ;; Instead, undoing this should move point to where the change is.
    (let ((tail buffer-undo-list)
	  (prev nil))
      (while (car tail)
	(when (integerp (car tail))
	  (let ((pos (car tail)))
	    (if prev
		(setcdr prev (cdr tail))
	      (setq buffer-undo-list (cdr tail)))
	    (setq tail (cdr tail))
	    (while (car tail)
	      (if (eq pos (car tail))
		  (if prev
		      (setcdr prev (cdr tail))
		    (setq buffer-undo-list (cdr tail)))
		(setq prev tail))
	      (setq tail (cdr tail)))
	    (setq tail nil)))
	(setq prev tail tail (cdr tail))))
    ;; Record what the current undo list says,
    ;; so the next command can tell if the buffer was modified in between.
    (and modified (not (buffer-modified-p))
	 (with-current-buffer base-buffer
	   (delete-auto-save-file-if-necessary recent-save)))
    ;; Display a message announcing success.
    (if message
	(message "%s" message))))

(defun buffer-disable-undo (&optional buffer)
  "Make BUFFER stop keeping undo information.
No argument or nil as argument means do this for the current buffer."
  (interactive)
  (with-current-buffer (if buffer (get-buffer buffer) (current-buffer))
    (setq buffer-undo-list t)))

(defun undo-only (&optional arg)
  "Undo some previous changes.
Repeat this command to undo more changes.
A numeric ARG serves as a repeat count.
Contrary to `undo', this will not redo a previous undo."
  (interactive "*p")
  (let ((undo-no-redo t)) (undo arg)))

(defvar undo-in-progress nil
  "Non-nil while performing an undo.
Some change-hooks test this variable to do something different.")

(defun undo-more (n)
  "Undo back N undo-boundaries beyond what was already undone recently.
Call `undo-start' to get ready to undo recent changes,
then call `undo-more' one or more times to undo them."
  (or (listp pending-undo-list)
      (user-error (concat "No further undo information"
                          (and undo-in-region " for region"))))
  (let ((undo-in-progress t))
    ;; Note: The following, while pulling elements off
    ;; `pending-undo-list' will call primitive change functions which
    ;; will push more elements onto `buffer-undo-list'.
    (setq pending-undo-list (primitive-undo n pending-undo-list))
    (if (null pending-undo-list)
	(setq pending-undo-list t))))

(defun primitive-undo (n list)
  "Undo N records from the front of the list LIST.
Return what remains of the list."

  ;; This is a good feature, but would make undo-start
  ;; unable to do what is expected.
  ;;(when (null (car (list)))
  ;;  ;; If the head of the list is a boundary, it is the boundary
  ;;  ;; preceding this command.  Get rid of it and don't count it.
  ;;  (setq list (cdr list))))

  (let ((arg n)
        ;; In a writable buffer, enable undoing read-only text that is
        ;; so because of text properties.
        (inhibit-read-only t)
        ;; Don't let `intangible' properties interfere with undo.
        (inhibit-point-motion-hooks t)
        ;; We use oldlist only to check for EQ.  ++kfs
        (oldlist buffer-undo-list)
        (did-apply nil)
        (next nil))
    (while (> arg 0)
      (while (setq next (pop list))     ;Exit inner loop at undo boundary.
        ;; Handle an integer by setting point to that value.
        (pcase next
          ((pred integerp) (goto-char next))
          ;; Element (t . TIME) records previous modtime.
          ;; Preserve any flag of NONEXISTENT_MODTIME_NSECS or
          ;; UNKNOWN_MODTIME_NSECS.
          (`(t . ,time)
           ;; If this records an obsolete save
           ;; (not matching the actual disk file)
           ;; then don't mark unmodified.
           (when (or (equal time (visited-file-modtime))
                     (and (consp time)
                          (equal (list (car time) (cdr time))
                                 (visited-file-modtime))))
             (when (fboundp 'unlock-buffer)
               (unlock-buffer))
             (set-buffer-modified-p nil)))
          ;; Element (nil PROP VAL BEG . END) is property change.
          (`(nil . ,(or `(,prop ,val ,beg . ,end) pcase--dontcare))
           (when (or (> (point-min) beg) (< (point-max) end))
             (error "Changes to be undone are outside visible portion of buffer"))
           (put-text-property beg end prop val))
          ;; Element (BEG . END) means range was inserted.
          (`(,(and beg (pred integerp)) . ,(and end (pred integerp)))
           ;; (and `(,beg . ,end) `(,(pred integerp) . ,(pred integerp)))
           ;; Ideally: `(,(pred integerp beg) . ,(pred integerp end))
           (when (or (> (point-min) beg) (< (point-max) end))
             (error "Changes to be undone are outside visible portion of buffer"))
           ;; Set point first thing, so that undoing this undo
           ;; does not send point back to where it is now.
           (goto-char beg)
           (delete-region beg end))
          ;; Element (apply FUN . ARGS) means call FUN to undo.
          (`(apply . ,fun-args)
           (let ((currbuff (current-buffer)))
             (if (integerp (car fun-args))
                 ;; Long format: (apply DELTA START END FUN . ARGS).
                 (pcase-let* ((`(,delta ,start ,end ,fun . ,args) fun-args)
                              (start-mark (copy-marker start nil))
                              (end-mark (copy-marker end t)))
                   (when (or (> (point-min) start) (< (point-max) end))
                     (error "Changes to be undone are outside visible portion of buffer"))
                   (apply fun args) ;; Use `save-current-buffer'?
                   ;; Check that the function did what the entry
                   ;; said it would do.
                   (unless (and (= start start-mark)
                                (= (+ delta end) end-mark))
                     (error "Changes to be undone by function different than announced"))
                   (set-marker start-mark nil)
                   (set-marker end-mark nil))
               (apply fun-args))
             (unless (eq currbuff (current-buffer))
               (error "Undo function switched buffer"))
             (setq did-apply t)))
          ;; Element (STRING . POS) means STRING was deleted.
          (`(,(and string (pred stringp)) . ,(and pos (pred integerp)))
           (when (let ((apos (abs pos)))
                   (or (< apos (point-min)) (> apos (point-max))))
             (error "Changes to be undone are outside visible portion of buffer"))
           (let (valid-marker-adjustments)
             ;; Check that marker adjustments which were recorded
             ;; with the (STRING . POS) record are still valid, ie
             ;; the markers haven't moved.  We check their validity
             ;; before reinserting the string so as we don't need to
             ;; mind marker insertion-type.
             (while (and (markerp (car-safe (car list)))
                         (integerp (cdr-safe (car list))))
               (let* ((marker-adj (pop list))
                      (m (car marker-adj)))
                 (and (eq (marker-buffer m) (current-buffer))
                      (= pos m)
                      (push marker-adj valid-marker-adjustments))))
             ;; Insert string and adjust point
             (if (< pos 0)
                 (progn
                   (goto-char (- pos))
                   (insert string))
               (goto-char pos)
               (insert string)
               (goto-char pos))
             ;; Adjust the valid marker adjustments
             (dolist (adj valid-marker-adjustments)
               ;; Insert might have invalidated some of the markers
               ;; via modification hooks.  Update only the currently
               ;; valid ones (bug#25599).
               (if (marker-buffer (car adj))
                   (set-marker (car adj)
                               (- (car adj) (cdr adj)))))))
          ;; (MARKER . OFFSET) means a marker MARKER was adjusted by OFFSET.
          (`(,(and marker (pred markerp)) . ,(and offset (pred integerp)))
           (warn "Encountered %S entry in undo list with no matching (TEXT . POS) entry"
                 next)
           ;; Even though these elements are not expected in the undo
           ;; list, adjust them to be conservative for the 24.4
           ;; release.  (Bug#16818)
           (when (marker-buffer marker)
             (set-marker marker
                         (- marker offset)
                         (marker-buffer marker))))
          (_ (error "Unrecognized entry in undo list %S" next))))
      (setq arg (1- arg)))
    ;; Make sure an apply entry produces at least one undo entry,
    ;; so the test in `undo' for continuing an undo series
    ;; will work right.
    (if (and did-apply
             (eq oldlist buffer-undo-list))
        (setq buffer-undo-list
              (cons (list 'apply 'cdr nil) buffer-undo-list))))
  list)

;; Deep copy of a list
(defun undo-copy-list (list)
  "Make a copy of undo list LIST."
  (mapcar 'undo-copy-list-1 list))

(defun undo-copy-list-1 (elt)
  (if (consp elt)
      (cons (car elt) (undo-copy-list-1 (cdr elt)))
    elt))

(defun undo-start (&optional beg end)
  "Set `pending-undo-list' to the front of the undo list.
The next call to `undo-more' will undo the most recently made change.
If BEG and END are specified, then only undo elements
that apply to text between BEG and END are used; other undo elements
are ignored.  If BEG and END are nil, all undo elements are used."
  (if (eq buffer-undo-list t)
      (user-error "No undo information in this buffer"))
  (setq pending-undo-list
	(if (and beg end (not (= beg end)))
	    (undo-make-selective-list (min beg end) (max beg end))
	  buffer-undo-list)))

;; The positions given in elements of the undo list are the positions
;; as of the time that element was recorded to undo history.  In
;; general, subsequent buffer edits render those positions invalid in
;; the current buffer, unless adjusted according to the intervening
;; undo elements.
;;
;; Undo in region is a use case that requires adjustments to undo
;; elements.  It must adjust positions of elements in the region based
;; on newer elements not in the region so as they may be correctly
;; applied in the current buffer.  undo-make-selective-list
;; accomplishes this with its undo-deltas list of adjustments.  An
;; example undo history from oldest to newest:
;;
;; buf pos:
;; 123456789 buffer-undo-list undo-deltas
;; --------- ---------------- -----------
;; aaa       (1 . 4)          (1 . -3)
;; aaba      (3 . 4)          N/A (in region)
;; ccaaba    (1 . 3)          (1 . -2)
;; ccaabaddd (7 . 10)         (7 . -3)
;; ccaabdd   ("ad" . 6)       (6 . 2)
;; ccaabaddd (6 . 8)          (6 . -2)
;;  |   |<-- region: "caab", from 2 to 6
;;
;; When the user starts a run of undos in region,
;; undo-make-selective-list is called to create the full list of in
;; region elements.  Each element is adjusted forward chronologically
;; through undo-deltas to determine if it is in the region.
;;
;; In the above example, the insertion of "b" is (3 . 4) in the
;; buffer-undo-list.  The undo-delta (1 . -2) causes (3 . 4) to become
;; (5 . 6).  The next three undo-deltas cause no adjustment, so (5
;; . 6) is assessed as in the region and placed in the selective list.
;; Notably, the end of region itself adjusts from "2 to 6" to "2 to 5"
;; due to the selected element.  The "b" insertion is the only element
;; fully in the region, so in this example undo-make-selective-list
;; returns (nil (5 . 6)).
;;
;; The adjustment of the (7 . 10) insertion of "ddd" shows an edge
;; case.  It is adjusted through the undo-deltas: ((6 . 2) (6 . -2)).
;; Normally an undo-delta of (6 . 2) would cause positions after 6 to
;; adjust by 2.  However, they shouldn't adjust to less than 6, so (7
;; . 10) adjusts to (6 . 8) due to the first undo delta.
;;
;; More interesting is how to adjust the "ddd" insertion due to the
;; next undo-delta: (6 . -2), corresponding to reinsertion of "ad".
;; If the reinsertion was a manual retyping of "ad", then the total
;; adjustment should be (7 . 10) -> (6 . 8) -> (8 . 10).  However, if
;; the reinsertion was due to undo, one might expect the first "d"
;; character would again be a part of the "ddd" text, meaning its
;; total adjustment would be (7 . 10) -> (6 . 8) -> (7 . 10).
;;
;; undo-make-selective-list assumes in this situation that "ad" was a
;; new edit, even if it was inserted because of an undo.
;; Consequently, if the user undos in region "8 to 10" of the
;; "ccaabaddd" buffer, they could be surprised that it becomes
;; "ccaabad", as though the first "d" became detached from the
;; original "ddd" insertion.  This quirk is a FIXME.

(defun undo-make-selective-list (start end)
  "Return a list of undo elements for the region START to END.
The elements come from `buffer-undo-list', but we keep only the
elements inside this region, and discard those outside this
region.  The elements' positions are adjusted so as the returned
list can be applied to the current buffer."
  (let ((ulist buffer-undo-list)
        ;; A list of position adjusted undo elements in the region.
        (selective-list (list nil))
        ;; A list of undo-deltas for out of region undo elements.
        undo-deltas
        undo-elt)
    (while ulist
      (when undo-no-redo
        (while (gethash ulist undo-equiv-table)
          (setq ulist (gethash ulist undo-equiv-table))))
      (setq undo-elt (car ulist))
      (cond
       ((null undo-elt)
        ;; Don't put two nils together in the list
        (when (car selective-list)
          (push nil selective-list)))
       ((and (consp undo-elt) (eq (car undo-elt) t))
        ;; This is a "was unmodified" element.  Keep it
        ;; if we have kept everything thus far.
        (when (not undo-deltas)
          (push undo-elt selective-list)))
       ;; Skip over marker adjustments, instead relying
       ;; on finding them after (TEXT . POS) elements
       ((markerp (car-safe undo-elt))
        nil)
       (t
        (let ((adjusted-undo-elt (undo-adjust-elt undo-elt
                                                  undo-deltas)))
          (if (undo-elt-in-region adjusted-undo-elt start end)
              (progn
                (setq end (+ end (cdr (undo-delta adjusted-undo-elt))))
                (push adjusted-undo-elt selective-list)
                ;; Keep (MARKER . ADJUSTMENT) if their (TEXT . POS) was
                ;; kept.  primitive-undo may discard them later.
                (when (and (stringp (car-safe adjusted-undo-elt))
                           (integerp (cdr-safe adjusted-undo-elt)))
                  (let ((list-i (cdr ulist)))
                    (while (markerp (car-safe (car list-i)))
                      (push (pop list-i) selective-list)))))
            (let ((delta (undo-delta undo-elt)))
              (when (/= 0 (cdr delta))
                (push delta undo-deltas)))))))
      (pop ulist))
    (nreverse selective-list)))

(defun undo-elt-in-region (undo-elt start end)
  "Determine whether UNDO-ELT falls inside the region START ... END.
If it crosses the edge, we return nil.

Generally this function is not useful for determining
whether (MARKER . ADJUSTMENT) undo elements are in the region,
because markers can be arbitrarily relocated.  Instead, pass the
marker adjustment's corresponding (TEXT . POS) element."
  (cond ((integerp undo-elt)
	 (and (>= undo-elt start)
	      (<= undo-elt end)))
	((eq undo-elt nil)
	 t)
	((atom undo-elt)
	 nil)
	((stringp (car undo-elt))
	 ;; (TEXT . POSITION)
	 (and (>= (abs (cdr undo-elt)) start)
	      (<= (abs (cdr undo-elt)) end)))
	((and (consp undo-elt) (markerp (car undo-elt)))
	 ;; (MARKER . ADJUSTMENT)
         (<= start (car undo-elt) end))
	((null (car undo-elt))
	 ;; (nil PROPERTY VALUE BEG . END)
	 (let ((tail (nthcdr 3 undo-elt)))
	   (and (>= (car tail) start)
		(<= (cdr tail) end))))
	((integerp (car undo-elt))
	 ;; (BEGIN . END)
	 (and (>= (car undo-elt) start)
	      (<= (cdr undo-elt) end)))))

(defun undo-elt-crosses-region (undo-elt start end)
  "Test whether UNDO-ELT crosses one edge of that region START ... END.
This assumes we have already decided that UNDO-ELT
is not *inside* the region START...END."
  (declare (obsolete nil "25.1"))
  (cond ((atom undo-elt) nil)
	((null (car undo-elt))
	 ;; (nil PROPERTY VALUE BEG . END)
	 (let ((tail (nthcdr 3 undo-elt)))
	   (and (< (car tail) end)
		(> (cdr tail) start))))
	((integerp (car undo-elt))
	 ;; (BEGIN . END)
	 (and (< (car undo-elt) end)
	      (> (cdr undo-elt) start)))))

(defun undo-adjust-elt (elt deltas)
  "Return adjustment of undo element ELT by the undo DELTAS
list."
  (pcase elt
    ;; POSITION
    ((pred integerp)
     (undo-adjust-pos elt deltas))
    ;; (BEG . END)
    (`(,(and beg (pred integerp)) . ,(and end (pred integerp)))
     (undo-adjust-beg-end beg end deltas))
    ;; (TEXT . POSITION)
    (`(,(and text (pred stringp)) . ,(and pos (pred integerp)))
     (cons text (* (if (< pos 0) -1 1)
                   (undo-adjust-pos (abs pos) deltas))))
    ;; (nil PROPERTY VALUE BEG . END)
    (`(nil . ,(or `(,prop ,val ,beg . ,end) pcase--dontcare))
     `(nil ,prop ,val . ,(undo-adjust-beg-end beg end deltas)))
    ;; (apply DELTA START END FUN . ARGS)
    ;; FIXME
    ;; All others return same elt
    (_ elt)))

;; (BEG . END) can adjust to the same positions, commonly when an
;; insertion was undone and they are out of region, for example:
;;
;; buf pos:
;; 123456789 buffer-undo-list undo-deltas
;; --------- ---------------- -----------
;; [...]
;; abbaa     (2 . 4)          (2 . -2)
;; aaa       ("bb" . 2)       (2 . 2)
;; [...]
;;
;; "bb" insertion (2 . 4) adjusts to (2 . 2) because of the subsequent
;; undo.  Further adjustments to such an element should be the same as
;; for (TEXT . POSITION) elements.  The options are:
;;
;;   1: POSITION adjusts using <= (use-< nil), resulting in behavior
;;      analogous to marker insertion-type t.
;;
;;   2: POSITION adjusts using <, resulting in behavior analogous to
;;      marker insertion-type nil.
;;
;; There was no strong reason to prefer one or the other, except that
;; the first is more consistent with prior undo in region behavior.
(defun undo-adjust-beg-end (beg end deltas)
  "Return cons of adjustments to BEG and END by the undo DELTAS
list."
  (let ((adj-beg (undo-adjust-pos beg deltas)))
    ;; Note: option 2 above would be like (cons (min ...) adj-end)
    (cons adj-beg
          (max adj-beg (undo-adjust-pos end deltas t)))))

(defun undo-adjust-pos (pos deltas &optional use-<)
  "Return adjustment of POS by the undo DELTAS list, comparing
with < or <= based on USE-<."
  (dolist (d deltas pos)
    (when (if use-<
              (< (car d) pos)
            (<= (car d) pos))
      (setq pos
            ;; Don't allow pos to become less than the undo-delta
            ;; position.  This edge case is described in the overview
            ;; comments.
            (max (car d) (- pos (cdr d)))))))

;; Return the first affected buffer position and the delta for an undo element
;; delta is defined as the change in subsequent buffer positions if we *did*
;; the undo.
(defun undo-delta (undo-elt)
  (if (consp undo-elt)
      (cond ((stringp (car undo-elt))
	     ;; (TEXT . POSITION)
	     (cons (abs (cdr undo-elt)) (length (car undo-elt))))
	    ((integerp (car undo-elt))
	     ;; (BEGIN . END)
	     (cons (car undo-elt) (- (car undo-elt) (cdr undo-elt))))
	    (t
	     '(0 . 0)))
    '(0 . 0)))

;;; Default undo-boundary addition
;;
;; This section adds a new undo-boundary at either after a command is
;; called or in some cases on a timer called after a change is made in
;; any buffer.
(defvar-local undo-auto--last-boundary-cause nil
  "Describe the cause of the last undo-boundary.

If `explicit', the last boundary was caused by an explicit call to
`undo-boundary', that is one not called by the code in this
section.

If it is equal to `timer', then the last boundary was inserted
by `undo-auto--boundary-timer'.

If it is equal to `command', then the last boundary was inserted
automatically after a command, that is by the code defined in
this section.

If it is equal to a list, then the last boundary was inserted by
an amalgamating command.  The car of the list is the number of
times an amalgamating command has been called, and the cdr are the
buffers that were changed during the last command.")

(defvar undo-auto-current-boundary-timer nil
  "Current timer which will run `undo-auto--boundary-timer' or nil.

If set to non-nil, this will effectively disable the timer.")

(defvar undo-auto--this-command-amalgamating nil
  "Non-nil if `this-command' should be amalgamated.
This variable is set to nil by `undo-auto--boundaries' and is set
by `undo-auto-amalgamate'." )

(defun undo-auto--needs-boundary-p ()
  "Return non-nil if `buffer-undo-list' needs a boundary at the start."
  (car-safe buffer-undo-list))

(defun undo-auto--last-boundary-amalgamating-number ()
  "Return the number of amalgamating last commands or nil.
Amalgamating commands are, by default, either
`self-insert-command' and `delete-char', but can be any command
that calls `undo-auto-amalgamate'."
  (car-safe undo-auto--last-boundary-cause))

(defun undo-auto--ensure-boundary (cause)
  "Add an `undo-boundary' to the current buffer if needed.
REASON describes the reason that the boundary is being added; see
`undo-auto--last-boundary' for more information."
  (when (and
         (undo-auto--needs-boundary-p))
    (let ((last-amalgamating
           (undo-auto--last-boundary-amalgamating-number)))
      (undo-boundary)
      (setq undo-auto--last-boundary-cause
            (if (eq 'amalgamate cause)
                (cons
                 (if last-amalgamating (1+ last-amalgamating) 0)
                 undo-auto--undoably-changed-buffers)
              cause)))))

(defun undo-auto--boundaries (cause)
  "Check recently changed buffers and add a boundary if necessary.
REASON describes the reason that the boundary is being added; see
`undo-last-boundary' for more information."
  ;; (Bug #23785) All commands should ensure that there is an undo
  ;; boundary whether they have changed the current buffer or not.
  (when (eq cause 'command)
    (add-to-list 'undo-auto--undoably-changed-buffers (current-buffer)))
  (dolist (b undo-auto--undoably-changed-buffers)
          (when (buffer-live-p b)
            (with-current-buffer b
              (undo-auto--ensure-boundary cause))))
  (setq undo-auto--undoably-changed-buffers nil))

(defun undo-auto--boundary-timer ()
  "Timer which will run `undo--auto-boundary-timer'."
  (setq undo-auto-current-boundary-timer nil)
  (undo-auto--boundaries 'timer))

(defun undo-auto--boundary-ensure-timer ()
  "Ensure that the `undo-auto-boundary-timer' is set."
  (unless undo-auto-current-boundary-timer
    (setq undo-auto-current-boundary-timer
          (run-at-time 10 nil #'undo-auto--boundary-timer))))

(defvar undo-auto--undoably-changed-buffers nil
  "List of buffers that have changed recently.

This list is maintained by `undo-auto--undoable-change' and
`undo-auto--boundaries' and can be affected by changes to their
default values.")

(defun undo-auto--add-boundary ()
  "Add an `undo-boundary' in appropriate buffers."
  (undo-auto--boundaries
   (let ((amal undo-auto--this-command-amalgamating))
       (setq undo-auto--this-command-amalgamating nil)
       (if amal
           'amalgamate
         'command))))

(defun undo-auto-amalgamate ()
  "Amalgamate undo if necessary.
This function can be called before an amalgamating command.  It
removes the previous `undo-boundary' if a series of such calls
have been made.  By default `self-insert-command' and
`delete-char' are the only amalgamating commands, although this
function could be called by any command wishing to have this
behavior."
  (let ((last-amalgamating-count
         (undo-auto--last-boundary-amalgamating-number)))
    (setq undo-auto--this-command-amalgamating t)
    (when
        last-amalgamating-count
      (if
          (and
           (< last-amalgamating-count 20)
           (eq this-command last-command))
          ;; Amalgamate all buffers that have changed.
          (dolist (b (cdr undo-auto--last-boundary-cause))
            (when (buffer-live-p b)
              (with-current-buffer
                  b
                (when
                    ;; The head of `buffer-undo-list' is nil.
                    ;; `car-safe' doesn't work because
                    ;; `buffer-undo-list' need not be a list!
                    (and (listp buffer-undo-list)
                         (not (car buffer-undo-list)))
                  (setq buffer-undo-list
                        (cdr buffer-undo-list))))))
        (setq undo-auto--last-boundary-cause 0)))))

(defun undo-auto--undoable-change ()
  "Called after every undoable buffer change."
  (add-to-list 'undo-auto--undoably-changed-buffers (current-buffer))
  (undo-auto--boundary-ensure-timer))
;; End auto-boundary section

(defun undo-amalgamate-change-group (handle)
  "Amalgamate changes in change-group since HANDLE.
Remove all undo boundaries between the state of HANDLE and now.
HANDLE is as returned by `prepare-change-group'."
  (dolist (elt handle)
    (with-current-buffer (car elt)
      (setq elt (cdr elt))
      (when (consp buffer-undo-list)
        (let ((old-car (car-safe elt))
              (old-cdr (cdr-safe elt)))
          (unwind-protect
              (progn
                ;; Temporarily truncate the undo log at ELT.
                (when (consp elt)
                  (setcar elt t) (setcdr elt nil))
                (when
                    (or (null elt)        ;The undo-log was empty.
                        ;; `elt' is still in the log: normal case.
                        (eq elt (last buffer-undo-list))
                        ;; `elt' is not in the log any more, but that's because
                        ;; the log is "all new", so we should remove all
                        ;; boundaries from it.
                        (not (eq (last buffer-undo-list) (last old-cdr))))
                  (cl-callf (lambda (x) (delq nil x))
                      (if (car buffer-undo-list)
                          buffer-undo-list
                        ;; Preserve the undo-boundaries at either ends of the
                        ;; change-groups.
                        (cdr buffer-undo-list)))))
            ;; Reset the modified cons cell ELT to its original content.
            (when (consp elt)
              (setcar elt old-car)
              (setcdr elt old-cdr))))))))


(defcustom undo-ask-before-discard nil
  "If non-nil ask about discarding undo info for the current command.
Normally, Emacs discards the undo info for the current command if
it exceeds `undo-outer-limit'.  But if you set this option
non-nil, it asks in the echo area whether to discard the info.
If you answer no, there is a slight risk that Emacs might crash, so
only do it if you really want to undo the command.

This option is mainly intended for debugging.  You have to be
careful if you use it for other purposes.  Garbage collection is
inhibited while the question is asked, meaning that Emacs might
leak memory.  So you should make sure that you do not wait
excessively long before answering the question."
  :type 'boolean
  :group 'undo
  :version "22.1")

(defvar undo-extra-outer-limit nil
  "If non-nil, an extra level of size that's ok in an undo item.
We don't ask the user about truncating the undo list until the
current item gets bigger than this amount.

This variable only matters if `undo-ask-before-discard' is non-nil.")
(make-variable-buffer-local 'undo-extra-outer-limit)

;; When the first undo batch in an undo list is longer than
;; undo-outer-limit, this function gets called to warn the user that
;; the undo info for the current command was discarded.  Garbage
;; collection is inhibited around the call, so it had better not do a
;; lot of consing.
(setq undo-outer-limit-function 'undo-outer-limit-truncate)
(defun undo-outer-limit-truncate (size)
  (if undo-ask-before-discard
      (when (or (null undo-extra-outer-limit)
		(> size undo-extra-outer-limit))
	;; Don't ask the question again unless it gets even bigger.
	;; This applies, in particular, if the user quits from the question.
	;; Such a quit quits out of GC, but something else will call GC
	;; again momentarily.  It will call this function again,
	;; but we don't want to ask the question again.
	(setq undo-extra-outer-limit (+ size 50000))
	(if (let (use-dialog-box track-mouse executing-kbd-macro )
	      (yes-or-no-p (format-message
                            "Buffer `%s' undo info is %d bytes long; discard it? "
                            (buffer-name) size)))
	    (progn (setq buffer-undo-list nil)
		   (setq undo-extra-outer-limit nil)
		   t)
	  nil))
    (display-warning '(undo discard-info)
		     (concat
		      (format-message
                       "Buffer `%s' undo info was %d bytes long.\n"
                       (buffer-name) size)
		      "The undo info was discarded because it exceeded \
`undo-outer-limit'.

This is normal if you executed a command that made a huge change
to the buffer.  In that case, to prevent similar problems in the
future, set `undo-outer-limit' to a value that is large enough to
cover the maximum size of normal changes you expect a single
command to make, but not so large that it might exceed the
maximum memory allotted to Emacs.

If you did not execute any such command, the situation is
probably due to a bug and you should report it.

You can disable the popping up of this buffer by adding the entry
\(undo discard-info) to the user option `warning-suppress-types',
which is defined in the `warnings' library.\n")
		     :warning)
    (setq buffer-undo-list nil)
    t))

(defcustom password-word-equivalents
  '("password" "passcode" "passphrase" "pass phrase"
    ; These are sorted according to the GNU en_US locale.
    "암호"		; ko
    "パスワード"	; ja
    "ପ୍ରବେଶ ସଙ୍କେତ"	; or
    "ពាក្យសម្ងាត់"		; km
    "adgangskode"	; da
    "contraseña"	; es
    "contrasenya"	; ca
    "geslo"		; sl
    "hasło"		; pl
    "heslo"		; cs, sk
    "iphasiwedi"	; zu
    "jelszó"		; hu
    "lösenord"		; sv
    "lozinka"		; hr, sr
    "mật khẩu"		; vi
    "mot de passe"	; fr
    "parola"		; tr
    "pasahitza"		; eu
    "passord"		; nb
    "passwort"		; de
    "pasvorto"		; eo
    "salasana"		; fi
    "senha"		; pt
    "slaptažodis"	; lt
    "wachtwoord"	; nl
    "كلمة السر"		; ar
    "ססמה"		; he
    "лозинка"		; sr
    "пароль"		; kk, ru, uk
    "गुप्तशब्द"		; mr
    "शब्दकूट"		; hi
    "પાસવર્ડ"		; gu
    "సంకేతపదము"		; te
    "ਪਾਸਵਰਡ"		; pa
    "ಗುಪ್ತಪದ"		; kn
    "கடவுச்சொல்"		; ta
    "അടയാളവാക്ക്"		; ml
    "গুপ্তশব্দ"		; as
    "পাসওয়ার্ড"		; bn_IN
    "රහස්පදය"		; si
    "密码"		; zh_CN
    "密碼"		; zh_TW
    )
  "List of words equivalent to \"password\".
This is used by Shell mode and other parts of Emacs to recognize
password prompts, including prompts in languages other than
English.  Different case choices should not be assumed to be
included; callers should bind `case-fold-search' to t."
  :type '(repeat string)
  :version "24.4"
  :group 'processes)

(defvar shell-command-history nil
  "History list for some commands that read shell commands.

Maximum length of the history list is determined by the value
of `history-length', which see.")

(defvar shell-command-switch (purecopy "-c")
  "Switch used to have the shell execute its command line argument.")

(defvar shell-command-default-error-buffer nil
  "Buffer name for `shell-command' and `shell-command-on-region' error output.
This buffer is used when `shell-command' or `shell-command-on-region'
is run interactively.  A value of nil means that output to stderr and
stdout will be intermixed in the output stream.")

(declare-function mailcap-file-default-commands "mailcap" (files))
(declare-function dired-get-filename "dired" (&optional localp no-error-if-not-filep))

(defun minibuffer-default-add-shell-commands ()
  "Return a list of all commands associated with the current file.
This function is used to add all related commands retrieved by `mailcap'
to the end of the list of defaults just after the default value."
  (interactive)
  (let* ((filename (if (listp minibuffer-default)
		       (car minibuffer-default)
		     minibuffer-default))
	 (commands (and filename (require 'mailcap nil t)
			(mailcap-file-default-commands (list filename)))))
    (setq commands (mapcar (lambda (command)
			     (concat command " " filename))
			   commands))
    (if (listp minibuffer-default)
	(append minibuffer-default commands)
      (cons minibuffer-default commands))))

(declare-function shell-completion-vars "shell" ())

(defvar minibuffer-local-shell-command-map
  (let ((map (make-sparse-keymap)))
    (set-keymap-parent map minibuffer-local-map)
    (define-key map "\t" 'completion-at-point)
    map)
  "Keymap used for completing shell commands in minibuffer.")

(defun read-shell-command (prompt &optional initial-contents hist &rest args)
  "Read a shell command from the minibuffer.
The arguments are the same as the ones of `read-from-minibuffer',
except READ and KEYMAP are missing and HIST defaults
to `shell-command-history'."
  (require 'shell)
  (minibuffer-with-setup-hook
      (lambda ()
        (shell-completion-vars)
	(set (make-local-variable 'minibuffer-default-add-function)
	     'minibuffer-default-add-shell-commands))
    (apply 'read-from-minibuffer prompt initial-contents
	   minibuffer-local-shell-command-map
	   nil
	   (or hist 'shell-command-history)
	   args)))

(defcustom async-shell-command-buffer 'confirm-new-buffer
  "What to do when the output buffer is used by another shell command.
This option specifies how to resolve the conflict where a new command
wants to direct its output to the buffer `*Async Shell Command*',
but this buffer is already taken by another running shell command.

The value `confirm-kill-process' is used to ask for confirmation before
killing the already running process and running a new process
in the same buffer, `confirm-new-buffer' for confirmation before running
the command in a new buffer with a name other than the default buffer name,
`new-buffer' for doing the same without confirmation,
`confirm-rename-buffer' for confirmation before renaming the existing
output buffer and running a new command in the default buffer,
`rename-buffer' for doing the same without confirmation."
  :type '(choice (const :tag "Confirm killing of running command"
			confirm-kill-process)
		 (const :tag "Confirm creation of a new buffer"
			confirm-new-buffer)
		 (const :tag "Create a new buffer"
			new-buffer)
		 (const :tag "Confirm renaming of existing buffer"
			confirm-rename-buffer)
		 (const :tag "Rename the existing buffer"
			rename-buffer))
  :group 'shell
  :version "24.3")

(defcustom async-shell-command-display-buffer t
  "Whether to display the command buffer immediately.
If t, display the buffer immediately; if nil, wait until there
is output."
  :type '(choice (const :tag "Display buffer immediately"
			t)
		 (const :tag "Display buffer on output"
			nil))
  :group 'shell
  :version "26.1")

(defun shell-command--save-pos-or-erase ()
  "Store a buffer position or erase the buffer.
See `shell-command-dont-erase-buffer'."
  (let ((sym shell-command-dont-erase-buffer)
        pos)
    (setq buffer-read-only nil)
    ;; Setting buffer-read-only to nil doesn't suffice
    ;; if some text has a non-nil read-only property,
    ;; which comint sometimes adds for prompts.
    (setq pos
          (cond ((eq sym 'save-point) (point))
                ((eq sym 'beg-last-out) (point-max))
                ((not sym)
                 (let ((inhibit-read-only t))
                   (erase-buffer) nil))))
    (when pos
      (goto-char (point-max))
      (push (cons (current-buffer) pos)
            shell-command-saved-pos))))

(defun shell-command--set-point-after-cmd (&optional buffer)
  "Set point in BUFFER after command complete.
BUFFER is the output buffer of the command; if nil, then defaults
to the current BUFFER.
Set point to the `cdr' of the element in `shell-command-saved-pos'
whose `car' is BUFFER."
  (when shell-command-dont-erase-buffer
    (let* ((sym  shell-command-dont-erase-buffer)
           (buf  (or buffer (current-buffer)))
           (pos  (alist-get buf shell-command-saved-pos)))
      (setq shell-command-saved-pos
            (assq-delete-all buf shell-command-saved-pos))
      (when (buffer-live-p buf)
        (let ((win   (car (get-buffer-window-list buf)))
              (pmax  (with-current-buffer buf (point-max))))
          (unless (and pos (memq sym '(save-point beg-last-out)))
            (setq pos pmax))
          ;; Set point in the window displaying buf, if any; otherwise
          ;; display buf temporary in selected frame and set the point.
          (if win
              (set-window-point win pos)
            (save-window-excursion
              (let ((win (display-buffer
                          buf
                          '(nil (inhibit-switch-frame . t)))))
                (set-window-point win pos)))))))))

(defun async-shell-command (command &optional output-buffer error-buffer)
  "Execute string COMMAND asynchronously in background.

Like `shell-command', but adds `&' at the end of COMMAND
to execute it asynchronously.

The output appears in the buffer `*Async Shell Command*'.
That buffer is in shell mode.

You can configure `async-shell-command-buffer' to specify what to do in
case when `*Async Shell Command*' buffer is already taken by another
running shell command.  To run COMMAND without displaying the output
in a window you can configure `display-buffer-alist' to use the action
`display-buffer-no-window' for the buffer `*Async Shell Command*'.

In Elisp, you will often be better served by calling `start-process'
directly, since it offers more control and does not impose the use of a
shell (with its need to quote arguments)."
  (interactive
   (list
    (read-shell-command "Async shell command: " nil nil
			(let ((filename
			       (cond
				(buffer-file-name)
				((eq major-mode 'dired-mode)
				 (dired-get-filename nil t)))))
			  (and filename (file-relative-name filename))))
    current-prefix-arg
    shell-command-default-error-buffer))
  (unless (string-match "&[ \t]*\\'" command)
    (setq command (concat command " &")))
  (shell-command command output-buffer error-buffer))

(defun shell-command (command &optional output-buffer error-buffer)
  "Execute string COMMAND in inferior shell; display output, if any.
With prefix argument, insert the COMMAND's output at point.

Interactively, prompt for COMMAND in the minibuffer.

If COMMAND ends in `&', execute it asynchronously.
The output appears in the buffer `*Async Shell Command*'.
That buffer is in shell mode.  You can also use
`async-shell-command' that automatically adds `&'.

Otherwise, COMMAND is executed synchronously.  The output appears in
the buffer `*Shell Command Output*'.  If the output is short enough to
display in the echo area (which is determined by the variables
`resize-mini-windows' and `max-mini-window-height'), it is shown
there, but it is nonetheless available in buffer `*Shell Command
Output*' even though that buffer is not automatically displayed.

To specify a coding system for converting non-ASCII characters
in the shell command output, use \\[universal-coding-system-argument] \
before this command.

Noninteractive callers can specify coding systems by binding
`coding-system-for-read' and `coding-system-for-write'.

The optional second argument OUTPUT-BUFFER, if non-nil,
says to put the output in some other buffer.
If OUTPUT-BUFFER is a buffer or buffer name, erase that buffer
and insert the output there; a non-nil value of
`shell-command-dont-erase-buffer' prevent to erase the buffer.
If OUTPUT-BUFFER is not a buffer and not nil, insert the output
in current buffer after point leaving mark after it.
This cannot be done asynchronously.

If the command terminates without error, but generates output,
and you did not specify \"insert it in the current buffer\",
the output can be displayed in the echo area or in its buffer.
If the output is short enough to display in the echo area
\(determined by the variable `max-mini-window-height' if
`resize-mini-windows' is non-nil), it is shown there.
Otherwise,the buffer containing the output is displayed.

If there is output and an error, and you did not specify \"insert it
in the current buffer\", a message about the error goes at the end
of the output.

If the optional third argument ERROR-BUFFER is non-nil, it is a buffer
or buffer name to which to direct the command's standard error output.
If it is nil, error output is mingled with regular output.
In an interactive call, the variable `shell-command-default-error-buffer'
specifies the value of ERROR-BUFFER.

In Elisp, you will often be better served by calling `call-process' or
`start-process' directly, since it offers more control and does not impose
the use of a shell (with its need to quote arguments)."

  (interactive
   (list
    (read-shell-command "Shell command: " nil nil
			(let ((filename
			       (cond
				(buffer-file-name)
				((eq major-mode 'dired-mode)
				 (dired-get-filename nil t)))))
			  (and filename (file-relative-name filename))))
    current-prefix-arg
    shell-command-default-error-buffer))
  ;; Look for a handler in case default-directory is a remote file name.
  (let ((handler
	 (find-file-name-handler (directory-file-name default-directory)
				 'shell-command)))
    (if handler
	(funcall handler 'shell-command command output-buffer error-buffer)
      (if (and output-buffer
	       (not (or (bufferp output-buffer)  (stringp output-buffer))))
	  ;; Output goes in current buffer.
	  (let ((error-file
		 (if error-buffer
		     (make-temp-file
		      (expand-file-name "scor"
					(or small-temporary-file-directory
					    temporary-file-directory)))
		   nil)))
	    (barf-if-buffer-read-only)
	    (push-mark nil t)
	    ;; We do not use -f for csh; we will not support broken use of
	    ;; .cshrcs.  Even the BSD csh manual says to use
	    ;; "if ($?prompt) exit" before things which are not useful
	    ;; non-interactively.  Besides, if someone wants their other
	    ;; aliases for shell commands then they can still have them.
	    (call-process shell-file-name nil
			  (if error-file
			      (list t error-file)
			    t)
			  nil shell-command-switch command)
	    (when (and error-file (file-exists-p error-file))
	      (if (< 0 (nth 7 (file-attributes error-file)))
		  (with-current-buffer (get-buffer-create error-buffer)
		    (let ((pos-from-end (- (point-max) (point))))
		      (or (bobp)
			  (insert "\f\n"))
		      ;; Do no formatting while reading error file,
		      ;; because that can run a shell command, and we
		      ;; don't want that to cause an infinite recursion.
		      (format-insert-file error-file nil)
		      ;; Put point after the inserted errors.
		      (goto-char (- (point-max) pos-from-end)))
		    (display-buffer (current-buffer))))
	      (delete-file error-file))
	    ;; This is like exchange-point-and-mark, but doesn't
	    ;; activate the mark.  It is cleaner to avoid activation,
	    ;; even though the command loop would deactivate the mark
	    ;; because we inserted text.
	    (goto-char (prog1 (mark t)
			 (set-marker (mark-marker) (point)
				     (current-buffer)))))
	;; Output goes in a separate buffer.
	;; Preserve the match data in case called from a program.
        ;; FIXME: It'd be ridiculous for an Elisp function to call
        ;; shell-command and assume that it won't mess the match-data!
	(save-match-data
	  (if (string-match "[ \t]*&[ \t]*\\'" command)
	      ;; Command ending with ampersand means asynchronous.
	      (let ((buffer (get-buffer-create
			     (or output-buffer "*Async Shell Command*")))
		    (directory default-directory)
		    proc)
		;; Remove the ampersand.
		(setq command (substring command 0 (match-beginning 0)))
		;; Ask the user what to do with already running process.
		(setq proc (get-buffer-process buffer))
		(when proc
		  (cond
		   ((eq async-shell-command-buffer 'confirm-kill-process)
		    ;; If will kill a process, query first.
		    (if (yes-or-no-p "A command is running in the default buffer.  Kill it? ")
			(kill-process proc)
		      (error "Shell command in progress")))
		   ((eq async-shell-command-buffer 'confirm-new-buffer)
		    ;; If will create a new buffer, query first.
		    (if (yes-or-no-p "A command is running in the default buffer.  Use a new buffer? ")
			(setq buffer (generate-new-buffer
				      (or (and (bufferp output-buffer) (buffer-name output-buffer))
					  output-buffer "*Async Shell Command*")))
		      (error "Shell command in progress")))
		   ((eq async-shell-command-buffer 'new-buffer)
		    ;; It will create a new buffer.
		    (setq buffer (generate-new-buffer
				  (or (and (bufferp output-buffer) (buffer-name output-buffer))
				      output-buffer "*Async Shell Command*"))))
		   ((eq async-shell-command-buffer 'confirm-rename-buffer)
		    ;; If will rename the buffer, query first.
		    (if (yes-or-no-p "A command is running in the default buffer.  Rename it? ")
			(progn
			  (with-current-buffer buffer
			    (rename-uniquely))
			  (setq buffer (get-buffer-create
					(or output-buffer "*Async Shell Command*"))))
		      (error "Shell command in progress")))
		   ((eq async-shell-command-buffer 'rename-buffer)
		    ;; It will rename the buffer.
		    (with-current-buffer buffer
		      (rename-uniquely))
		    (setq buffer (get-buffer-create
				  (or output-buffer "*Async Shell Command*"))))))
		(with-current-buffer buffer
                  (shell-command--save-pos-or-erase)
		  (setq default-directory directory)
		  (setq proc (start-process "Shell" buffer shell-file-name
					    shell-command-switch command))
		  (setq mode-line-process '(":%s"))
		  (require 'shell) (shell-mode)
		  (set-process-sentinel proc 'shell-command-sentinel)
		  ;; Use the comint filter for proper handling of carriage motion
		  ;; (see `comint-inhibit-carriage-motion'),.
		  (set-process-filter proc 'comint-output-filter)
                  (if async-shell-command-display-buffer
                      (display-buffer buffer '(nil (allow-no-window . t)))
                    (add-function :before (process-filter proc)
                                  `(lambda (process string)
                                     (when (and (= 0 (buffer-size (process-buffer process)))
                                                (string= (buffer-name (process-buffer process))
                                                    ,(or output-buffer "*Async Shell Command*")))
                                       (display-buffer (process-buffer process))))
                                  ))
                  ))
	    ;; Otherwise, command is executed synchronously.
	    (shell-command-on-region (point) (point) command
				     output-buffer nil error-buffer)))))))

(defun display-message-or-buffer (message &optional buffer-name action frame)
  "Display MESSAGE in the echo area if possible, otherwise in a pop-up buffer.
MESSAGE may be either a string or a buffer.

A pop-up buffer is displayed using `display-buffer' if MESSAGE is too long
for maximum height of the echo area, as defined by `max-mini-window-height'
if `resize-mini-windows' is non-nil.

Returns either the string shown in the echo area, or when a pop-up
buffer is used, the window used to display it.

If MESSAGE is a string, then the optional argument BUFFER-NAME is the
name of the buffer used to display it in the case where a pop-up buffer
is used, defaulting to `*Message*'.  In the case where MESSAGE is a
string and it is displayed in the echo area, it is not specified whether
the contents are inserted into the buffer anyway.

Optional arguments ACTION and FRAME are as for `display-buffer',
and are only used if a pop-up buffer is displayed."
  (cond ((and (stringp message) (not (string-match "\n" message)))
	 ;; Trivial case where we can use the echo area
	 (message "%s" message))
	((and (stringp message)
	      (= (string-match "\n" message) (1- (length message))))
	 ;; Trivial case where we can just remove single trailing newline
	 (message "%s" (substring message 0 (1- (length message)))))
	(t
	 ;; General case
	 (with-current-buffer
	     (if (bufferp message)
		 message
	       (get-buffer-create (or buffer-name "*Message*")))

	   (unless (bufferp message)
	     (erase-buffer)
	     (insert message))

	   (let ((lines
		  (if (= (buffer-size) 0)
		      0
		    (count-screen-lines nil nil nil (minibuffer-window)))))
	     (cond ((= lines 0))
		   ((and (or (<= lines 1)
			     (<= lines
				 (if resize-mini-windows
				     (cond ((floatp max-mini-window-height)
					    (* (frame-height)
					       max-mini-window-height))
					   ((integerp max-mini-window-height)
					    max-mini-window-height)
					   (t
					    1))
				   1)))
			 ;; Don't use the echo area if the output buffer is
			 ;; already displayed in the selected frame.
			 (not (get-buffer-window (current-buffer))))
		    ;; Echo area
		    (goto-char (point-max))
		    (when (bolp)
		      (backward-char 1))
		    (message "%s" (buffer-substring (point-min) (point))))
		   (t
		    ;; Buffer
		    (goto-char (point-min))
		    (display-buffer (current-buffer) action frame))))))))


;; We have a sentinel to prevent insertion of a termination message
;; in the buffer itself, and to set the point in the buffer when
;; `shell-command-dont-erase-buffer' is non-nil.
(defun shell-command-sentinel (process signal)
  (when (memq (process-status process) '(exit signal))
    (shell-command--set-point-after-cmd (process-buffer process))
    (message "%s: %s."
             (car (cdr (cdr (process-command process))))
             (substring signal 0 -1))))

(defun shell-command-on-region (start end command
				      &optional output-buffer replace
				      error-buffer display-error-buffer
				      region-noncontiguous-p)
  "Execute string COMMAND in inferior shell with region as input.
Normally display output (if any) in temp buffer `*Shell Command Output*';
Prefix arg means replace the region with it.  Return the exit code of
COMMAND.

To specify a coding system for converting non-ASCII characters
in the input and output to the shell command, use \\[universal-coding-system-argument]
before this command.  By default, the input (from the current buffer)
is encoded using coding-system specified by `process-coding-system-alist',
falling back to `default-process-coding-system' if no match for COMMAND
is found in `process-coding-system-alist'.

Noninteractive callers can specify coding systems by binding
`coding-system-for-read' and `coding-system-for-write'.

If the command generates output, the output may be displayed
in the echo area or in a buffer.
If the output is short enough to display in the echo area
\(determined by the variable `max-mini-window-height' if
`resize-mini-windows' is non-nil), it is shown there.
Otherwise it is displayed in the buffer `*Shell Command Output*'.
The output is available in that buffer in both cases.

If there is output and an error, a message about the error
appears at the end of the output.

Optional fourth arg OUTPUT-BUFFER specifies where to put the
command's output.  If the value is a buffer or buffer name,
erase that buffer and insert the output there; a non-nil value of
`shell-command-dont-erase-buffer' prevent to erase the buffer.
If the value is nil, use the buffer `*Shell Command Output*'.
Any other non-nil value means to insert the output in the
current buffer after START.

Optional fifth arg REPLACE, if non-nil, means to insert the
output in place of text from START to END, putting point and mark
around it.

Optional sixth arg ERROR-BUFFER, if non-nil, specifies a buffer
or buffer name to which to direct the command's standard error
output.  If nil, error output is mingled with regular output.
When called interactively, `shell-command-default-error-buffer'
is used for ERROR-BUFFER.

Optional seventh arg DISPLAY-ERROR-BUFFER, if non-nil, means to
display the error buffer if there were any errors.  When called
interactively, this is t."
  (interactive (let (string)
		 (unless (mark)
		   (user-error "The mark is not set now, so there is no region"))
		 ;; Do this before calling region-beginning
		 ;; and region-end, in case subprocess output
		 ;; relocates them while we are in the minibuffer.
		 (setq string (read-shell-command "Shell command on region: "))
		 ;; call-interactively recognizes region-beginning and
		 ;; region-end specially, leaving them in the history.
		 (list (region-beginning) (region-end)
		       string
		       current-prefix-arg
		       current-prefix-arg
		       shell-command-default-error-buffer
		       t
		       (region-noncontiguous-p))))
  (let ((error-file
	 (if error-buffer
	     (make-temp-file
	      (expand-file-name "scor"
				(or small-temporary-file-directory
				    temporary-file-directory)))
	   nil))
	exit-status)
    ;; Unless a single contiguous chunk is selected, operate on multiple chunks.
    (if region-noncontiguous-p
        (let ((input (concat (funcall region-extract-function 'delete) "\n"))
              output)
          (with-temp-buffer
            (insert input)
            (call-process-region (point-min) (point-max)
                                 shell-file-name t t
                                 nil shell-command-switch
                                 command)
            (setq output (split-string (buffer-string) "\n")))
          (goto-char start)
          (funcall region-insert-function output))
      (if (or replace
              (and output-buffer
                   (not (or (bufferp output-buffer) (stringp output-buffer)))))
          ;; Replace specified region with output from command.
          (let ((swap (and replace (< start end))))
            ;; Don't muck with mark unless REPLACE says we should.
            (goto-char start)
            (and replace (push-mark (point) 'nomsg))
            (setq exit-status
                  (call-shell-region start end command replace
                                       (if error-file
                                           (list t error-file)
                                         t)))
            ;; It is rude to delete a buffer which the command is not using.
            ;; (let ((shell-buffer (get-buffer "*Shell Command Output*")))
            ;;   (and shell-buffer (not (eq shell-buffer (current-buffer)))
            ;; 	 (kill-buffer shell-buffer)))
            ;; Don't muck with mark unless REPLACE says we should.
            (and replace swap (exchange-point-and-mark)))
        ;; No prefix argument: put the output in a temp buffer,
        ;; replacing its entire contents.
        (let ((buffer (get-buffer-create
                       (or output-buffer "*Shell Command Output*"))))
          (unwind-protect
              (if (and (eq buffer (current-buffer))
                       (or (not shell-command-dont-erase-buffer)
                           (and (not (eq buffer (get-buffer "*Shell Command Output*")))
                                (not (region-active-p)))))
                  ;; If the input is the same buffer as the output,
                  ;; delete everything but the specified region,
                  ;; then replace that region with the output.
                  (progn (setq buffer-read-only nil)
                         (delete-region (max start end) (point-max))
                         (delete-region (point-min) (min start end))
                         (setq exit-status
                               (call-process-region (point-min) (point-max)
                                                    shell-file-name t
                                                    (if error-file
                                                        (list t error-file)
                                                      t)
                                                    nil shell-command-switch
                                                    command)))
                ;; Clear the output buffer, then run the command with
                ;; output there.
                (let ((directory default-directory))
                  (with-current-buffer buffer
                    (if (not output-buffer)
                        (setq default-directory directory))
                    (shell-command--save-pos-or-erase)))
                (setq exit-status
                      (call-shell-region start end command nil
                                           (if error-file
                                               (list buffer error-file)
                                             buffer))))
            ;; Report the output.
            (with-current-buffer buffer
              (setq mode-line-process
                    (cond ((null exit-status)
                           " - Error")
                          ((stringp exit-status)
                           (format " - Signal [%s]" exit-status))
                          ((not (equal 0 exit-status))
                           (format " - Exit [%d]" exit-status)))))
            (if (with-current-buffer buffer (> (point-max) (point-min)))
                ;; There's some output, display it
                (progn
                  (display-message-or-buffer buffer)
                  (shell-command--set-point-after-cmd buffer))
            ;; No output; error?
              (let ((output
                     (if (and error-file
                              (< 0 (nth 7 (file-attributes error-file))))
                         (format "some error output%s"
                                 (if shell-command-default-error-buffer
                                     (format " to the \"%s\" buffer"
                                             shell-command-default-error-buffer)
                                   ""))
                       "no output")))
                (cond ((null exit-status)
                       (message "(Shell command failed with error)"))
                      ((equal 0 exit-status)
                       (message "(Shell command succeeded with %s)"
                                output))
                      ((stringp exit-status)
                       (message "(Shell command killed by signal %s)"
                                exit-status))
                      (t
                       (message "(Shell command failed with code %d and %s)"
                                exit-status output))))
              ;; Don't kill: there might be useful info in the undo-log.
              ;; (kill-buffer buffer)
              )))))

    (when (and error-file (file-exists-p error-file))
      (if (< 0 (nth 7 (file-attributes error-file)))
	  (with-current-buffer (get-buffer-create error-buffer)
	    (let ((pos-from-end (- (point-max) (point))))
	      (or (bobp)
		  (insert "\f\n"))
	      ;; Do no formatting while reading error file,
	      ;; because that can run a shell command, and we
	      ;; don't want that to cause an infinite recursion.
	      (format-insert-file error-file nil)
	      ;; Put point after the inserted errors.
	      (goto-char (- (point-max) pos-from-end)))
	    (and display-error-buffer
		 (display-buffer (current-buffer)))))
      (delete-file error-file))
    exit-status))

(defun shell-command-to-string (command)
  "Execute shell command COMMAND and return its output as a string."
  (with-output-to-string
    (with-current-buffer
      standard-output
      (process-file shell-file-name nil t nil shell-command-switch command))))

(defun process-file (program &optional infile buffer display &rest args)
  "Process files synchronously in a separate process.
Similar to `call-process', but may invoke a file handler based on
`default-directory'.  The current working directory of the
subprocess is `default-directory'.

File names in INFILE and BUFFER are handled normally, but file
names in ARGS should be relative to `default-directory', as they
are passed to the process verbatim.  (This is a difference to
`call-process' which does not support file handlers for INFILE
and BUFFER.)

Some file handlers might not support all variants, for example
they might behave as if DISPLAY was nil, regardless of the actual
value passed."
  (let ((fh (find-file-name-handler default-directory 'process-file))
        lc stderr-file)
    (unwind-protect
        (if fh (apply fh 'process-file program infile buffer display args)
          (when infile (setq lc (file-local-copy infile)))
          (setq stderr-file (when (and (consp buffer) (stringp (cadr buffer)))
                              (make-temp-file "emacs")))
          (prog1
              (apply 'call-process program
                     (or lc infile)
                     (if stderr-file (list (car buffer) stderr-file) buffer)
                     display args)
            (when stderr-file (copy-file stderr-file (cadr buffer) t))))
      (when stderr-file (delete-file stderr-file))
      (when lc (delete-file lc)))))

(defvar process-file-side-effects t
  "Whether a call of `process-file' changes remote files.

By default, this variable is always set to t, meaning that a
call of `process-file' could potentially change any file on a
remote host.  When set to nil, a file handler could optimize
its behavior with respect to remote file attribute caching.

You should only ever change this variable with a let-binding;
never with `setq'.")

(defun start-file-process (name buffer program &rest program-args)
  "Start a program in a subprocess.  Return the process object for it.

Similar to `start-process', but may invoke a file handler based on
`default-directory'.  See Info node `(elisp)Magic File Names'.

This handler ought to run PROGRAM, perhaps on the local host,
perhaps on a remote host that corresponds to `default-directory'.
In the latter case, the local part of `default-directory' becomes
the working directory of the process.

PROGRAM and PROGRAM-ARGS might be file names.  They are not
objects of file handler invocation.  File handlers might not
support pty association, if PROGRAM is nil."
  (let ((fh (find-file-name-handler default-directory 'start-file-process)))
    (if fh (apply fh 'start-file-process name buffer program program-args)
      (apply 'start-process name buffer program program-args))))

;;;; Process menu

(defvar tabulated-list-format)
(defvar tabulated-list-entries)
(defvar tabulated-list-sort-key)
(declare-function tabulated-list-init-header  "tabulated-list" ())
(declare-function tabulated-list-print "tabulated-list"
                  (&optional remember-pos update))

(defvar process-menu-query-only nil)

(defvar process-menu-mode-map
  (let ((map (make-sparse-keymap)))
    (define-key map [?d] 'process-menu-delete-process)
    map))

(define-derived-mode process-menu-mode tabulated-list-mode "Process Menu"
  "Major mode for listing the processes called by Emacs."
  (setq tabulated-list-format [("Process" 15 t)
			       ("PID"      7 t)
			       ("Status"   7 t)
			       ("Buffer"  15 t)
			       ("TTY"     12 t)
			       ("Command"  0 t)])
  (make-local-variable 'process-menu-query-only)
  (setq tabulated-list-sort-key (cons "Process" nil))
  (add-hook 'tabulated-list-revert-hook 'list-processes--refresh nil t))

(defun process-menu-delete-process ()
  "Kill process at point in a `list-processes' buffer."
  (interactive)
  (let ((pos (point)))
    (delete-process (tabulated-list-get-id))
    (revert-buffer)
    (goto-char (min pos (point-max)))
    (if (eobp)
        (forward-line -1)
      (beginning-of-line))))

(defun list-processes--refresh ()
  "Recompute the list of processes for the Process List buffer.
Also, delete any process that is exited or signaled."
  (setq tabulated-list-entries nil)
  (dolist (p (process-list))
    (cond ((memq (process-status p) '(exit signal closed))
	   (delete-process p))
	  ((or (not process-menu-query-only)
	       (process-query-on-exit-flag p))
	   (let* ((buf (process-buffer p))
		  (type (process-type p))
		  (pid  (if (process-id p) (format "%d" (process-id p)) "--"))
		  (name (process-name p))
		  (status (symbol-name (process-status p)))
		  (buf-label (if (buffer-live-p buf)
				 `(,(buffer-name buf)
				   face link
				   help-echo ,(format-message
					       "Visit buffer `%s'"
					       (buffer-name buf))
				   follow-link t
				   process-buffer ,buf
				   action process-menu-visit-buffer)
			       "--"))
		  (tty (or (process-tty-name p) "--"))
		  (cmd
		   (if (memq type '(network serial))
		       (let ((contact (process-contact p t)))
			 (if (eq type 'network)
			     (format "(%s %s)"
				     (if (plist-get contact :type)
					 "datagram"
				       "network")
				     (if (plist-get contact :server)
					 (format "server on %s"
						 (or
						  (plist-get contact :host)
						  (plist-get contact :local)))
				       (format "connection to %s"
					       (plist-get contact :host))))
			   (format "(serial port %s%s)"
				   (or (plist-get contact :port) "?")
				   (let ((speed (plist-get contact :speed)))
				     (if speed
					 (format " at %s b/s" speed)
				       "")))))
		     (mapconcat 'identity (process-command p) " "))))
	     (push (list p (vector name pid status buf-label tty cmd))
		   tabulated-list-entries)))))
  (tabulated-list-init-header))

(defun process-menu-visit-buffer (button)
  (display-buffer (button-get button 'process-buffer)))

(defun list-processes (&optional query-only buffer)
  "Display a list of all processes that are Emacs sub-processes.
If optional argument QUERY-ONLY is non-nil, only processes with
the query-on-exit flag set are listed.
Any process listed as exited or signaled is actually eliminated
after the listing is made.
Optional argument BUFFER specifies a buffer to use, instead of
\"*Process List*\".
The return value is always nil.

This function lists only processes that were launched by Emacs.  To
see other processes running on the system, use `list-system-processes'."
  (interactive)
  (or (fboundp 'process-list)
      (error "Asynchronous subprocesses are not supported on this system"))
  (unless (bufferp buffer)
    (setq buffer (get-buffer-create "*Process List*")))
  (with-current-buffer buffer
    (process-menu-mode)
    (setq process-menu-query-only query-only)
    (list-processes--refresh)
    (tabulated-list-print))
  (display-buffer buffer)
  nil)

;;;; Prefix commands

(setq prefix-command--needs-update nil)
(setq prefix-command--last-echo nil)

(defun internal-echo-keystrokes-prefix ()
  ;; BEWARE: Called directly from C code.
  ;; If the return value is non-nil, it means we are in the middle of
  ;; a command with prefix, such as a command invoked with prefix-arg.
  (if (not prefix-command--needs-update)
      prefix-command--last-echo
    (setq prefix-command--last-echo
          (let ((strs nil))
            (run-hook-wrapped 'prefix-command-echo-keystrokes-functions
                              (lambda (fun) (push (funcall fun) strs)))
            (setq strs (delq nil strs))
            (when strs (mapconcat #'identity strs " "))))))

(defvar prefix-command-echo-keystrokes-functions nil
  "Abnormal hook which constructs the description of the current prefix state.
Each function is called with no argument, should return a string or nil.")

(defun prefix-command-update ()
  "Update state of prefix commands.
Call it whenever you change the \"prefix command state\"."
  (setq prefix-command--needs-update t))

(defvar prefix-command-preserve-state-hook nil
  "Normal hook run when a command needs to preserve the prefix.")

(defun prefix-command-preserve-state ()
  "Pass the current prefix command state to the next command.
Should be called by all prefix commands.
Runs `prefix-command-preserve-state-hook'."
  (run-hooks 'prefix-command-preserve-state-hook)
  ;; If the current command is a prefix command, we don't want the next (real)
  ;; command to have `last-command' set to, say, `universal-argument'.
  (setq this-command last-command)
  (setq real-this-command real-last-command)
  (prefix-command-update))

(defun reset-this-command-lengths ()
  (declare (obsolete prefix-command-preserve-state "25.1"))
  nil)

;;;;; The main prefix command.

;; FIXME: Declaration of `prefix-arg' should be moved here!?

(add-hook 'prefix-command-echo-keystrokes-functions
          #'universal-argument--description)
(defun universal-argument--description ()
  (when prefix-arg
    (concat "C-u"
            (pcase prefix-arg
              (`(-) " -")
              (`(,(and (pred integerp) n))
               (let ((str ""))
                 (while (and (> n 4) (= (mod n 4) 0))
                   (setq str (concat str " C-u"))
                   (setq n (/ n 4)))
                 (if (= n 4) str (format " %s" prefix-arg))))
              (_ (format " %s" prefix-arg))))))

(add-hook 'prefix-command-preserve-state-hook
          #'universal-argument--preserve)
(defun universal-argument--preserve ()
  (setq prefix-arg current-prefix-arg))

(defvar universal-argument-map
  (let ((map (make-sparse-keymap))
        (universal-argument-minus
         ;; For backward compatibility, minus with no modifiers is an ordinary
         ;; command if digits have already been entered.
         `(menu-item "" negative-argument
                     :filter ,(lambda (cmd)
                                (if (integerp prefix-arg) nil cmd)))))
    (define-key map [switch-frame]
      (lambda (e) (interactive "e")
        (handle-switch-frame e) (universal-argument--mode)))
    (define-key map [?\C-u] 'universal-argument-more)
    (define-key map [?-] universal-argument-minus)
    (define-key map [?0] 'digit-argument)
    (define-key map [?1] 'digit-argument)
    (define-key map [?2] 'digit-argument)
    (define-key map [?3] 'digit-argument)
    (define-key map [?4] 'digit-argument)
    (define-key map [?5] 'digit-argument)
    (define-key map [?6] 'digit-argument)
    (define-key map [?7] 'digit-argument)
    (define-key map [?8] 'digit-argument)
    (define-key map [?9] 'digit-argument)
    (define-key map [kp-0] 'digit-argument)
    (define-key map [kp-1] 'digit-argument)
    (define-key map [kp-2] 'digit-argument)
    (define-key map [kp-3] 'digit-argument)
    (define-key map [kp-4] 'digit-argument)
    (define-key map [kp-5] 'digit-argument)
    (define-key map [kp-6] 'digit-argument)
    (define-key map [kp-7] 'digit-argument)
    (define-key map [kp-8] 'digit-argument)
    (define-key map [kp-9] 'digit-argument)
    (define-key map [kp-subtract] universal-argument-minus)
    map)
  "Keymap used while processing \\[universal-argument].")

(defun universal-argument--mode ()
  (prefix-command-update)
  (set-transient-map universal-argument-map nil))

(defun universal-argument ()
  "Begin a numeric argument for the following command.
Digits or minus sign following \\[universal-argument] make up the numeric argument.
\\[universal-argument] following the digits or minus sign ends the argument.
\\[universal-argument] without digits or minus sign provides 4 as argument.
Repeating \\[universal-argument] without digits or minus sign
 multiplies the argument by 4 each time.
For some commands, just \\[universal-argument] by itself serves as a flag
which is different in effect from any particular numeric argument.
These commands include \\[set-mark-command] and \\[start-kbd-macro]."
  (interactive)
  (prefix-command-preserve-state)
  (setq prefix-arg (list 4))
  (universal-argument--mode))

(defun universal-argument-more (arg)
  ;; A subsequent C-u means to multiply the factor by 4 if we've typed
  ;; nothing but C-u's; otherwise it means to terminate the prefix arg.
  (interactive "P")
  (prefix-command-preserve-state)
  (setq prefix-arg (if (consp arg)
                       (list (* 4 (car arg)))
                     (if (eq arg '-)
                         (list -4)
                       arg)))
  (when (consp prefix-arg) (universal-argument--mode)))

(defun negative-argument (arg)
  "Begin a negative numeric argument for the next command.
\\[universal-argument] following digits or minus sign ends the argument."
  (interactive "P")
  (prefix-command-preserve-state)
  (setq prefix-arg (cond ((integerp arg) (- arg))
                         ((eq arg '-) nil)
                         (t '-)))
  (universal-argument--mode))

(defun digit-argument (arg)
  "Part of the numeric argument for the next command.
\\[universal-argument] following digits or minus sign ends the argument."
  (interactive "P")
  (prefix-command-preserve-state)
  (let* ((char (if (integerp last-command-event)
		   last-command-event
		 (get last-command-event 'ascii-character)))
	 (digit (- (logand char ?\177) ?0)))
    (setq prefix-arg (cond ((integerp arg)
                            (+ (* arg 10)
			       (if (< arg 0) (- digit) digit)))
                           ((eq arg '-)
                            ;; Treat -0 as just -, so that -01 will work.
                            (if (zerop digit) '- (- digit)))
                           (t
                            digit))))
  (universal-argument--mode))


(defvar filter-buffer-substring-functions nil
  "This variable is a wrapper hook around `buffer-substring--filter'.
\(See `with-wrapper-hook' for details about wrapper hooks.)")
(make-obsolete-variable 'filter-buffer-substring-functions
                        'filter-buffer-substring-function "24.4")

(defvar filter-buffer-substring-function #'buffer-substring--filter
  "Function to perform the filtering in `filter-buffer-substring'.
The function is called with the same 3 arguments (BEG END DELETE)
that `filter-buffer-substring' received.  It should return the
buffer substring between BEG and END, after filtering.  If DELETE is
non-nil, it should delete the text between BEG and END from the buffer.")

(defvar buffer-substring-filters nil
  "List of filter functions for `buffer-substring--filter'.
Each function must accept a single argument, a string, and return a string.
The buffer substring is passed to the first function in the list,
and the return value of each function is passed to the next.
As a special convention, point is set to the start of the buffer text
being operated on (i.e., the first argument of `buffer-substring--filter')
before these functions are called.")
(make-obsolete-variable 'buffer-substring-filters
                        'filter-buffer-substring-function "24.1")

(defun filter-buffer-substring (beg end &optional delete)
  "Return the buffer substring between BEG and END, after filtering.
If DELETE is non-nil, delete the text between BEG and END from the buffer.

This calls the function that `filter-buffer-substring-function' specifies
\(passing the same three arguments that it received) to do the work,
and returns whatever it does.  The default function does no filtering,
unless a hook has been set.

Use `filter-buffer-substring' instead of `buffer-substring',
`buffer-substring-no-properties', or `delete-and-extract-region' when
you want to allow filtering to take place.  For example, major or minor
modes can use `filter-buffer-substring-function' to extract characters
that are special to a buffer, and should not be copied into other buffers."
  (funcall filter-buffer-substring-function beg end delete))

(defun buffer-substring--filter (beg end &optional delete)
  "Default function to use for `filter-buffer-substring-function'.
Its arguments and return value are as specified for `filter-buffer-substring'.
Also respects the obsolete wrapper hook `filter-buffer-substring-functions'
\(see `with-wrapper-hook' for details about wrapper hooks),
and the abnormal hook `buffer-substring-filters'.
No filtering is done unless a hook says to."
  (subr--with-wrapper-hook-no-warnings
    filter-buffer-substring-functions (beg end delete)
    (cond
     ((or delete buffer-substring-filters)
      (save-excursion
        (goto-char beg)
        (let ((string (if delete (delete-and-extract-region beg end)
                        (buffer-substring beg end))))
          (dolist (filter buffer-substring-filters)
            (setq string (funcall filter string)))
          string)))
     (t
      (buffer-substring beg end)))))


;;;; Window system cut and paste hooks.

(defvar interprogram-cut-function #'gui-select-text
  "Function to call to make a killed region available to other programs.
Most window systems provide a facility for cutting and pasting
text between different programs, such as the clipboard on X and
MS-Windows, or the pasteboard on Nextstep/Mac OS.

This variable holds a function that Emacs calls whenever text is
put in the kill ring, to make the new kill available to other
programs.  The function takes one argument, TEXT, which is a
string containing the text which should be made available.")

(defvar interprogram-paste-function #'gui-selection-value
  "Function to call to get text cut from other programs.
Most window systems provide a facility for cutting and pasting
text between different programs, such as the clipboard on X and
MS-Windows, or the pasteboard on Nextstep/Mac OS.

This variable holds a function that Emacs calls to obtain text
that other programs have provided for pasting.  The function is
called with no arguments.  If no other program has provided text
to paste, the function should return nil (in which case the
caller, usually `current-kill', should use the top of the Emacs
kill ring).  If another program has provided text to paste, the
function should return that text as a string (in which case the
caller should put this string in the kill ring as the latest
kill).

The function may also return a list of strings if the window
system supports multiple selections.  The first string will be
used as the pasted text, but the other will be placed in the kill
ring for easy access via `yank-pop'.

Note that the function should return a string only if a program
other than Emacs has provided a string for pasting; if Emacs
provided the most recent string, the function should return nil.
If it is difficult to tell whether Emacs or some other program
provided the current string, it is probably good enough to return
nil if the string is equal (according to `string=') to the last
text Emacs provided.")



;;;; The kill ring data structure.

(defvar kill-ring nil
  "List of killed text sequences.
Since the kill ring is supposed to interact nicely with cut-and-paste
facilities offered by window systems, use of this variable should
interact nicely with `interprogram-cut-function' and
`interprogram-paste-function'.  The functions `kill-new',
`kill-append', and `current-kill' are supposed to implement this
interaction; you may want to use them instead of manipulating the kill
ring directly.")

(defcustom kill-ring-max 60
  "Maximum length of kill ring before oldest elements are thrown away."
  :type 'integer
  :group 'killing)

(defvar kill-ring-yank-pointer nil
  "The tail of the kill ring whose car is the last thing yanked.")

(defcustom save-interprogram-paste-before-kill nil
  "Save clipboard strings into kill ring before replacing them.
When one selects something in another program to paste it into Emacs,
but kills something in Emacs before actually pasting it,
this selection is gone unless this variable is non-nil,
in which case the other program's selection is saved in the `kill-ring'
before the Emacs kill and one can still paste it using \\[yank] \\[yank-pop]."
  :type 'boolean
  :group 'killing
  :version "23.2")

(defcustom kill-do-not-save-duplicates nil
  "Do not add a new string to `kill-ring' if it duplicates the last one.
The comparison is done using `equal-including-properties'."
  :type 'boolean
  :group 'killing
  :version "23.2")

(defun kill-new (string &optional replace)
  "Make STRING the latest kill in the kill ring.
Set `kill-ring-yank-pointer' to point to it.
If `interprogram-cut-function' is non-nil, apply it to STRING.
Optional second argument REPLACE non-nil means that STRING will replace
the front of the kill ring, rather than being added to the list.

When `save-interprogram-paste-before-kill' and `interprogram-paste-function'
are non-nil, saves the interprogram paste string(s) into `kill-ring' before
STRING.

When the yank handler has a non-nil PARAM element, the original STRING
argument is not used by `insert-for-yank'.  However, since Lisp code
may access and use elements from the kill ring directly, the STRING
argument should still be a \"useful\" string for such uses."
  (unless (and kill-do-not-save-duplicates
	       ;; Due to text properties such as 'yank-handler that
	       ;; can alter the contents to yank, comparison using
	       ;; `equal' is unsafe.
	       (equal-including-properties string (car kill-ring)))
    (if (fboundp 'menu-bar-update-yank-menu)
	(menu-bar-update-yank-menu string (and replace (car kill-ring)))))
  (when save-interprogram-paste-before-kill
    (let ((interprogram-paste (and interprogram-paste-function
                                   (funcall interprogram-paste-function))))
      (when interprogram-paste
        (dolist (s (if (listp interprogram-paste)
		       (nreverse interprogram-paste)
		     (list interprogram-paste)))
	  (unless (and kill-do-not-save-duplicates
		       (equal-including-properties s (car kill-ring)))
	    (push s kill-ring))))))
  (unless (and kill-do-not-save-duplicates
	       (equal-including-properties string (car kill-ring)))
    (if (and replace kill-ring)
	(setcar kill-ring string)
      (push string kill-ring)
      (if (> (length kill-ring) kill-ring-max)
	  (setcdr (nthcdr (1- kill-ring-max) kill-ring) nil))))
  (setq kill-ring-yank-pointer kill-ring)
  (if interprogram-cut-function
      (funcall interprogram-cut-function string)))

;; It has been argued that this should work similar to `self-insert-command'
;; which merges insertions in undo-list in groups of 20 (hard-coded in cmds.c).
(defcustom kill-append-merge-undo nil
  "Whether appending to kill ring also makes \\[undo] restore both pieces of text simultaneously."
  :type 'boolean
  :group 'killing
  :version "25.1")

(defun kill-append (string before-p)
  "Append STRING to the end of the latest kill in the kill ring.
If BEFORE-P is non-nil, prepend STRING to the kill.
Also removes the last undo boundary in the current buffer,
 depending on `kill-append-merge-undo'.
If `interprogram-cut-function' is set, pass the resulting kill to it."
  (let* ((cur (car kill-ring)))
    (kill-new (if before-p (concat string cur) (concat cur string))
	      (or (= (length cur) 0)
		  (equal nil (get-text-property 0 'yank-handler cur))))
    (when (and kill-append-merge-undo (not buffer-read-only))
      (let ((prev buffer-undo-list)
            (next (cdr buffer-undo-list)))
        ;; find the next undo boundary
        (while (car next)
          (pop next)
          (pop prev))
        ;; remove this undo boundary
        (when prev
          (setcdr prev (cdr next)))))))

(defcustom yank-pop-change-selection nil
  "Whether rotating the kill ring changes the window system selection.
If non-nil, whenever the kill ring is rotated (usually via the
`yank-pop' command), Emacs also calls `interprogram-cut-function'
to copy the new kill to the window system selection."
  :type 'boolean
  :group 'killing
  :version "23.1")

(defun current-kill (n &optional do-not-move)
  "Rotate the yanking point by N places, and then return that kill.
If N is zero and `interprogram-paste-function' is set to a
function that returns a string or a list of strings, and if that
function doesn't return nil, then that string (or list) is added
to the front of the kill ring and the string (or first string in
the list) is returned as the latest kill.

If N is not zero, and if `yank-pop-change-selection' is
non-nil, use `interprogram-cut-function' to transfer the
kill at the new yank point into the window system selection.

If optional arg DO-NOT-MOVE is non-nil, then don't actually
move the yanking point; just return the Nth kill forward."

  (let ((interprogram-paste (and (= n 0)
				 interprogram-paste-function
				 (funcall interprogram-paste-function))))
    (if interprogram-paste
	(progn
	  ;; Disable the interprogram cut function when we add the new
	  ;; text to the kill ring, so Emacs doesn't try to own the
	  ;; selection, with identical text.
	  (let ((interprogram-cut-function nil))
	    (if (listp interprogram-paste)
	      (mapc 'kill-new (nreverse interprogram-paste))
	      (kill-new interprogram-paste)))
	  (car kill-ring))
      (or kill-ring (error "Kill ring is empty"))
      (let ((ARGth-kill-element
	     (nthcdr (mod (- n (length kill-ring-yank-pointer))
			  (length kill-ring))
		     kill-ring)))
	(unless do-not-move
	  (setq kill-ring-yank-pointer ARGth-kill-element)
	  (when (and yank-pop-change-selection
		     (> n 0)
		     interprogram-cut-function)
	    (funcall interprogram-cut-function (car ARGth-kill-element))))
	(car ARGth-kill-element)))))



;;;; Commands for manipulating the kill ring.

(defcustom kill-read-only-ok nil
  "Non-nil means don't signal an error for killing read-only text."
  :type 'boolean
  :group 'killing)

(defun kill-region (beg end &optional region)
  "Kill (\"cut\") text between point and mark.
This deletes the text from the buffer and saves it in the kill ring.
The command \\[yank] can retrieve it from there.
\(If you want to save the region without killing it, use \\[kill-ring-save].)

If you want to append the killed region to the last killed text,
use \\[append-next-kill] before \\[kill-region].

Any command that calls this function is a \"kill command\".
If the previous command was also a kill command,
the text killed this time appends to the text killed last time
to make one entry in the kill ring.

The killed text is filtered by `filter-buffer-substring' before it is
saved in the kill ring, so the actual saved text might be different
from what was killed.

If the buffer is read-only, Emacs will beep and refrain from deleting
the text, but put the text in the kill ring anyway.  This means that
you can use the killing commands to copy text from a read-only buffer.

Lisp programs should use this function for killing text.
 (To delete text, use `delete-region'.)
Supply two arguments, character positions BEG and END indicating the
 stretch of text to be killed.  If the optional argument REGION is
 non-nil, the function ignores BEG and END, and kills the current
 region instead."
  ;; Pass mark first, then point, because the order matters when
  ;; calling `kill-append'.
  (interactive (list (mark) (point) 'region))
  (unless (and beg end)
    (user-error "The mark is not set now, so there is no region"))
  (condition-case nil
      (let ((string (if region
                        (funcall region-extract-function 'delete)
                      (filter-buffer-substring beg end 'delete))))
	(when string			;STRING is nil if BEG = END
	  ;; Add that string to the kill ring, one way or another.
	  (if (eq last-command 'kill-region)
	      (kill-append string (< end beg))
	    (kill-new string)))
	(when (or string (eq last-command 'kill-region))
	  (setq this-command 'kill-region))
	(setq deactivate-mark t)
	nil)
    ((buffer-read-only text-read-only)
     ;; The code above failed because the buffer, or some of the characters
     ;; in the region, are read-only.
     ;; We should beep, in case the user just isn't aware of this.
     ;; However, there's no harm in putting
     ;; the region's text in the kill ring, anyway.
     (copy-region-as-kill beg end region)
     ;; Set this-command now, so it will be set even if we get an error.
     (setq this-command 'kill-region)
     ;; This should barf, if appropriate, and give us the correct error.
     (if kill-read-only-ok
	 (progn (message "Read only text copied to kill ring") nil)
       ;; Signal an error if the buffer is read-only.
       (barf-if-buffer-read-only)
       ;; If the buffer isn't read-only, the text is.
       (signal 'text-read-only (list (current-buffer)))))))

;; copy-region-as-kill no longer sets this-command, because it's confusing
;; to get two copies of the text when the user accidentally types M-w and
;; then corrects it with the intended C-w.
(defun copy-region-as-kill (beg end &optional region)
  "Save the region as if killed, but don't kill it.
In Transient Mark mode, deactivate the mark.
If `interprogram-cut-function' is non-nil, also save the text for a window
system cut and paste.

The copied text is filtered by `filter-buffer-substring' before it is
saved in the kill ring, so the actual saved text might be different
from what was in the buffer.

When called from Lisp, save in the kill ring the stretch of text
between BEG and END, unless the optional argument REGION is
non-nil, in which case ignore BEG and END, and save the current
region instead.

This command's old key binding has been given to `kill-ring-save'."
  ;; Pass mark first, then point, because the order matters when
  ;; calling `kill-append'.
  (interactive (list (mark) (point)
		     (prefix-numeric-value current-prefix-arg)))
  (let ((str (if region
                 (funcall region-extract-function nil)
               (filter-buffer-substring beg end))))
  (if (eq last-command 'kill-region)
        (kill-append str (< end beg))
      (kill-new str)))
  (setq deactivate-mark t)
  nil)

(defun kill-ring-save (beg end &optional region)
  "Save the region as if killed, but don't kill it.
In Transient Mark mode, deactivate the mark.
If `interprogram-cut-function' is non-nil, also save the text for a window
system cut and paste.

If you want to append the killed line to the last killed text,
use \\[append-next-kill] before \\[kill-ring-save].

The copied text is filtered by `filter-buffer-substring' before it is
saved in the kill ring, so the actual saved text might be different
from what was in the buffer.

When called from Lisp, save in the kill ring the stretch of text
between BEG and END, unless the optional argument REGION is
non-nil, in which case ignore BEG and END, and save the current
region instead.

This command is similar to `copy-region-as-kill', except that it gives
visual feedback indicating the extent of the region being copied."
  ;; Pass mark first, then point, because the order matters when
  ;; calling `kill-append'.
  (interactive (list (mark) (point)
		     (prefix-numeric-value current-prefix-arg)))
  (copy-region-as-kill beg end region)
  ;; This use of called-interactively-p is correct because the code it
  ;; controls just gives the user visual feedback.
  (if (called-interactively-p 'interactive)
      (indicate-copied-region)))

(defun indicate-copied-region (&optional message-len)
  "Indicate that the region text has been copied interactively.
If the mark is visible in the selected window, blink the cursor
between point and mark if there is currently no active region
highlighting.

If the mark lies outside the selected window, display an
informative message containing a sample of the copied text.  The
optional argument MESSAGE-LEN, if non-nil, specifies the length
of this sample text; it defaults to 40."
  (let ((mark (mark t))
	(point (point))
	;; Inhibit quitting so we can make a quit here
	;; look like a C-g typed as a command.
	(inhibit-quit t))
    (if (pos-visible-in-window-p mark (selected-window))
	;; Swap point-and-mark quickly so as to show the region that
	;; was selected.  Don't do it if the region is highlighted.
	(unless (and (region-active-p)
		     (face-background 'region))
	  ;; Swap point and mark.
	  (set-marker (mark-marker) (point) (current-buffer))
	  (goto-char mark)
	  (sit-for blink-matching-delay)
	  ;; Swap back.
	  (set-marker (mark-marker) mark (current-buffer))
	  (goto-char point)
	  ;; If user quit, deactivate the mark
	  ;; as C-g would as a command.
	  (and quit-flag (region-active-p)
	       (deactivate-mark)))
      (let ((len (min (abs (- mark point))
		      (or message-len 40))))
	(if (< point mark)
	    ;; Don't say "killed"; that is misleading.
	    (message "Saved text until \"%s\""
		     (buffer-substring-no-properties (- mark len) mark))
	  (message "Saved text from \"%s\""
		   (buffer-substring-no-properties mark (+ mark len))))))))

(defun append-next-kill (&optional interactive)
  "Cause following command, if it kills, to add to previous kill.
If the next command kills forward from point, the kill is
appended to the previous killed text.  If the command kills
backward, the kill is prepended.  Kill commands that act on the
region, such as `kill-region', are regarded as killing forward if
point is after mark, and killing backward if point is before
mark.

If the next command is not a kill command, `append-next-kill' has
no effect.

The argument is used for internal purposes; do not supply one."
  (interactive "p")
  ;; We don't use (interactive-p), since that breaks kbd macros.
  (if interactive
      (progn
	(setq this-command 'kill-region)
	(message "If the next command is a kill, it will append"))
    (setq last-command 'kill-region)))

(defvar bidi-directional-controls-chars "\x202a-\x202e\x2066-\x2069"
  "Character set that matches bidirectional formatting control characters.")

(defvar bidi-directional-non-controls-chars "^\x202a-\x202e\x2066-\x2069"
  "Character set that matches any character except bidirectional controls.")

(defun squeeze-bidi-context-1 (from to category replacement)
  "A subroutine of `squeeze-bidi-context'.
FROM and TO should be markers, CATEGORY and REPLACEMENT should be strings."
  (let ((pt (copy-marker from))
	(limit (copy-marker to))
	(old-pt 0)
	lim1)
    (setq lim1 limit)
    (goto-char pt)
    (while (< pt limit)
      (if (> pt old-pt)
	  (move-marker lim1
		       (save-excursion
			 ;; L and R categories include embedding and
			 ;; override controls, but we don't want to
			 ;; replace them, because that might change
			 ;; the visual order.  Likewise with PDF and
			 ;; isolate controls.
			 (+ pt (skip-chars-forward
				bidi-directional-non-controls-chars
				limit)))))
      ;; Replace any run of non-RTL characters by a single LRM.
      (if (null (re-search-forward category lim1 t))
	  ;; No more characters of CATEGORY, we are done.
	  (setq pt limit)
	(replace-match replacement nil t)
	(move-marker pt (point)))
      (setq old-pt pt)
      ;; Skip directional controls, if any.
      (move-marker
       pt (+ pt (skip-chars-forward bidi-directional-controls-chars limit))))))

(defun squeeze-bidi-context (from to)
  "Replace characters between FROM and TO while keeping bidi context.

This function replaces the region of text with as few characters
as possible, while preserving the effect that region will have on
bidirectional display before and after the region."
  (let ((start (set-marker (make-marker)
			   (if (> from 0) from (+ (point-max) from))))
	(end (set-marker (make-marker) to))
	;; This is for when they copy text with read-only text
	;; properties.
	(inhibit-read-only t))
    (if (null (marker-position end))
	(setq end (point-max-marker)))
    ;; Replace each run of non-RTL characters with a single LRM.
    (squeeze-bidi-context-1 start end "\\CR+" "\x200e")
    ;; Replace each run of non-LTR characters with a single RLM.  Note
    ;; that the \cR category includes both the Arabic Letter (AL) and
    ;; R characters; here we ignore the distinction between them,
    ;; because that distinction only affects Arabic Number (AN)
    ;; characters, which are weak and don't affect the reordering.
    (squeeze-bidi-context-1 start end "\\CL+" "\x200f")))

(defun line-substring-with-bidi-context (start end &optional no-properties)
  "Return buffer text between START and END with its bidi context.

START and END are assumed to belong to the same physical line
of buffer text.  This function prepends and appends to the text
between START and END bidi control characters that preserve the
visual order of that text when it is inserted at some other place."
  (if (or (< start (point-min))
	  (> end (point-max)))
      (signal 'args-out-of-range (list (current-buffer) start end)))
  (let ((buf (current-buffer))
	substr para-dir from to)
    (save-excursion
      (goto-char start)
      (setq para-dir (current-bidi-paragraph-direction))
      (setq from (line-beginning-position)
	    to (line-end-position))
      (goto-char from)
      ;; If we don't have any mixed directional characters in the
      ;; entire line, we can just copy the substring without adding
      ;; any context.
      (if (or (looking-at-p "\\CR*$")
	      (looking-at-p "\\CL*$"))
	  (setq substr (if no-properties
			   (buffer-substring-no-properties start end)
			 (buffer-substring start end)))
	(setq substr
	      (with-temp-buffer
		(if no-properties
		    (insert-buffer-substring-no-properties buf from to)
		  (insert-buffer-substring buf from to))
		(squeeze-bidi-context 1 (1+ (- start from)))
		(squeeze-bidi-context (- end to) nil)
		(buffer-substring 1 (point-max)))))

      ;; Wrap the string in LRI/RLI..PDI pair to achieve 2 effects:
      ;; (1) force the string to have the same base embedding
      ;; direction as the paragraph direction at the source, no matter
      ;; what is the paragraph direction at destination; and (2) avoid
      ;; affecting the visual order of the surrounding text at
      ;; destination if there are characters of different
      ;; directionality there.
      (concat (if (eq para-dir 'left-to-right) "\x2066" "\x2067")
	      substr "\x2069"))))

(defun buffer-substring-with-bidi-context (start end &optional no-properties)
  "Return portion of current buffer between START and END with bidi context.

This function works similar to `buffer-substring', but it prepends and
appends to the text bidi directional control characters necessary to
preserve the visual appearance of the text if it is inserted at another
place.  This is useful when the buffer substring includes bidirectional
text and control characters that cause non-trivial reordering on display.
If copied verbatim, such text can have a very different visual appearance,
and can also change the visual appearance of the surrounding text at the
destination of the copy.

Optional argument NO-PROPERTIES, if non-nil, means copy the text without
the text properties."
  (let (line-end substr)
    (if (or (< start (point-min))
	    (> end (point-max)))
	(signal 'args-out-of-range (list (current-buffer) start end)))
    (save-excursion
      (goto-char start)
      (setq line-end (min end (line-end-position)))
      (while (< start end)
	(setq substr
	      (concat substr
		      (if substr "\n" "")
		      (line-substring-with-bidi-context start line-end
							no-properties)))
	(forward-line 1)
	(setq start (point))
	(setq line-end (min end (line-end-position))))
      substr)))

;; Yanking.

(defcustom yank-handled-properties
  '((font-lock-face . yank-handle-font-lock-face-property)
    (category . yank-handle-category-property))
  "List of special text property handling conditions for yanking.
Each element should have the form (PROP . FUN), where PROP is a
property symbol and FUN is a function.  When the `yank' command
inserts text into the buffer, it scans the inserted text for
stretches of text that have `eq' values of the text property
PROP; for each such stretch of text, FUN is called with three
arguments: the property's value in that text, and the start and
end positions of the text.

This is done prior to removing the properties specified by
`yank-excluded-properties'."
  :group 'killing
  :type '(repeat (cons (symbol :tag "property symbol")
                       function))
  :version "24.3")

;; This is actually used in subr.el but defcustom does not work there.
(defcustom yank-excluded-properties
  '(category field follow-link fontified font-lock-face help-echo
    intangible invisible keymap local-map mouse-face read-only
    yank-handler)
  "Text properties to discard when yanking.
The value should be a list of text properties to discard or t,
which means to discard all text properties.

See also `yank-handled-properties'."
  :type '(choice (const :tag "All" t) (repeat symbol))
  :group 'killing
  :version "24.3")

(defvar yank-window-start nil)
(defvar yank-undo-function nil
  "If non-nil, function used by `yank-pop' to delete last stretch of yanked text.
Function is called with two parameters, START and END corresponding to
the value of the mark and point; it is guaranteed that START <= END.
Normally set from the UNDO element of a yank-handler; see `insert-for-yank'.")

(defun yank-pop (&optional arg)
  "Replace just-yanked stretch of killed text with a different stretch.
This command is allowed only immediately after a `yank' or a `yank-pop'.
At such a time, the region contains a stretch of reinserted
previously-killed text.  `yank-pop' deletes that text and inserts in its
place a different stretch of killed text.

With no argument, the previous kill is inserted.
With argument N, insert the Nth previous kill.
If N is negative, this is a more recent kill.

The sequence of kills wraps around, so that after the oldest one
comes the newest one.

This command honors the `yank-handled-properties' and
`yank-excluded-properties' variables, and the `yank-handler' text
property, in the way that `yank' does."
  (interactive "*p")
  (if (not (eq last-command 'yank))
      (user-error "Previous command was not a yank"))
  (setq this-command 'yank)
  (unless arg (setq arg 1))
  (let ((inhibit-read-only t)
	(before (< (point) (mark t))))
    (if before
	(funcall (or yank-undo-function 'delete-region) (point) (mark t))
      (funcall (or yank-undo-function 'delete-region) (mark t) (point)))
    (setq yank-undo-function nil)
    (set-marker (mark-marker) (point) (current-buffer))
    (insert-for-yank (current-kill arg))
    ;; Set the window start back where it was in the yank command,
    ;; if possible.
    (set-window-start (selected-window) yank-window-start t)
    (if before
	;; This is like exchange-point-and-mark, but doesn't activate the mark.
	;; It is cleaner to avoid activation, even though the command
	;; loop would deactivate the mark because we inserted text.
	(goto-char (prog1 (mark t)
		     (set-marker (mark-marker) (point) (current-buffer))))))
  nil)

(defun yank (&optional arg)
  "Reinsert (\"paste\") the last stretch of killed text.
More precisely, reinsert the most recent kill, which is the
stretch of killed text most recently killed OR yanked.  Put point
at the end, and set mark at the beginning without activating it.
With just \\[universal-argument] as argument, put point at beginning, and mark at end.
With argument N, reinsert the Nth most recent kill.

This command honors the `yank-handled-properties' and
`yank-excluded-properties' variables, and the `yank-handler' text
property, as described below.

Properties listed in `yank-handled-properties' are processed,
then those listed in `yank-excluded-properties' are discarded.

If STRING has a non-nil `yank-handler' property anywhere, the
normal insert behavior is altered, and instead, for each contiguous
segment of STRING that has a given value of the `yank-handler'
property, that value is used as follows:

The value of a `yank-handler' property must be a list of one to four
elements, of the form (FUNCTION PARAM NOEXCLUDE UNDO).
FUNCTION, if non-nil, should be a function of one argument (the
 object to insert); FUNCTION is called instead of `insert'.
PARAM, if present and non-nil, is passed to FUNCTION (to be handled
 in whatever way is appropriate; e.g. if FUNCTION is `yank-rectangle',
 PARAM may be a list of strings to insert as a rectangle).  If PARAM
 is nil, then the current segment of STRING is used.
If NOEXCLUDE is present and non-nil, the normal removal of
 `yank-excluded-properties' is not performed; instead FUNCTION is
 responsible for the removal.  This may be necessary if FUNCTION
 adjusts point before or after inserting the object.
UNDO, if present and non-nil, should be a function to be called
 by `yank-pop' to undo the insertion of the current PARAM.  It is
 given two arguments, the start and end of the region.  FUNCTION
 may set `yank-undo-function' to override UNDO.

See also the command `yank-pop' (\\[yank-pop])."
  (interactive "*P")
  (setq yank-window-start (window-start))
  ;; If we don't get all the way thru, make last-command indicate that
  ;; for the following command.
  (setq this-command t)
  (push-mark)
  (insert-for-yank (current-kill (cond
				  ((listp arg) 0)
				  ((eq arg '-) -2)
				  (t (1- arg)))))
  (if (consp arg)
      ;; This is like exchange-point-and-mark, but doesn't activate the mark.
      ;; It is cleaner to avoid activation, even though the command
      ;; loop would deactivate the mark because we inserted text.
      (goto-char (prog1 (mark t)
		   (set-marker (mark-marker) (point) (current-buffer)))))
  ;; If we do get all the way thru, make this-command indicate that.
  (if (eq this-command t)
      (setq this-command 'yank))
  nil)

(defun rotate-yank-pointer (arg)
  "Rotate the yanking point in the kill ring.
With ARG, rotate that many kills forward (or backward, if negative)."
  (interactive "p")
  (current-kill arg))

;; Some kill commands.

;; Internal subroutine of delete-char
(defun kill-forward-chars (arg)
  (if (listp arg) (setq arg (car arg)))
  (if (eq arg '-) (setq arg -1))
  (kill-region (point) (+ (point) arg)))

;; Internal subroutine of backward-delete-char
(defun kill-backward-chars (arg)
  (if (listp arg) (setq arg (car arg)))
  (if (eq arg '-) (setq arg -1))
  (kill-region (point) (- (point) arg)))

(defcustom backward-delete-char-untabify-method 'untabify
  "The method for untabifying when deleting backward.
Can be `untabify' -- turn a tab to many spaces, then delete one space;
       `hungry' -- delete all whitespace, both tabs and spaces;
       `all' -- delete all whitespace, including tabs, spaces and newlines;
       nil -- just delete one character."
  :type '(choice (const untabify) (const hungry) (const all) (const nil))
  :version "20.3"
  :group 'killing)

(defun backward-delete-char-untabify (arg &optional killp)
  "Delete characters backward, changing tabs into spaces.
The exact behavior depends on `backward-delete-char-untabify-method'.
Delete ARG chars, and kill (save in kill ring) if KILLP is non-nil.
Interactively, ARG is the prefix arg (default 1)
and KILLP is t if a prefix arg was specified."
  (interactive "*p\nP")
  (when (eq backward-delete-char-untabify-method 'untabify)
    (let ((count arg))
      (save-excursion
	(while (and (> count 0) (not (bobp)))
	  (if (= (preceding-char) ?\t)
	      (let ((col (current-column)))
		(forward-char -1)
		(setq col (- col (current-column)))
		(insert-char ?\s col)
		(delete-char 1)))
	  (forward-char -1)
	  (setq count (1- count))))))
  (let* ((skip (cond ((eq backward-delete-char-untabify-method 'hungry) " \t")
                     ((eq backward-delete-char-untabify-method 'all)
                      " \t\n\r")))
         (n (if skip
                (let* ((oldpt (point))
                       (wh (- oldpt (save-excursion
                                      (skip-chars-backward skip)
                                      (constrain-to-field nil oldpt)))))
                  (+ arg (if (zerop wh) 0 (1- wh))))
              arg)))
    ;; Avoid warning about delete-backward-char
    (with-no-warnings (delete-backward-char n killp))))

(defun zap-to-char (arg char)
  "Kill up to and including ARGth occurrence of CHAR.
Case is ignored if `case-fold-search' is non-nil in the current buffer.
Goes backward if ARG is negative; error if CHAR not found."
  (interactive (list (prefix-numeric-value current-prefix-arg)
		     (read-char "Zap to char: " t)))
  ;; Avoid "obsolete" warnings for translation-table-for-input.
  (with-no-warnings
    (if (char-table-p translation-table-for-input)
	(setq char (or (aref translation-table-for-input char) char))))
  (kill-region (point) (progn
			 (search-forward (char-to-string char) nil nil arg)
			 (point))))

;; kill-line and its subroutines.

(defcustom kill-whole-line nil
  "If non-nil, `kill-line' with no arg at start of line kills the whole line."
  :type 'boolean
  :group 'killing)

(defun kill-line (&optional arg)
  "Kill the rest of the current line; if no nonblanks there, kill thru newline.
With prefix argument ARG, kill that many lines from point.
Negative arguments kill lines backward.
With zero argument, kills the text before point on the current line.

When calling from a program, nil means \"no arg\",
a number counts as a prefix arg.

To kill a whole line, when point is not at the beginning, type \
\\[move-beginning-of-line] \\[kill-line] \\[kill-line].

If `show-trailing-whitespace' is non-nil, this command will just
kill the rest of the current line, even if there are no nonblanks
there.

If option `kill-whole-line' is non-nil, then this command kills the whole line
including its terminating newline, when used at the beginning of a line
with no argument.  As a consequence, you can always kill a whole line
by typing \\[move-beginning-of-line] \\[kill-line].

If you want to append the killed line to the last killed text,
use \\[append-next-kill] before \\[kill-line].

If the buffer is read-only, Emacs will beep and refrain from deleting
the line, but put the line in the kill ring anyway.  This means that
you can use this command to copy text from a read-only buffer.
\(If the variable `kill-read-only-ok' is non-nil, then this won't
even beep.)"
  (interactive "P")
  (kill-region (point)
	       ;; It is better to move point to the other end of the kill
	       ;; before killing.  That way, in a read-only buffer, point
	       ;; moves across the text that is copied to the kill ring.
	       ;; The choice has no effect on undo now that undo records
	       ;; the value of point from before the command was run.
	       (progn
		 (if arg
		     (forward-visible-line (prefix-numeric-value arg))
		   (if (eobp)
		       (signal 'end-of-buffer nil))
		   (let ((end
			  (save-excursion
			    (end-of-visible-line) (point))))
		     (if (or (save-excursion
			       ;; If trailing whitespace is visible,
			       ;; don't treat it as nothing.
			       (unless show-trailing-whitespace
				 (skip-chars-forward " \t" end))
			       (= (point) end))
			     (and kill-whole-line (bolp)))
			 (forward-visible-line 1)
		       (goto-char end))))
		 (point))))

(defun kill-whole-line (&optional arg)
  "Kill current line.
With prefix ARG, kill that many lines starting from the current line.
If ARG is negative, kill backward.  Also kill the preceding newline.
\(This is meant to make \\[repeat] work well with negative arguments.)
If ARG is zero, kill current line but exclude the trailing newline."
  (interactive "p")
  (or arg (setq arg 1))
  (if (and (> arg 0) (eobp) (save-excursion (forward-visible-line 0) (eobp)))
      (signal 'end-of-buffer nil))
  (if (and (< arg 0) (bobp) (save-excursion (end-of-visible-line) (bobp)))
      (signal 'beginning-of-buffer nil))
  (unless (eq last-command 'kill-region)
    (kill-new "")
    (setq last-command 'kill-region))
  (cond ((zerop arg)
	 ;; We need to kill in two steps, because the previous command
	 ;; could have been a kill command, in which case the text
	 ;; before point needs to be prepended to the current kill
	 ;; ring entry and the text after point appended.  Also, we
	 ;; need to use save-excursion to avoid copying the same text
	 ;; twice to the kill ring in read-only buffers.
	 (save-excursion
	   (kill-region (point) (progn (forward-visible-line 0) (point))))
	 (kill-region (point) (progn (end-of-visible-line) (point))))
	((< arg 0)
	 (save-excursion
	   (kill-region (point) (progn (end-of-visible-line) (point))))
	 (kill-region (point)
		      (progn (forward-visible-line (1+ arg))
			     (unless (bobp) (backward-char))
			     (point))))
	(t
	 (save-excursion
	   (kill-region (point) (progn (forward-visible-line 0) (point))))
	 (kill-region (point)
		      (progn (forward-visible-line arg) (point))))))

(defun forward-visible-line (arg)
  "Move forward by ARG lines, ignoring currently invisible newlines only.
If ARG is negative, move backward -ARG lines.
If ARG is zero, move to the beginning of the current line."
  (condition-case nil
      (if (> arg 0)
	  (progn
	    (while (> arg 0)
	      (or (zerop (forward-line 1))
		  (signal 'end-of-buffer nil))
	      ;; If the newline we just skipped is invisible,
	      ;; don't count it.
	      (let ((prop
		     (get-char-property (1- (point)) 'invisible)))
		(if (if (eq buffer-invisibility-spec t)
			prop
		      (or (memq prop buffer-invisibility-spec)
			  (assq prop buffer-invisibility-spec)))
		    (setq arg (1+ arg))))
	      (setq arg (1- arg)))
	    ;; If invisible text follows, and it is a number of complete lines,
	    ;; skip it.
	    (let ((opoint (point)))
	      (while (and (not (eobp))
			  (let ((prop
				 (get-char-property (point) 'invisible)))
			    (if (eq buffer-invisibility-spec t)
				prop
			      (or (memq prop buffer-invisibility-spec)
				  (assq prop buffer-invisibility-spec)))))
		(goto-char
		 (if (get-text-property (point) 'invisible)
		     (or (next-single-property-change (point) 'invisible)
			 (point-max))
		   (next-overlay-change (point)))))
	      (unless (bolp)
		(goto-char opoint))))
	(let ((first t))
	  (while (or first (<= arg 0))
	    (if first
		(beginning-of-line)
	      (or (zerop (forward-line -1))
		  (signal 'beginning-of-buffer nil)))
	    ;; If the newline we just moved to is invisible,
	    ;; don't count it.
	    (unless (bobp)
	      (let ((prop
		     (get-char-property (1- (point)) 'invisible)))
		(unless (if (eq buffer-invisibility-spec t)
			    prop
			  (or (memq prop buffer-invisibility-spec)
			      (assq prop buffer-invisibility-spec)))
		  (setq arg (1+ arg)))))
	    (setq first nil))
	  ;; If invisible text follows, and it is a number of complete lines,
	  ;; skip it.
	  (let ((opoint (point)))
	    (while (and (not (bobp))
			(let ((prop
			       (get-char-property (1- (point)) 'invisible)))
			  (if (eq buffer-invisibility-spec t)
			      prop
			    (or (memq prop buffer-invisibility-spec)
				(assq prop buffer-invisibility-spec)))))
	      (goto-char
	       (if (get-text-property (1- (point)) 'invisible)
		   (or (previous-single-property-change (point) 'invisible)
		       (point-min))
		 (previous-overlay-change (point)))))
	    (unless (bolp)
	      (goto-char opoint)))))
    ((beginning-of-buffer end-of-buffer)
     nil)))

(defun end-of-visible-line ()
  "Move to end of current visible line."
  (end-of-line)
  ;; If the following character is currently invisible,
  ;; skip all characters with that same `invisible' property value,
  ;; then find the next newline.
  (while (and (not (eobp))
	      (save-excursion
		(skip-chars-forward "^\n")
		(let ((prop
		       (get-char-property (point) 'invisible)))
		  (if (eq buffer-invisibility-spec t)
		      prop
		    (or (memq prop buffer-invisibility-spec)
			(assq prop buffer-invisibility-spec))))))
    (skip-chars-forward "^\n")
    (if (get-text-property (point) 'invisible)
	(goto-char (or (next-single-property-change (point) 'invisible)
		       (point-max)))
      (goto-char (next-overlay-change (point))))
    (end-of-line)))

(defun kill-current-buffer ()
  "Kill the current buffer.
When called in the minibuffer, get out of the minibuffer
using `abort-recursive-edit'.

This is like `kill-this-buffer', but it doesn't have to be invoked
via the menu bar, and pays no attention to the menu-bar's frame."
  (interactive)
  (let ((frame (selected-frame)))
    (if (and (frame-live-p frame)
             (not (window-minibuffer-p (frame-selected-window frame))))
        (kill-buffer (current-buffer))
      (abort-recursive-edit))))


(defun insert-buffer (buffer)
  "Insert after point the contents of BUFFER.
Puts mark after the inserted text.
BUFFER may be a buffer or a buffer name."
  (declare (interactive-only insert-buffer-substring))
  (interactive
   (list
    (progn
      (barf-if-buffer-read-only)
      (read-buffer "Insert buffer: "
		   (if (eq (selected-window) (next-window))
		       (other-buffer (current-buffer))
		     (window-buffer (next-window)))
		   t))))
  (push-mark
   (save-excursion
     (insert-buffer-substring (get-buffer buffer))
     (point)))
  nil)

(defun append-to-buffer (buffer start end)
  "Append to specified buffer the text of the region.
It is inserted into that buffer before its point.

When calling from a program, give three arguments:
BUFFER (or buffer name), START and END.
START and END specify the portion of the current buffer to be copied."
  (interactive
   (list (read-buffer "Append to buffer: " (other-buffer (current-buffer) t))
	 (region-beginning) (region-end)))
  (let* ((oldbuf (current-buffer))
         (append-to (get-buffer-create buffer))
         (windows (get-buffer-window-list append-to t t))
         point)
    (save-excursion
      (with-current-buffer append-to
        (setq point (point))
        (barf-if-buffer-read-only)
        (insert-buffer-substring oldbuf start end)
        (dolist (window windows)
          (when (= (window-point window) point)
            (set-window-point window (point))))))))

(defun prepend-to-buffer (buffer start end)
  "Prepend to specified buffer the text of the region.
It is inserted into that buffer after its point.

When calling from a program, give three arguments:
BUFFER (or buffer name), START and END.
START and END specify the portion of the current buffer to be copied."
  (interactive "BPrepend to buffer: \nr")
  (let ((oldbuf (current-buffer)))
    (with-current-buffer (get-buffer-create buffer)
      (barf-if-buffer-read-only)
      (save-excursion
	(insert-buffer-substring oldbuf start end)))))

(defun copy-to-buffer (buffer start end)
  "Copy to specified buffer the text of the region.
It is inserted into that buffer, replacing existing text there.

When calling from a program, give three arguments:
BUFFER (or buffer name), START and END.
START and END specify the portion of the current buffer to be copied."
  (interactive "BCopy to buffer: \nr")
  (let ((oldbuf (current-buffer)))
    (with-current-buffer (get-buffer-create buffer)
      (barf-if-buffer-read-only)
      (erase-buffer)
      (save-excursion
	(insert-buffer-substring oldbuf start end)))))

(define-error 'mark-inactive (purecopy "The mark is not active now"))

(defvar activate-mark-hook nil
  "Hook run when the mark becomes active.
It is also run at the end of a command, if the mark is active and
it is possible that the region may have changed.")

(defvar deactivate-mark-hook nil
  "Hook run when the mark becomes inactive.")

(defun mark (&optional force)
  "Return this buffer's mark value as integer, or nil if never set.

In Transient Mark mode, this function signals an error if
the mark is not active.  However, if `mark-even-if-inactive' is non-nil,
or the argument FORCE is non-nil, it disregards whether the mark
is active, and returns an integer or nil in the usual way.

If you are using this in an editing command, you are most likely making
a mistake; see the documentation of `set-mark'."
  (if (or force (not transient-mark-mode) mark-active mark-even-if-inactive)
      (marker-position (mark-marker))
    (signal 'mark-inactive nil)))

;; Behind display-selections-p.

(defun deactivate-mark (&optional force)
  "Deactivate the mark.
If Transient Mark mode is disabled, this function normally does
nothing; but if FORCE is non-nil, it deactivates the mark anyway.

Deactivating the mark sets `mark-active' to nil, updates the
primary selection according to `select-active-regions', and runs
`deactivate-mark-hook'.

If Transient Mark mode was temporarily enabled, reset the value
of the variable `transient-mark-mode'; if this causes Transient
Mark mode to be disabled, don't change `mark-active' to nil or
run `deactivate-mark-hook'."
  (when (or (region-active-p) force)
    (when (and (if (eq select-active-regions 'only)
		   (eq (car-safe transient-mark-mode) 'only)
		 select-active-regions)
	       (region-active-p)
	       (display-selections-p))
      ;; The var `saved-region-selection', if non-nil, is the text in
      ;; the region prior to the last command modifying the buffer.
      ;; Set the selection to that, or to the current region.
      (cond (saved-region-selection
	     (if (gui-backend-selection-owner-p 'PRIMARY)
		 (gui-set-selection 'PRIMARY saved-region-selection))
	     (setq saved-region-selection nil))
	    ;; If another program has acquired the selection, region
	    ;; deactivation should not clobber it (Bug#11772).
	    ((and (/= (region-beginning) (region-end))
		  (or (gui-backend-selection-owner-p 'PRIMARY)
		      (null (gui-backend-selection-exists-p 'PRIMARY))))
	     (gui-set-selection 'PRIMARY
                                (funcall region-extract-function nil)))))
    (when mark-active (force-mode-line-update)) ;Refresh toolbar (bug#16382).
    (cond
     ((eq (car-safe transient-mark-mode) 'only)
      (setq transient-mark-mode (cdr transient-mark-mode))
      (if (eq transient-mark-mode (default-value 'transient-mark-mode))
          (kill-local-variable 'transient-mark-mode)))
     ((eq transient-mark-mode 'lambda)
      (kill-local-variable 'transient-mark-mode)))
    (setq mark-active nil)
    (run-hooks 'deactivate-mark-hook)
    (redisplay--update-region-highlight (selected-window))))

(defun activate-mark (&optional no-tmm)
  "Activate the mark.
If NO-TMM is non-nil, leave `transient-mark-mode' alone."
  (when (mark t)
    (unless (region-active-p)
      (force-mode-line-update) ;Refresh toolbar (bug#16382).
      (setq mark-active t)
      (unless (or transient-mark-mode no-tmm)
        (setq-local transient-mark-mode 'lambda))
      (run-hooks 'activate-mark-hook))))

(defun set-mark (pos)
  "Set this buffer's mark to POS.  Don't use this function!
That is to say, don't use this function unless you want
the user to see that the mark has moved, and you want the previous
mark position to be lost.

Normally, when a new mark is set, the old one should go on the stack.
This is why most applications should use `push-mark', not `set-mark'.

Novice Emacs Lisp programmers often try to use the mark for the wrong
purposes.  The mark saves a location for the user's convenience.
Most editing commands should not alter the mark.
To remember a location for internal use in the Lisp program,
store it in a Lisp variable.  Example:

   (let ((beg (point))) (forward-line 1) (delete-region beg (point)))."
  (if pos
      (progn
        (set-marker (mark-marker) pos (current-buffer))
        (activate-mark 'no-tmm))
    ;; Normally we never clear mark-active except in Transient Mark mode.
    ;; But when we actually clear out the mark value too, we must
    ;; clear mark-active in any mode.
    (deactivate-mark t)
    ;; `deactivate-mark' sometimes leaves mark-active non-nil, but
    ;; it should never be nil if the mark is nil.
    (setq mark-active nil)
    (set-marker (mark-marker) nil)))

(defun save-mark-and-excursion--save ()
  (cons
   (let ((mark (mark-marker)))
     (and (marker-position mark) (copy-marker mark)))
   mark-active))

(defun save-mark-and-excursion--restore (saved-mark-info)
  (let ((saved-mark (car saved-mark-info))
        (omark (marker-position (mark-marker)))
        (nmark nil)
        (saved-mark-active (cdr saved-mark-info)))
    ;; Mark marker
    (if (null saved-mark)
        (set-marker (mark-marker) nil)
      (setf nmark (marker-position saved-mark))
      (set-marker (mark-marker) nmark)
      (set-marker saved-mark nil))
    ;; Mark active
    (let ((cur-mark-active mark-active))
      (setq mark-active saved-mark-active)
      ;; If mark is active now, and either was not active or was at a
      ;; different place, run the activate hook.
      (if saved-mark-active
          (when (or (not cur-mark-active)
                    (not (eq omark nmark)))
            (run-hooks 'activate-mark-hook))
        ;; If mark has ceased to be active, run deactivate hook.
        (when cur-mark-active
          (run-hooks 'deactivate-mark-hook))))))

(defmacro save-mark-and-excursion (&rest body)
  "Like `save-excursion', but also save and restore the mark state.
This macro does what `save-excursion' did before Emacs 25.1."
  (declare (indent 0) (debug t))
  (let ((saved-marker-sym (make-symbol "saved-marker")))
    `(let ((,saved-marker-sym (save-mark-and-excursion--save)))
       (unwind-protect
            (save-excursion ,@body)
         (save-mark-and-excursion--restore ,saved-marker-sym)))))

(defcustom use-empty-active-region nil
  "Whether \"region-aware\" commands should act on empty regions.
If nil, region-aware commands treat the empty region as inactive.
If non-nil, region-aware commands treat the region as active as
long as the mark is active, even if the region is empty.

Region-aware commands are those that act on the region if it is
active and Transient Mark mode is enabled, and on the text near
point otherwise."
  :type 'boolean
  :version "23.1"
  :group 'editing-basics)

(defun use-region-p ()
  "Return t if the region is active and it is appropriate to act on it.
This is used by commands that act specially on the region under
Transient Mark mode.

The return value is t if Transient Mark mode is enabled and the
mark is active; furthermore, if `use-empty-active-region' is nil,
the region must not be empty.  Otherwise, the return value is nil.

For some commands, it may be appropriate to ignore the value of
`use-empty-active-region'; in that case, use `region-active-p'."
  (and (region-active-p)
       (or use-empty-active-region (> (region-end) (region-beginning)))))

(defun region-active-p ()
  "Return non-nil if Transient Mark mode is enabled and the mark is active.

Some commands act specially on the region when Transient Mark
mode is enabled.  Usually, such commands should use
`use-region-p' instead of this function, because `use-region-p'
also checks the value of `use-empty-active-region'."
  (and transient-mark-mode mark-active
       ;; FIXME: Somehow we sometimes end up with mark-active non-nil but
       ;; without the mark being set (e.g. bug#17324).  We really should fix
       ;; that problem, but in the mean time, let's make sure we don't say the
       ;; region is active when there's no mark.
       (progn (cl-assert (mark)) t)))

(defun region-bounds ()
<<<<<<< HEAD
  "Return the boundaries of the region as a pair of positions.
Value is a cons cell of the form (START . END)."
=======
  "Return the boundaries of the region as a list of pairs of (START . END) positions."
>>>>>>> 98ac36ef
  (funcall region-extract-function 'bounds))

(defun region-noncontiguous-p ()
  "Return non-nil if the region contains several pieces.
An example is a rectangular region handled as a list of
separate contiguous regions for each line."
  (> (length (region-bounds)) 1))

(defvar redisplay-unhighlight-region-function
  (lambda (rol) (when (overlayp rol) (delete-overlay rol))))

(defvar redisplay-highlight-region-function
  (lambda (start end window rol)
    (if (not (overlayp rol))
        (let ((nrol (make-overlay start end)))
          (funcall redisplay-unhighlight-region-function rol)
          (overlay-put nrol 'window window)
          (overlay-put nrol 'face 'region)
          ;; Normal priority so that a large region doesn't hide all the
          ;; overlays within it, but high secondary priority so that if it
          ;; ends/starts in the middle of a small overlay, that small overlay
          ;; won't hide the region's boundaries.
          (overlay-put nrol 'priority '(nil . 100))
          nrol)
      (unless (and (eq (overlay-buffer rol) (current-buffer))
                   (eq (overlay-start rol) start)
                   (eq (overlay-end rol) end))
        (move-overlay rol start end (current-buffer)))
      rol)))

(defun redisplay--update-region-highlight (window)
  (let ((rol (window-parameter window 'internal-region-overlay)))
    (if (not (and (region-active-p)
                  (or highlight-nonselected-windows
                      (eq window (selected-window))
                      (and (window-minibuffer-p)
                           (eq window (minibuffer-selected-window))))))
        (funcall redisplay-unhighlight-region-function rol)
      (let* ((pt (window-point window))
             (mark (mark))
             (start (min pt mark))
             (end   (max pt mark))
             (new
              (funcall redisplay-highlight-region-function
                       start end window rol)))
        (unless (equal new rol)
          (set-window-parameter window 'internal-region-overlay
                                new))))))

(defvar pre-redisplay-functions (list #'redisplay--update-region-highlight)
  "Hook run just before redisplay.
It is called in each window that is to be redisplayed.  It takes one argument,
which is the window that will be redisplayed.  When run, the `current-buffer'
is set to the buffer displayed in that window.")

(defun redisplay--pre-redisplay-functions (windows)
  (with-demoted-errors "redisplay--pre-redisplay-functions: %S"
    (if (null windows)
        (with-current-buffer (window-buffer (selected-window))
          (run-hook-with-args 'pre-redisplay-functions (selected-window)))
      (dolist (win (if (listp windows) windows (window-list-1 nil nil t)))
        (with-current-buffer (window-buffer win)
          (run-hook-with-args 'pre-redisplay-functions win))))))

(add-function :before pre-redisplay-function
              #'redisplay--pre-redisplay-functions)


(defvar-local mark-ring nil
  "The list of former marks of the current buffer, most recent first.")
(put 'mark-ring 'permanent-local t)

(defcustom mark-ring-max 16
  "Maximum size of mark ring.  Start discarding off end if gets this big."
  :type 'integer
  :group 'editing-basics)

(defvar global-mark-ring nil
  "The list of saved global marks, most recent first.")

(defcustom global-mark-ring-max 16
  "Maximum size of global mark ring.  \
Start discarding off end if gets this big."
  :type 'integer
  :group 'editing-basics)

(defun pop-to-mark-command ()
  "Jump to mark, and pop a new position for mark off the ring.
\(Does not affect global mark ring)."
  (interactive)
  (if (null (mark t))
      (user-error "No mark set in this buffer")
    (if (= (point) (mark t))
	(message "Mark popped"))
    (goto-char (mark t))
    (pop-mark)))

(defun push-mark-command (arg &optional nomsg)
  "Set mark at where point is.
If no prefix ARG and mark is already set there, just activate it.
Display `Mark set' unless the optional second arg NOMSG is non-nil."
  (interactive "P")
  (let ((mark (mark t)))
    (if (or arg (null mark) (/= mark (point)))
	(push-mark nil nomsg t)
      (activate-mark 'no-tmm)
      (unless nomsg
	(message "Mark activated")))))

(defcustom set-mark-command-repeat-pop nil
  "Non-nil means repeating \\[set-mark-command] after popping mark pops it again.
That means that C-u \\[set-mark-command] \\[set-mark-command]
will pop the mark twice, and
C-u \\[set-mark-command] \\[set-mark-command] \\[set-mark-command]
will pop the mark three times.

A value of nil means \\[set-mark-command]'s behavior does not change
after C-u \\[set-mark-command]."
  :type 'boolean
  :group 'editing-basics)

(defun set-mark-command (arg)
  "Set the mark where point is, and activate it; or jump to the mark.
Setting the mark also alters the region, which is the text
between point and mark; this is the closest equivalent in
Emacs to what some editors call the \"selection\".

With no prefix argument, set the mark at point, and push the
old mark position on local mark ring.  Also push the new mark on
global mark ring, if the previous mark was set in another buffer.

When Transient Mark Mode is off, immediately repeating this
command activates `transient-mark-mode' temporarily.

With prefix argument (e.g., \\[universal-argument] \\[set-mark-command]), \
jump to the mark, and set the mark from
position popped off the local mark ring (this does not affect the global
mark ring).  Use \\[pop-global-mark] to jump to a mark popped off the global
mark ring (see `pop-global-mark').

If `set-mark-command-repeat-pop' is non-nil, repeating
the \\[set-mark-command] command with no prefix argument pops the next position
off the local (or global) mark ring and jumps there.

With \\[universal-argument] \\[universal-argument] as prefix
argument, unconditionally set mark where point is, even if
`set-mark-command-repeat-pop' is non-nil.

Novice Emacs Lisp programmers often try to use the mark for the wrong
purposes.  See the documentation of `set-mark' for more information."
  (interactive "P")
  (cond ((eq transient-mark-mode 'lambda)
	 (kill-local-variable 'transient-mark-mode))
	((eq (car-safe transient-mark-mode) 'only)
	 (deactivate-mark)))
  (cond
   ((and (consp arg) (> (prefix-numeric-value arg) 4))
    (push-mark-command nil))
   ((not (eq this-command 'set-mark-command))
    (if arg
	(pop-to-mark-command)
      (push-mark-command t)))
   ((and set-mark-command-repeat-pop
	 (eq last-command 'pop-global-mark)
	 (not arg))
    (setq this-command 'pop-global-mark)
    (pop-global-mark))
   ((or (and set-mark-command-repeat-pop
             (eq last-command 'pop-to-mark-command))
        arg)
    (setq this-command 'pop-to-mark-command)
    (pop-to-mark-command))
   ((eq last-command 'set-mark-command)
    (if (region-active-p)
        (progn
          (deactivate-mark)
          (message "Mark deactivated"))
      (activate-mark)
      (message "Mark activated")))
   (t
    (push-mark-command nil))))

(defun push-mark (&optional location nomsg activate)
  "Set mark at LOCATION (point, by default) and push old mark on mark ring.
If the last global mark pushed was not in the current buffer,
also push LOCATION on the global mark ring.
Display `Mark set' unless the optional second arg NOMSG is non-nil.

Novice Emacs Lisp programmers often try to use the mark for the wrong
purposes.  See the documentation of `set-mark' for more information.

In Transient Mark mode, activate mark if optional third arg ACTIVATE non-nil."
  (unless (null (mark t))
    (setq mark-ring (cons (copy-marker (mark-marker)) mark-ring))
    (when (> (length mark-ring) mark-ring-max)
      (move-marker (car (nthcdr mark-ring-max mark-ring)) nil)
      (setcdr (nthcdr (1- mark-ring-max) mark-ring) nil)))
  (set-marker (mark-marker) (or location (point)) (current-buffer))
  ;; Now push the mark on the global mark ring.
  (if (and global-mark-ring
	   (eq (marker-buffer (car global-mark-ring)) (current-buffer)))
      ;; The last global mark pushed was in this same buffer.
      ;; Don't push another one.
      nil
    (setq global-mark-ring (cons (copy-marker (mark-marker)) global-mark-ring))
    (when (> (length global-mark-ring) global-mark-ring-max)
      (move-marker (car (nthcdr global-mark-ring-max global-mark-ring)) nil)
      (setcdr (nthcdr (1- global-mark-ring-max) global-mark-ring) nil)))
  (or nomsg executing-kbd-macro (> (minibuffer-depth) 0)
      (message "Mark set"))
  (if (or activate (not transient-mark-mode))
      (set-mark (mark t)))
  nil)

(defun pop-mark ()
  "Pop off mark ring into the buffer's actual mark.
Does not set point.  Does nothing if mark ring is empty."
  (when mark-ring
    (setq mark-ring (nconc mark-ring (list (copy-marker (mark-marker)))))
    (set-marker (mark-marker) (+ 0 (car mark-ring)) (current-buffer))
    (move-marker (car mark-ring) nil)
    (if (null (mark t)) (ding))
    (setq mark-ring (cdr mark-ring)))
  (deactivate-mark))

(define-obsolete-function-alias
  'exchange-dot-and-mark 'exchange-point-and-mark "23.3")
(defun exchange-point-and-mark (&optional arg)
  "Put the mark where point is now, and point where the mark is now.
This command works even when the mark is not active,
and it reactivates the mark.

If Transient Mark mode is on, a prefix ARG deactivates the mark
if it is active, and otherwise avoids reactivating it.  If
Transient Mark mode is off, a prefix ARG enables Transient Mark
mode temporarily."
  (interactive "P")
  (let ((omark (mark t))
	(temp-highlight (eq (car-safe transient-mark-mode) 'only)))
    (if (null omark)
        (user-error "No mark set in this buffer"))
    (set-mark (point))
    (goto-char omark)
    (cond (temp-highlight
	   (setq-local transient-mark-mode (cons 'only transient-mark-mode)))
	  ((or (and arg (region-active-p)) ; (xor arg (not (region-active-p)))
	       (not (or arg (region-active-p))))
	   (deactivate-mark))
	  (t (activate-mark)))
    nil))

(defcustom shift-select-mode t
  "When non-nil, shifted motion keys activate the mark momentarily.

While the mark is activated in this way, any shift-translated point
motion key extends the region, and if Transient Mark mode was off, it
is temporarily turned on.  Furthermore, the mark will be deactivated
by any subsequent point motion key that was not shift-translated, or
by any action that normally deactivates the mark in Transient Mark mode.

See `this-command-keys-shift-translated' for the meaning of
shift-translation."
  :type 'boolean
  :group 'editing-basics)

(defun handle-shift-selection ()
  "Activate/deactivate mark depending on invocation thru shift translation.
This function is called by `call-interactively' when a command
with a `^' character in its `interactive' spec is invoked, before
running the command itself.

If `shift-select-mode' is enabled and the command was invoked
through shift translation, set the mark and activate the region
temporarily, unless it was already set in this way.  See
`this-command-keys-shift-translated' for the meaning of shift
translation.

Otherwise, if the region has been activated temporarily,
deactivate it, and restore the variable `transient-mark-mode' to
its earlier value."
  (cond ((and shift-select-mode this-command-keys-shift-translated)
         (unless (and mark-active
		      (eq (car-safe transient-mark-mode) 'only))
	   (setq-local transient-mark-mode
                       (cons 'only
                             (unless (eq transient-mark-mode 'lambda)
                               transient-mark-mode)))
           (push-mark nil nil t)))
        ((eq (car-safe transient-mark-mode) 'only)
         (setq transient-mark-mode (cdr transient-mark-mode))
         (if (eq transient-mark-mode (default-value 'transient-mark-mode))
             (kill-local-variable 'transient-mark-mode))
         (deactivate-mark))))

(define-minor-mode transient-mark-mode
  "Toggle Transient Mark mode.
With a prefix argument ARG, enable Transient Mark mode if ARG is
positive, and disable it otherwise.  If called from Lisp, enable
Transient Mark mode if ARG is omitted or nil.

Transient Mark mode is a global minor mode.  When enabled, the
region is highlighted with the `region' face whenever the mark
is active.  The mark is \"deactivated\" by changing the buffer,
and after certain other operations that set the mark but whose
main purpose is something else--for example, incremental search,
\\[beginning-of-buffer], and \\[end-of-buffer].

You can also deactivate the mark by typing \\[keyboard-quit] or
\\[keyboard-escape-quit].

Many commands change their behavior when Transient Mark mode is
in effect and the mark is active, by acting on the region instead
of their usual default part of the buffer's text.  Examples of
such commands include \\[comment-dwim], \\[flush-lines], \\[keep-lines],
\\[query-replace], \\[query-replace-regexp], \\[ispell], and \\[undo].
To see the documentation of commands which are sensitive to the
Transient Mark mode, invoke \\[apropos-documentation] and type \"transient\"
or \"mark.*active\" at the prompt."
  :global t
  ;; It's defined in C/cus-start, this stops the d-m-m macro defining it again.
  :variable (default-value 'transient-mark-mode))

(defvar widen-automatically t
  "Non-nil means it is ok for commands to call `widen' when they want to.
Some commands will do this in order to go to positions outside
the current accessible part of the buffer.

If `widen-automatically' is nil, these commands will do something else
as a fallback, and won't change the buffer bounds.")

(defvar non-essential nil
  "Whether the currently executing code is performing an essential task.
This variable should be non-nil only when running code which should not
disturb the user.  E.g. it can be used to prevent Tramp from prompting the
user for a password when we are simply scanning a set of files in the
background or displaying possible completions before the user even asked
for it.")

(defun pop-global-mark ()
  "Pop off global mark ring and jump to the top location."
  (interactive)
  ;; Pop entries which refer to non-existent buffers.
  (while (and global-mark-ring (not (marker-buffer (car global-mark-ring))))
    (setq global-mark-ring (cdr global-mark-ring)))
  (or global-mark-ring
      (error "No global mark set"))
  (let* ((marker (car global-mark-ring))
	 (buffer (marker-buffer marker))
	 (position (marker-position marker)))
    (setq global-mark-ring (nconc (cdr global-mark-ring)
				  (list (car global-mark-ring))))
    (set-buffer buffer)
    (or (and (>= position (point-min))
	     (<= position (point-max)))
	(if widen-automatically
	    (widen)
	  (error "Global mark position is outside accessible part of buffer")))
    (goto-char position)
    (switch-to-buffer buffer)))

(defcustom next-line-add-newlines nil
  "If non-nil, `next-line' inserts newline to avoid `end of buffer' error."
  :type 'boolean
  :version "21.1"
  :group 'editing-basics)

(defun next-line (&optional arg try-vscroll)
  "Move cursor vertically down ARG lines.
Interactively, vscroll tall lines if `auto-window-vscroll' is enabled.
Non-interactively, use TRY-VSCROLL to control whether to vscroll tall
lines: if either `auto-window-vscroll' or TRY-VSCROLL is nil, this
function will not vscroll.

ARG defaults to 1.

If there is no character in the target line exactly under the current column,
the cursor is positioned after the character in that line which spans this
column, or at the end of the line if it is not long enough.
If there is no line in the buffer after this one, behavior depends on the
value of `next-line-add-newlines'.  If non-nil, it inserts a newline character
to create a line, and moves the cursor to that line.  Otherwise it moves the
cursor to the end of the buffer.

If the variable `line-move-visual' is non-nil, this command moves
by display lines.  Otherwise, it moves by buffer lines, without
taking variable-width characters or continued lines into account.
See \\[next-logical-line] for a command that always moves by buffer lines.

The command \\[set-goal-column] can be used to create
a semipermanent goal column for this command.
Then instead of trying to move exactly vertically (or as close as possible),
this command moves to the specified goal column (or as close as possible).
The goal column is stored in the variable `goal-column', which is nil
when there is no goal column.  Note that setting `goal-column'
overrides `line-move-visual' and causes this command to move by buffer
lines rather than by display lines."
  (declare (interactive-only forward-line))
  (interactive "^p\np")
  (or arg (setq arg 1))
  (if (and next-line-add-newlines (= arg 1))
      (if (save-excursion (end-of-line) (eobp))
	  ;; When adding a newline, don't expand an abbrev.
	  (let ((abbrev-mode nil))
	    (end-of-line)
	    (insert (if use-hard-newlines hard-newline "\n")))
	(line-move arg nil nil try-vscroll))
    (if (called-interactively-p 'interactive)
	(condition-case err
	    (line-move arg nil nil try-vscroll)
	  ((beginning-of-buffer end-of-buffer)
	   (signal (car err) (cdr err))))
      (line-move arg nil nil try-vscroll)))
  nil)

(defun previous-line (&optional arg try-vscroll)
  "Move cursor vertically up ARG lines.
Interactively, vscroll tall lines if `auto-window-vscroll' is enabled.
Non-interactively, use TRY-VSCROLL to control whether to vscroll tall
lines: if either `auto-window-vscroll' or TRY-VSCROLL is nil, this
function will not vscroll.

ARG defaults to 1.

If there is no character in the target line exactly over the current column,
the cursor is positioned after the character in that line which spans this
column, or at the end of the line if it is not long enough.

If the variable `line-move-visual' is non-nil, this command moves
by display lines.  Otherwise, it moves by buffer lines, without
taking variable-width characters or continued lines into account.
See \\[previous-logical-line] for a command that always moves by buffer lines.

The command \\[set-goal-column] can be used to create
a semipermanent goal column for this command.
Then instead of trying to move exactly vertically (or as close as possible),
this command moves to the specified goal column (or as close as possible).
The goal column is stored in the variable `goal-column', which is nil
when there is no goal column.  Note that setting `goal-column'
overrides `line-move-visual' and causes this command to move by buffer
lines rather than by display lines."
  (declare (interactive-only
            "use `forward-line' with negative argument instead."))
  (interactive "^p\np")
  (or arg (setq arg 1))
  (if (called-interactively-p 'interactive)
      (condition-case err
	  (line-move (- arg) nil nil try-vscroll)
	((beginning-of-buffer end-of-buffer)
	 (signal (car err) (cdr err))))
    (line-move (- arg) nil nil try-vscroll))
  nil)

(defcustom track-eol nil
  "Non-nil means vertical motion starting at end of line keeps to ends of lines.
This means moving to the end of each line moved onto.
The beginning of a blank line does not count as the end of a line.
This has no effect when the variable `line-move-visual' is non-nil."
  :type 'boolean
  :group 'editing-basics)

(defcustom goal-column nil
  "Semipermanent goal column for vertical motion, as set by \\[set-goal-column], or nil.
A non-nil setting overrides the variable `line-move-visual', which see."
  :type '(choice integer
		 (const :tag "None" nil))
  :group 'editing-basics)
(make-variable-buffer-local 'goal-column)

(defvar temporary-goal-column 0
  "Current goal column for vertical motion.
It is the column where point was at the start of the current run
of vertical motion commands.

When moving by visual lines via the function `line-move-visual', it is a cons
cell (COL . HSCROLL), where COL is the x-position, in pixels,
divided by the default column width, and HSCROLL is the number of
columns by which window is scrolled from left margin.

When the `track-eol' feature is doing its job, the value is
`most-positive-fixnum'.")

(defvar last--line-number-width 0
  "Last value of width used for displaying line numbers.
Used internally by `line-move-visual'.")

(defcustom line-move-ignore-invisible t
  "Non-nil means commands that move by lines ignore invisible newlines.
When this option is non-nil, \\[next-line], \\[previous-line], \\[move-end-of-line], and \\[move-beginning-of-line] behave
as if newlines that are invisible didn't exist, and count
only visible newlines.  Thus, moving across across 2 newlines
one of which is invisible will be counted as a one-line move.
Also, a non-nil value causes invisible text to be ignored when
counting columns for the purposes of keeping point in the same
column by \\[next-line] and \\[previous-line].

Outline mode sets this."
  :type 'boolean
  :group 'editing-basics)

(defcustom line-move-visual t
  "When non-nil, `line-move' moves point by visual lines.
This movement is based on where the cursor is displayed on the
screen, instead of relying on buffer contents alone.  It takes
into account variable-width characters and line continuation.
If nil, `line-move' moves point by logical lines.
A non-nil setting of `goal-column' overrides the value of this variable
and forces movement by logical lines.
A window that is  horizontally scrolled also forces movement by logical
lines."
  :type 'boolean
  :group 'editing-basics
  :version "23.1")

;; Only used if display-graphic-p.
(declare-function font-info "font.c" (name &optional frame))

(defun default-font-height ()
  "Return the height in pixels of the current buffer's default face font.

If the default font is remapped (see `face-remapping-alist'), the
function returns the height of the remapped face."
  (let ((default-font (face-font 'default)))
    (cond
     ((and (display-multi-font-p)
	   ;; Avoid calling font-info if the frame's default font was
	   ;; not changed since the frame was created.  That's because
	   ;; font-info is expensive for some fonts, see bug #14838.
	   (not (string= (frame-parameter nil 'font) default-font)))
      (aref (font-info default-font) 3))
     (t (frame-char-height)))))

(defun default-font-width ()
  "Return the width in pixels of the current buffer's default face font.

If the default font is remapped (see `face-remapping-alist'), the
function returns the width of the remapped face."
  (let ((default-font (face-font 'default)))
    (cond
     ((and (display-multi-font-p)
	   ;; Avoid calling font-info if the frame's default font was
	   ;; not changed since the frame was created.  That's because
	   ;; font-info is expensive for some fonts, see bug #14838.
	   (not (string= (frame-parameter nil 'font) default-font)))
      (let* ((info (font-info (face-font 'default)))
	     (width (aref info 11)))
	(if (> width 0)
	    width
	  (aref info 10))))
     (t (frame-char-width)))))

(defun default-line-height ()
  "Return the pixel height of current buffer's default-face text line.

The value includes `line-spacing', if any, defined for the buffer
or the frame."
  (let ((dfh (default-font-height))
	(lsp (if (display-graphic-p)
		 (or line-spacing
		     (default-value 'line-spacing)
		     (frame-parameter nil 'line-spacing)
		     0)
	       0)))
    (if (floatp lsp)
	(setq lsp (truncate (* (frame-char-height) lsp))))
    (+ dfh lsp)))

(defun window-screen-lines ()
  "Return the number of screen lines in the text area of the selected window.

This is different from `window-text-height' in that this function counts
lines in units of the height of the font used by the default face displayed
in the window, not in units of the frame's default font, and also accounts
for `line-spacing', if any, defined for the window's buffer or frame.

The value is a floating-point number."
  (let ((edges (window-inside-pixel-edges))
	(dlh (default-line-height)))
    (/ (float (- (nth 3 edges) (nth 1 edges))) dlh)))

;; Returns non-nil if partial move was done.
(defun line-move-partial (arg noerror &optional _to-end)
  (if (< arg 0)
      ;; Move backward (up).
      ;; If already vscrolled, reduce vscroll
      (let ((vs (window-vscroll nil t))
	    (dlh (default-line-height)))
	(when (> vs dlh)
	  (set-window-vscroll nil (- vs dlh) t)))

    ;; Move forward (down).
    (let* ((lh (window-line-height -1))
	   (rowh (car lh))
	   (vpos (nth 1 lh))
	   (ypos (nth 2 lh))
	   (rbot (nth 3 lh))
	   (this-lh (window-line-height))
	   (this-height (car this-lh))
	   (this-ypos (nth 2 this-lh))
	   (dlh (default-line-height))
	   (wslines (window-screen-lines))
	   (edges (window-inside-pixel-edges))
	   (winh (- (nth 3 edges) (nth 1 edges) 1))
	   py vs last-line)
      (if (> (mod wslines 1.0) 0.0)
	  (setq wslines (round (+ wslines 0.5))))
      (when (or (null lh)
		(>= rbot dlh)
		(<= ypos (- dlh))
		(null this-lh)
		(<= this-ypos (- dlh)))
	(unless lh
	  (let ((wend (pos-visible-in-window-p t nil t)))
	    (setq rbot (nth 3 wend)
		  rowh  (nth 4 wend)
		  vpos (nth 5 wend))))
	(unless this-lh
	  (let ((wstart (pos-visible-in-window-p nil nil t)))
	    (setq this-ypos (nth 2 wstart)
		  this-height (nth 4 wstart))))
	(setq py
	      (or (nth 1 this-lh)
		  (let ((ppos (posn-at-point))
			col-row)
		    (setq col-row (posn-actual-col-row ppos))
		    (if col-row
			(- (cdr col-row) (window-vscroll))
		      (cdr (posn-col-row ppos))))))
	;; VPOS > 0 means the last line is only partially visible.
	;; But if the part that is visible is at least as tall as the
	;; default font, that means the line is actually fully
	;; readable, and something like line-spacing is hidden.  So in
	;; that case we accept the last line in the window as still
	;; visible, and consider the margin as starting one line
	;; later.
	(if (and vpos (> vpos 0))
	    (if (and rowh
		     (>= rowh (default-font-height))
		     (< rowh dlh))
		(setq last-line (min (- wslines scroll-margin) vpos))
	      (setq last-line (min (- wslines scroll-margin 1) (1- vpos)))))
	(cond
	 ;; If last line of window is fully visible, and vscrolling
	 ;; more would make this line invisible, move forward.
	 ((and (or (< (setq vs (window-vscroll nil t)) dlh)
		   (null this-height)
		   (<= this-height dlh))
	       (or (null rbot) (= rbot 0)))
	  nil)
	 ;; If cursor is not in the bottom scroll margin, and the
	 ;; current line is is not too tall, move forward.
	 ((and (or (null this-height) (<= this-height winh))
	       vpos
	       (> vpos 0)
	       (< py last-line))
	  nil)
	 ;; When already vscrolled, we vscroll some more if we can,
	 ;; or clear vscroll and move forward at end of tall image.
	 ((> vs 0)
	  (when (or (and rbot (> rbot 0))
		    (and this-height (> this-height dlh)))
	    (set-window-vscroll nil (+ vs dlh) t)))
	 ;; If cursor just entered the bottom scroll margin, move forward,
	 ;; but also optionally vscroll one line so redisplay won't recenter.
	 ((and vpos
	       (> vpos 0)
	       (= py last-line))
	  ;; Don't vscroll if the partially-visible line at window
	  ;; bottom is not too tall (a.k.a. "just one more text
	  ;; line"): in that case, we do want redisplay to behave
	  ;; normally, i.e. recenter or whatever.
	  ;;
	  ;; Note: ROWH + RBOT from the value returned by
	  ;; pos-visible-in-window-p give the total height of the
	  ;; partially-visible glyph row at the end of the window.  As
	  ;; we are dealing with floats, we disregard sub-pixel
	  ;; discrepancies between that and DLH.
	  (if (and rowh rbot (>= (- (+ rowh rbot) winh) 1))
	      (set-window-vscroll nil dlh t))
	  (line-move-1 arg noerror)
	  t)
	 ;; If there are lines above the last line, scroll-up one line.
	 ((and vpos (> vpos 0))
	  (scroll-up 1)
	  t)
	 ;; Finally, start vscroll.
	 (t
	  (set-window-vscroll nil dlh t)))))))


;; This is like line-move-1 except that it also performs
;; vertical scrolling of tall images if appropriate.
;; That is not really a clean thing to do, since it mixes
;; scrolling with cursor motion.  But so far we don't have
;; a cleaner solution to the problem of making C-n do something
;; useful given a tall image.
(defun line-move (arg &optional noerror _to-end try-vscroll)
  "Move forward ARG lines.
If NOERROR, don't signal an error if we can't move ARG lines.
TO-END is unused.
TRY-VSCROLL controls whether to vscroll tall lines: if either
`auto-window-vscroll' or TRY-VSCROLL is nil, this function will
not vscroll."
  (if noninteractive
      (line-move-1 arg noerror)
    (unless (and auto-window-vscroll try-vscroll
		 ;; Only vscroll for single line moves
		 (= (abs arg) 1)
		 ;; Under scroll-conservatively, the display engine
		 ;; does this better.
		 (zerop scroll-conservatively)
		 ;; But don't vscroll in a keyboard macro.
		 (not defining-kbd-macro)
		 (not executing-kbd-macro)
		 (line-move-partial arg noerror))
      (set-window-vscroll nil 0 t)
      (if (and line-move-visual
	       ;; Display-based column are incompatible with goal-column.
	       (not goal-column)
	       ;; When the text in the window is scrolled to the left,
	       ;; display-based motion doesn't make sense (because each
	       ;; logical line occupies exactly one screen line).
	       (not (> (window-hscroll) 0))
	       ;; Likewise when the text _was_ scrolled to the left
	       ;; when the current run of vertical motion commands
	       ;; started.
	       (not (and (memq last-command
			       `(next-line previous-line ,this-command))
			 auto-hscroll-mode
			 (numberp temporary-goal-column)
			 (>= temporary-goal-column
			    (- (window-width) hscroll-margin)))))
	  (prog1 (line-move-visual arg noerror)
	    ;; If we moved into a tall line, set vscroll to make
	    ;; scrolling through tall images more smooth.
	    (let ((lh (line-pixel-height))
		  (edges (window-inside-pixel-edges))
		  (dlh (default-line-height))
		  winh)
	      (setq winh (- (nth 3 edges) (nth 1 edges) 1))
	      (if (and (< arg 0)
		       (< (point) (window-start))
		       (> lh winh))
		  (set-window-vscroll
		   nil
		   (- lh dlh) t))))
	(line-move-1 arg noerror)))))

;; Display-based alternative to line-move-1.
;; Arg says how many lines to move.  The value is t if we can move the
;; specified number of lines.
(defun line-move-visual (arg &optional noerror)
  "Move ARG lines forward.
If NOERROR, don't signal an error if we can't move that many lines."
  (let ((opoint (point))
	(hscroll (window-hscroll))
        (lnum-width (line-number-display-width t))
	target-hscroll)
    ;; Check if the previous command was a line-motion command, or if
    ;; we were called from some other command.
    (if (and (consp temporary-goal-column)
	     (memq last-command `(next-line previous-line ,this-command)))
	;; If so, there's no need to reset `temporary-goal-column',
	;; but we may need to hscroll.
        (progn
          (if (or (/= (cdr temporary-goal-column) hscroll)
                  (>  (cdr temporary-goal-column) 0))
              (setq target-hscroll (cdr temporary-goal-column)))
          ;; Update the COLUMN part of temporary-goal-column if the
          ;; line-number display changed its width since the last
          ;; time.
          (setq temporary-goal-column
                (cons (+ (car temporary-goal-column)
                         (/ (float (- lnum-width last--line-number-width))
                            (frame-char-width)))
                      (cdr temporary-goal-column)))
          (setq last--line-number-width lnum-width))
      ;; Otherwise, we should reset `temporary-goal-column'.
      (let ((posn (posn-at-point))
	    x-pos)
	(cond
	 ;; Handle the `overflow-newline-into-fringe' case
	 ;; (left-fringe is for the R2L case):
	 ((memq (nth 1 posn) '(right-fringe left-fringe))
	  (setq temporary-goal-column (cons (window-width) hscroll)))
	 ((car (posn-x-y posn))
	  (setq x-pos (car (posn-x-y posn)))
	  ;; In R2L lines, the X pixel coordinate is measured from the
	  ;; left edge of the window, but columns are still counted
	  ;; from the logical-order beginning of the line, i.e. from
	  ;; the right edge in this case.  We need to adjust for that.
	  (if (eq (current-bidi-paragraph-direction) 'right-to-left)
	      (setq x-pos (- (window-body-width nil t) 1 x-pos)))
	  (setq temporary-goal-column
		(cons (/ (float x-pos)
			 (frame-char-width))
                      hscroll)))
	 (executing-kbd-macro
	  ;; When we move beyond the first/last character visible in
	  ;; the window, posn-at-point will return nil, so we need to
	  ;; approximate the goal column as below.
	  (setq temporary-goal-column
		(mod (current-column) (window-text-width)))))))
    (if target-hscroll
	(set-window-hscroll (selected-window) target-hscroll))
    ;; vertical-motion can move more than it was asked to if it moves
    ;; across display strings with newlines.  We don't want to ring
    ;; the bell and announce beginning/end of buffer in that case.
    (or (and (or (and (>= arg 0)
		      (>= (vertical-motion
			   (cons (or goal-column
				     (if (consp temporary-goal-column)
					 (car temporary-goal-column)
				       temporary-goal-column))
				 arg))
			  arg))
		 (and (< arg 0)
		      (<= (vertical-motion
			   (cons (or goal-column
				     (if (consp temporary-goal-column)
					 (car temporary-goal-column)
				       temporary-goal-column))
				 arg))
			  arg)))
	     (or (>= arg 0)
		 (/= (point) opoint)
		 ;; If the goal column lies on a display string,
		 ;; `vertical-motion' advances the cursor to the end
		 ;; of the string.  For arg < 0, this can cause the
		 ;; cursor to get stuck.  (Bug#3020).
		 (= (vertical-motion arg) arg)))
	(unless noerror
	  (signal (if (< arg 0) 'beginning-of-buffer 'end-of-buffer)
		  nil)))))

;; This is the guts of next-line and previous-line.
;; Arg says how many lines to move.
;; The value is t if we can move the specified number of lines.
(defun line-move-1 (arg &optional noerror _to-end)
  ;; Don't run any point-motion hooks, and disregard intangibility,
  ;; for intermediate positions.
  (let ((inhibit-point-motion-hooks t)
	(opoint (point))
	(orig-arg arg))
    (if (consp temporary-goal-column)
	(setq temporary-goal-column (+ (car temporary-goal-column)
				       (cdr temporary-goal-column))))
    (unwind-protect
	(progn
	  (if (not (memq last-command '(next-line previous-line)))
	      (setq temporary-goal-column
		    (if (and track-eol (eolp)
			     ;; Don't count beg of empty line as end of line
			     ;; unless we just did explicit end-of-line.
			     (or (not (bolp)) (eq last-command 'move-end-of-line)))
			most-positive-fixnum
		      (current-column))))

	  (if (not (or (integerp selective-display)
                       line-move-ignore-invisible))
	      ;; Use just newline characters.
	      ;; Set ARG to 0 if we move as many lines as requested.
	      (or (if (> arg 0)
		      (progn (if (> arg 1) (forward-line (1- arg)))
			     ;; This way of moving forward ARG lines
			     ;; verifies that we have a newline after the last one.
			     ;; It doesn't get confused by intangible text.
			     (end-of-line)
			     (if (zerop (forward-line 1))
				 (setq arg 0)))
		    (and (zerop (forward-line arg))
			 (bolp)
			 (setq arg 0)))
		  (unless noerror
		    (signal (if (< arg 0)
				'beginning-of-buffer
			      'end-of-buffer)
			    nil)))
	    ;; Move by arg lines, but ignore invisible ones.
	    (let (done)
	      (while (and (> arg 0) (not done))
		;; If the following character is currently invisible,
		;; skip all characters with that same `invisible' property value.
		(while (and (not (eobp)) (invisible-p (point)))
		  (goto-char (next-char-property-change (point))))
		;; Move a line.
		;; We don't use `end-of-line', since we want to escape
		;; from field boundaries occurring exactly at point.
		(goto-char (constrain-to-field
			    (let ((inhibit-field-text-motion t))
			      (line-end-position))
			    (point) t t
			    'inhibit-line-move-field-capture))
		;; If there's no invisibility here, move over the newline.
		(cond
		 ((eobp)
		  (if (not noerror)
		      (signal 'end-of-buffer nil)
		    (setq done t)))
		 ((and (> arg 1)  ;; Use vertical-motion for last move
		       (not (integerp selective-display))
		       (not (invisible-p (point))))
		  ;; We avoid vertical-motion when possible
		  ;; because that has to fontify.
		  (forward-line 1))
		 ;; Otherwise move a more sophisticated way.
		 ((zerop (vertical-motion 1))
		  (if (not noerror)
		      (signal 'end-of-buffer nil)
		    (setq done t))))
		(unless done
		  (setq arg (1- arg))))
	      ;; The logic of this is the same as the loop above,
	      ;; it just goes in the other direction.
	      (while (and (< arg 0) (not done))
		;; For completely consistency with the forward-motion
		;; case, we should call beginning-of-line here.
		;; However, if point is inside a field and on a
		;; continued line, the call to (vertical-motion -1)
		;; below won't move us back far enough; then we return
		;; to the same column in line-move-finish, and point
		;; gets stuck -- cyd
		(forward-line 0)
		(cond
		 ((bobp)
		  (if (not noerror)
		      (signal 'beginning-of-buffer nil)
		    (setq done t)))
		 ((and (< arg -1) ;; Use vertical-motion for last move
		       (not (integerp selective-display))
		       (not (invisible-p (1- (point)))))
		  (forward-line -1))
		 ((zerop (vertical-motion -1))
		  (if (not noerror)
		      (signal 'beginning-of-buffer nil)
		    (setq done t))))
		(unless done
		  (setq arg (1+ arg))
		  (while (and ;; Don't move over previous invis lines
			  ;; if our target is the middle of this line.
			  (or (zerop (or goal-column temporary-goal-column))
			      (< arg 0))
			  (not (bobp)) (invisible-p (1- (point))))
		    (goto-char (previous-char-property-change (point))))))))
	  ;; This is the value the function returns.
	  (= arg 0))

      (cond ((> arg 0)
	     ;; If we did not move down as far as desired, at least go
	     ;; to end of line.  Be sure to call point-entered and
	     ;; point-left-hooks.
	     (let* ((npoint (prog1 (line-end-position)
			      (goto-char opoint)))
		    (inhibit-point-motion-hooks nil))
	       (goto-char npoint)))
	    ((< arg 0)
	     ;; If we did not move up as far as desired,
	     ;; at least go to beginning of line.
	     (let* ((npoint (prog1 (line-beginning-position)
			      (goto-char opoint)))
		    (inhibit-point-motion-hooks nil))
	       (goto-char npoint)))
	    (t
	     (line-move-finish (or goal-column temporary-goal-column)
			       opoint (> orig-arg 0)))))))

(defun line-move-finish (column opoint forward)
  (let ((repeat t))
    (while repeat
      ;; Set REPEAT to t to repeat the whole thing.
      (setq repeat nil)

      (let (new
	    (old (point))
	    (line-beg (line-beginning-position))
	    (line-end
	     ;; Compute the end of the line
	     ;; ignoring effectively invisible newlines.
	     (save-excursion
	       ;; Like end-of-line but ignores fields.
	       (skip-chars-forward "^\n")
	       (while (and (not (eobp)) (invisible-p (point)))
		 (goto-char (next-char-property-change (point)))
		 (skip-chars-forward "^\n"))
	       (point))))

	;; Move to the desired column.
        (if (and line-move-visual
                 (not (or truncate-lines truncate-partial-width-windows)))
            ;; Under line-move-visual, goal-column should be
            ;; interpreted in units of the frame's canonical character
            ;; width, which is exactly what vertical-motion does.
            (vertical-motion (cons column 0))
          (line-move-to-column (truncate column)))

	;; Corner case: suppose we start out in a field boundary in
	;; the middle of a continued line.  When we get to
	;; line-move-finish, point is at the start of a new *screen*
	;; line but the same text line; then line-move-to-column would
	;; move us backwards.  Test using C-n with point on the "x" in
	;;   (insert "a" (propertize "x" 'field t) (make-string 89 ?y))
	(and forward
	     (< (point) old)
	     (goto-char old))

	(setq new (point))

	;; Process intangibility within a line.
	;; With inhibit-point-motion-hooks bound to nil, a call to
	;; goto-char moves point past intangible text.

	;; However, inhibit-point-motion-hooks controls both the
	;; intangibility and the point-entered/point-left hooks.  The
	;; following hack avoids calling the point-* hooks
	;; unnecessarily.  Note that we move *forward* past intangible
	;; text when the initial and final points are the same.
	(goto-char new)
	(let ((inhibit-point-motion-hooks nil))
	  (goto-char new)

	  ;; If intangibility moves us to a different (later) place
	  ;; in the same line, use that as the destination.
	  (if (<= (point) line-end)
	      (setq new (point))
	    ;; If that position is "too late",
	    ;; try the previous allowable position.
	    ;; See if it is ok.
	    (backward-char)
	    (if (if forward
		    ;; If going forward, don't accept the previous
		    ;; allowable position if it is before the target line.
		    (< line-beg (point))
		  ;; If going backward, don't accept the previous
		  ;; allowable position if it is still after the target line.
		  (<= (point) line-end))
		(setq new (point))
	      ;; As a last resort, use the end of the line.
	      (setq new line-end))))

	;; Now move to the updated destination, processing fields
	;; as well as intangibility.
	(goto-char opoint)
	(let ((inhibit-point-motion-hooks nil))
	  (goto-char
	   ;; Ignore field boundaries if the initial and final
	   ;; positions have the same `field' property, even if the
	   ;; fields are non-contiguous.  This seems to be "nicer"
	   ;; behavior in many situations.
	   (if (eq (get-char-property new 'field)
	   	   (get-char-property opoint 'field))
	       new
	     (constrain-to-field new opoint t t
				 'inhibit-line-move-field-capture))))

	;; If all this moved us to a different line,
	;; retry everything within that new line.
	(when (or (< (point) line-beg) (> (point) line-end))
	  ;; Repeat the intangibility and field processing.
	  (setq repeat t))))))

(defun line-move-to-column (col)
  "Try to find column COL, considering invisibility.
This function works only in certain cases,
because what we really need is for `move-to-column'
and `current-column' to be able to ignore invisible text."
  (if (zerop col)
      (beginning-of-line)
    (move-to-column col))

  (when (and line-move-ignore-invisible
	     (not (bolp)) (invisible-p (1- (point))))
    (let ((normal-location (point))
	  (normal-column (current-column)))
      ;; If the following character is currently invisible,
      ;; skip all characters with that same `invisible' property value.
      (while (and (not (eobp))
		  (invisible-p (point)))
	(goto-char (next-char-property-change (point))))
      ;; Have we advanced to a larger column position?
      (if (> (current-column) normal-column)
	  ;; We have made some progress towards the desired column.
	  ;; See if we can make any further progress.
	  (line-move-to-column (+ (current-column) (- col normal-column)))
	;; Otherwise, go to the place we originally found
	;; and move back over invisible text.
	;; that will get us to the same place on the screen
	;; but with a more reasonable buffer position.
	(goto-char normal-location)
	(let ((line-beg
               ;; We want the real line beginning, so it's consistent
               ;; with bolp below, otherwise we might infloop.
               (let ((inhibit-field-text-motion t))
                 (line-beginning-position))))
	  (while (and (not (bolp)) (invisible-p (1- (point))))
	    (goto-char (previous-char-property-change (point) line-beg))))))))

(defun move-end-of-line (arg)
  "Move point to end of current line as displayed.
With argument ARG not nil or 1, move forward ARG - 1 lines first.
If point reaches the beginning or end of buffer, it stops there.

To ignore the effects of the `intangible' text or overlay
property, bind `inhibit-point-motion-hooks' to t.
If there is an image in the current line, this function
disregards newlines that are part of the text on which the image
rests."
  (interactive "^p")
  (or arg (setq arg 1))
  (let (done)
    (while (not done)
      (let ((newpos
	     (save-excursion
	       (let ((goal-column 0)
		     (line-move-visual nil))
		 (and (line-move arg t)
		      ;; With bidi reordering, we may not be at bol,
		      ;; so make sure we are.
		      (skip-chars-backward "^\n")
		      (not (bobp))
		      (progn
			(while (and (not (bobp)) (invisible-p (1- (point))))
			  (goto-char (previous-single-char-property-change
                                      (point) 'invisible)))
			(backward-char 1)))
		 (point)))))
	(goto-char newpos)
	(if (and (> (point) newpos)
		 (eq (preceding-char) ?\n))
	    (backward-char 1)
	  (if (and (> (point) newpos) (not (eobp))
		   (not (eq (following-char) ?\n)))
	      ;; If we skipped something intangible and now we're not
	      ;; really at eol, keep going.
	      (setq arg 1)
	    (setq done t)))))))

(defun move-beginning-of-line (arg)
  "Move point to beginning of current line as displayed.
\(If there's an image in the line, this disregards newlines
which are part of the text that the image rests on.)

With argument ARG not nil or 1, move forward ARG - 1 lines first.
If point reaches the beginning or end of buffer, it stops there.
\(But if the buffer doesn't end in a newline, it stops at the
beginning of the last line.)
To ignore intangibility, bind `inhibit-point-motion-hooks' to t."
  (interactive "^p")
  (or arg (setq arg 1))

  (let ((orig (point))
	first-vis first-vis-field-value)

    ;; Move by lines, if ARG is not 1 (the default).
    (if (/= arg 1)
	(let ((line-move-visual nil))
	  (line-move (1- arg) t)))

    ;; Move to beginning-of-line, ignoring fields and invisible text.
    (skip-chars-backward "^\n")
    (while (and (not (bobp)) (invisible-p (1- (point))))
      (goto-char (previous-char-property-change (point)))
      (skip-chars-backward "^\n"))

    ;; Now find first visible char in the line.
    (while (and (< (point) orig) (invisible-p (point)))
      (goto-char (next-char-property-change (point) orig)))
    (setq first-vis (point))

    ;; See if fields would stop us from reaching FIRST-VIS.
    (setq first-vis-field-value
	  (constrain-to-field first-vis orig (/= arg 1) t nil))

    (goto-char (if (/= first-vis-field-value first-vis)
		   ;; If yes, obey them.
		   first-vis-field-value
		 ;; Otherwise, move to START with attention to fields.
		 ;; (It is possible that fields never matter in this case.)
		 (constrain-to-field (point) orig
				     (/= arg 1) t nil)))))


;; Many people have said they rarely use this feature, and often type
;; it by accident.  Maybe it shouldn't even be on a key.
(put 'set-goal-column 'disabled t)

(defun set-goal-column (arg)
  "Set the current horizontal position as a goal for \\[next-line] and \\[previous-line].
Those commands will move to this position in the line moved to
rather than trying to keep the same horizontal position.
With a non-nil argument ARG, clears out the goal column
so that \\[next-line] and \\[previous-line] resume vertical motion.
The goal column is stored in the variable `goal-column'.
This is a buffer-local setting."
  (interactive "P")
  (if arg
      (progn
        (setq goal-column nil)
        (message "No goal column"))
    (setq goal-column (current-column))
    ;; The older method below can be erroneous if `set-goal-column' is bound
    ;; to a sequence containing %
    ;;(message (substitute-command-keys
    ;;"Goal column %d (use \\[set-goal-column] with an arg to unset it)")
    ;;goal-column)
    (message "%s"
	     (concat
	      (format "Goal column %d " goal-column)
	      (substitute-command-keys
	       "(use \\[set-goal-column] with an arg to unset it)")))

    )
  nil)

;;; Editing based on visual lines, as opposed to logical lines.

(defun end-of-visual-line (&optional n)
  "Move point to end of current visual line.
With argument N not nil or 1, move forward N - 1 visual lines first.
If point reaches the beginning or end of buffer, it stops there.
To ignore intangibility, bind `inhibit-point-motion-hooks' to t."
  (interactive "^p")
  (or n (setq n 1))
  (if (/= n 1)
      (let ((line-move-visual t))
	(line-move (1- n) t)))
  ;; Unlike `move-beginning-of-line', `move-end-of-line' doesn't
  ;; constrain to field boundaries, so we don't either.
  (vertical-motion (cons (window-width) 0)))

(defun beginning-of-visual-line (&optional n)
  "Move point to beginning of current visual line.
With argument N not nil or 1, move forward N - 1 visual lines first.
If point reaches the beginning or end of buffer, it stops there.
\(But if the buffer doesn't end in a newline, it stops at the
beginning of the last visual line.)
To ignore intangibility, bind `inhibit-point-motion-hooks' to t."
  (interactive "^p")
  (or n (setq n 1))
  (let ((opoint (point)))
    (if (/= n 1)
	(let ((line-move-visual t))
	  (line-move (1- n) t)))
    (vertical-motion 0)
    ;; Constrain to field boundaries, like `move-beginning-of-line'.
    (goto-char (constrain-to-field (point) opoint (/= n 1)))))

(defun kill-visual-line (&optional arg)
  "Kill the rest of the visual line.
With prefix argument ARG, kill that many visual lines from point.
If ARG is negative, kill visual lines backward.
If ARG is zero, kill the text before point on the current visual
line.

If you want to append the killed line to the last killed text,
use \\[append-next-kill] before \\[kill-line].

If the buffer is read-only, Emacs will beep and refrain from deleting
the line, but put the line in the kill ring anyway.  This means that
you can use this command to copy text from a read-only buffer.
\(If the variable `kill-read-only-ok' is non-nil, then this won't
even beep.)"
  (interactive "P")
  ;; Like in `kill-line', it's better to move point to the other end
  ;; of the kill before killing.
  (let ((opoint (point))
	(kill-whole-line (and kill-whole-line (bolp))))
    (if arg
	(vertical-motion (prefix-numeric-value arg))
      (end-of-visual-line 1)
      (if (= (point) opoint)
	  (vertical-motion 1)
	;; Skip any trailing whitespace at the end of the visual line.
	;; We used to do this only if `show-trailing-whitespace' is
	;; nil, but that's wrong; the correct thing would be to check
	;; whether the trailing whitespace is highlighted.  But, it's
	;; OK to just do this unconditionally.
	(skip-chars-forward " \t")))
    (kill-region opoint (if (and kill-whole-line (= (following-char) ?\n))
			    (1+ (point))
			  (point)))))

(defun next-logical-line (&optional arg try-vscroll)
  "Move cursor vertically down ARG lines.
This is identical to `next-line', except that it always moves
by logical lines instead of visual lines, ignoring the value of
the variable `line-move-visual'."
  (interactive "^p\np")
  (let ((line-move-visual nil))
    (with-no-warnings
      (next-line arg try-vscroll))))

(defun previous-logical-line (&optional arg try-vscroll)
  "Move cursor vertically up ARG lines.
This is identical to `previous-line', except that it always moves
by logical lines instead of visual lines, ignoring the value of
the variable `line-move-visual'."
  (interactive "^p\np")
  (let ((line-move-visual nil))
    (with-no-warnings
      (previous-line arg try-vscroll))))

(defgroup visual-line nil
  "Editing based on visual lines."
  :group 'convenience
  :version "23.1")

(defvar visual-line-mode-map
  (let ((map (make-sparse-keymap)))
    (define-key map [remap kill-line] 'kill-visual-line)
    (define-key map [remap move-beginning-of-line] 'beginning-of-visual-line)
    (define-key map [remap move-end-of-line]  'end-of-visual-line)
    ;; These keybindings interfere with xterm function keys.  Are
    ;; there any other suitable bindings?
    ;; (define-key map "\M-[" 'previous-logical-line)
    ;; (define-key map "\M-]" 'next-logical-line)
    map))

(defcustom visual-line-fringe-indicators '(nil nil)
  "How fringe indicators are shown for wrapped lines in `visual-line-mode'.
The value should be a list of the form (LEFT RIGHT), where LEFT
and RIGHT are symbols representing the bitmaps to display, to
indicate wrapped lines, in the left and right fringes respectively.
See also `fringe-indicator-alist'.
The default is not to display fringe indicators for wrapped lines.
This variable does not affect fringe indicators displayed for
other purposes."
  :type '(list (choice (const :tag "Hide left indicator" nil)
		       (const :tag "Left curly arrow" left-curly-arrow)
		       (symbol :tag "Other bitmap"))
	       (choice (const :tag "Hide right indicator" nil)
		       (const :tag "Right curly arrow" right-curly-arrow)
		       (symbol :tag "Other bitmap")))
  :set (lambda (symbol value)
	 (dolist (buf (buffer-list))
	   (with-current-buffer buf
	     (when (and (boundp 'visual-line-mode)
			(symbol-value 'visual-line-mode))
	       (setq fringe-indicator-alist
		     (cons (cons 'continuation value)
			   (assq-delete-all
			    'continuation
			    (copy-tree fringe-indicator-alist)))))))
	 (set-default symbol value)))

(defvar visual-line--saved-state nil)

(define-minor-mode visual-line-mode
  "Toggle visual line based editing (Visual Line mode) in the current buffer.
Interactively, with a prefix argument, enable
Visual Line mode if the prefix argument is positive,
and disable it otherwise.  If called from Lisp, toggle
the mode if ARG is `toggle', disable the mode if ARG is
a non-positive integer, and enable the mode otherwise
\(including if ARG is omitted or nil or a positive integer).

When Visual Line mode is enabled, `word-wrap' is turned on in
this buffer, and simple editing commands are redefined to act on
visual lines, not logical lines.  See Info node `Visual Line
Mode' for details."
  :keymap visual-line-mode-map
  :group 'visual-line
  :lighter " Wrap"
  (if visual-line-mode
      (progn
	(set (make-local-variable 'visual-line--saved-state) nil)
	;; Save the local values of some variables, to be restored if
	;; visual-line-mode is turned off.
	(dolist (var '(line-move-visual truncate-lines
		       truncate-partial-width-windows
		       word-wrap fringe-indicator-alist))
	  (if (local-variable-p var)
	      (push (cons var (symbol-value var))
		    visual-line--saved-state)))
	(set (make-local-variable 'line-move-visual) t)
	(set (make-local-variable 'truncate-partial-width-windows) nil)
	(setq truncate-lines nil
	      word-wrap t
	      fringe-indicator-alist
	      (cons (cons 'continuation visual-line-fringe-indicators)
		    fringe-indicator-alist)))
    (kill-local-variable 'line-move-visual)
    (kill-local-variable 'word-wrap)
    (kill-local-variable 'truncate-lines)
    (kill-local-variable 'truncate-partial-width-windows)
    (kill-local-variable 'fringe-indicator-alist)
    (dolist (saved visual-line--saved-state)
      (set (make-local-variable (car saved)) (cdr saved)))
    (kill-local-variable 'visual-line--saved-state)))

(defun turn-on-visual-line-mode ()
  (visual-line-mode 1))

(define-globalized-minor-mode global-visual-line-mode
  visual-line-mode turn-on-visual-line-mode)


(defun transpose-chars (arg)
  "Interchange characters around point, moving forward one character.
With prefix arg ARG, effect is to take character before point
and drag it forward past ARG other characters (backward if ARG negative).
If no argument and at end of line, the previous two chars are exchanged."
  (interactive "*P")
  (when (and (null arg) (eolp) (not (bobp))
	     (not (get-text-property (1- (point)) 'read-only)))
    (forward-char -1))
  (transpose-subr 'forward-char (prefix-numeric-value arg)))

(defun transpose-words (arg)
  "Interchange words around point, leaving point at end of them.
With prefix arg ARG, effect is to take word before or around point
and drag it forward past ARG other words (backward if ARG negative).
If ARG is zero, the words around or after point and around or after mark
are interchanged."
  ;; FIXME: `foo a!nd bar' should transpose into `bar and foo'.
  (interactive "*p")
  (transpose-subr 'forward-word arg))

(defun transpose-sexps (arg)
  "Like \\[transpose-chars] (`transpose-chars'), but applies to sexps.
Unlike `transpose-words', point must be between the two sexps and not
in the middle of a sexp to be transposed.
With non-zero prefix arg ARG, effect is to take the sexp before point
and drag it forward past ARG other sexps (backward if ARG is negative).
If ARG is zero, the sexps ending at or after point and at or after mark
are interchanged."
  (interactive "*p")
  (transpose-subr
   (lambda (arg)
     ;; Here we should try to simulate the behavior of
     ;; (cons (progn (forward-sexp x) (point))
     ;;       (progn (forward-sexp (- x)) (point)))
     ;; Except that we don't want to rely on the second forward-sexp
     ;; putting us back to where we want to be, since forward-sexp-function
     ;; might do funny things like infix-precedence.
     (if (if (> arg 0)
	     (looking-at "\\sw\\|\\s_")
	   (and (not (bobp))
		(save-excursion (forward-char -1) (looking-at "\\sw\\|\\s_"))))
	 ;; Jumping over a symbol.  We might be inside it, mind you.
	 (progn (funcall (if (> arg 0)
			     'skip-syntax-backward 'skip-syntax-forward)
			 "w_")
		(cons (save-excursion (forward-sexp arg) (point)) (point)))
       ;; Otherwise, we're between sexps.  Take a step back before jumping
       ;; to make sure we'll obey the same precedence no matter which direction
       ;; we're going.
       (funcall (if (> arg 0) 'skip-syntax-backward 'skip-syntax-forward) " .")
       (cons (save-excursion (forward-sexp arg) (point))
	     (progn (while (or (forward-comment (if (> arg 0) 1 -1))
			       (not (zerop (funcall (if (> arg 0)
							'skip-syntax-forward
						      'skip-syntax-backward)
						    ".")))))
		    (point)))))
   arg 'special))

(defun transpose-lines (arg)
  "Exchange current line and previous line, leaving point after both.
With argument ARG, takes previous line and moves it past ARG lines.
With argument 0, interchanges line point is in with line mark is in."
  (interactive "*p")
  (transpose-subr (function
		   (lambda (arg)
		     (if (> arg 0)
			 (progn
			   ;; Move forward over ARG lines,
			   ;; but create newlines if necessary.
			   (setq arg (forward-line arg))
			   (if (/= (preceding-char) ?\n)
			       (setq arg (1+ arg)))
			   (if (> arg 0)
			       (newline arg)))
		       (forward-line arg))))
		  arg))

;; FIXME seems to leave point BEFORE the current object when ARG = 0,
;; which seems inconsistent with the ARG /= 0 case.
;; FIXME document SPECIAL.
(defun transpose-subr (mover arg &optional special)
  "Subroutine to do the work of transposing objects.
Works for lines, sentences, paragraphs, etc.  MOVER is a function that
moves forward by units of the given object (e.g. forward-sentence,
forward-paragraph).  If ARG is zero, exchanges the current object
with the one containing mark.  If ARG is an integer, moves the
current object past ARG following (if ARG is positive) or
preceding (if ARG is negative) objects, leaving point after the
current object."
  (let ((aux (if special mover
	       (lambda (x)
		 (cons (progn (funcall mover x) (point))
		       (progn (funcall mover (- x)) (point))))))
	pos1 pos2)
    (cond
     ((= arg 0)
      (save-excursion
	(setq pos1 (funcall aux 1))
	(goto-char (or (mark) (error "No mark set in this buffer")))
	(setq pos2 (funcall aux 1))
	(transpose-subr-1 pos1 pos2))
      (exchange-point-and-mark))
     ((> arg 0)
      (setq pos1 (funcall aux -1))
      (setq pos2 (funcall aux arg))
      (transpose-subr-1 pos1 pos2)
      (goto-char (car pos2)))
     (t
      (setq pos1 (funcall aux -1))
      (goto-char (car pos1))
      (setq pos2 (funcall aux arg))
      (transpose-subr-1 pos1 pos2)
      (goto-char (+ (car pos2) (- (cdr pos1) (car pos1))))))))

(defun transpose-subr-1 (pos1 pos2)
  (when (> (car pos1) (cdr pos1)) (setq pos1 (cons (cdr pos1) (car pos1))))
  (when (> (car pos2) (cdr pos2)) (setq pos2 (cons (cdr pos2) (car pos2))))
  (when (> (car pos1) (car pos2))
    (let ((swap pos1))
      (setq pos1 pos2 pos2 swap)))
  (if (> (cdr pos1) (car pos2)) (error "Don't have two things to transpose"))
  (atomic-change-group
    ;; This sequence of insertions attempts to preserve marker
    ;; positions at the start and end of the transposed objects.
    (let* ((word (buffer-substring (car pos2) (cdr pos2)))
	   (len1 (- (cdr pos1) (car pos1)))
	   (len2 (length word))
	   (boundary (make-marker)))
      (set-marker boundary (car pos2))
      (goto-char (cdr pos1))
      (insert-before-markers word)
      (setq word (delete-and-extract-region (car pos1) (+ (car pos1) len1)))
      (goto-char boundary)
      (insert word)
      (goto-char (+ boundary len1))
      (delete-region (point) (+ (point) len2))
      (set-marker boundary nil))))

(defun backward-word (&optional arg)
  "Move backward until encountering the beginning of a word.
With argument ARG, do this that many times.
If ARG is omitted or nil, move point backward one word.

The word boundaries are normally determined by the buffer's syntax
table, but `find-word-boundary-function-table', such as set up
by `subword-mode', can change that.  If a Lisp program needs to
move by words determined strictly by the syntax table, it should
use `backward-word-strictly' instead."
  (interactive "^p")
  (forward-word (- (or arg 1))))

(defun mark-word (&optional arg allow-extend)
  "Set mark ARG words away from point.
The place mark goes is the same place \\[forward-word] would
move to with the same argument.
Interactively, if this command is repeated
or (in Transient Mark mode) if the mark is active,
it marks the next ARG words after the ones already marked."
  (interactive "P\np")
  (cond ((and allow-extend
	      (or (and (eq last-command this-command) (mark t))
		  (region-active-p)))
	 (setq arg (if arg (prefix-numeric-value arg)
		     (if (< (mark) (point)) -1 1)))
	 (set-mark
	  (save-excursion
	    (goto-char (mark))
	    (forward-word arg)
	    (point))))
	(t
	 (push-mark
	  (save-excursion
	    (forward-word (prefix-numeric-value arg))
	    (point))
	  nil t))))

(defun kill-word (arg)
  "Kill characters forward until encountering the end of a word.
With argument ARG, do this that many times."
  (interactive "p")
  (kill-region (point) (progn (forward-word arg) (point))))

(defun backward-kill-word (arg)
  "Kill characters backward until encountering the beginning of a word.
With argument ARG, do this that many times."
  (interactive "p")
  (kill-word (- arg)))

(defun current-word (&optional strict really-word)
  "Return the word at or near point, as a string.
The return value includes no text properties.

If optional arg STRICT is non-nil, return nil unless point is
within or adjacent to a word, otherwise look for a word within
point's line.  If there is no word anywhere on point's line, the
value is nil regardless of STRICT.

By default, this function treats as a single word any sequence of
characters that have either word or symbol syntax.  If optional
arg REALLY-WORD is non-nil, only characters of word syntax can
constitute a word."
  (save-excursion
    (let* ((oldpoint (point)) (start (point)) (end (point))
	   (syntaxes (if really-word "w" "w_"))
	   (not-syntaxes (concat "^" syntaxes)))
      (skip-syntax-backward syntaxes) (setq start (point))
      (goto-char oldpoint)
      (skip-syntax-forward syntaxes) (setq end (point))
      (when (and (eq start oldpoint) (eq end oldpoint)
		 ;; Point is neither within nor adjacent to a word.
		 (not strict))
	;; Look for preceding word in same line.
	(skip-syntax-backward not-syntaxes (line-beginning-position))
	(if (bolp)
	    ;; No preceding word in same line.
	    ;; Look for following word in same line.
	    (progn
	      (skip-syntax-forward not-syntaxes (line-end-position))
	      (setq start (point))
	      (skip-syntax-forward syntaxes)
	      (setq end (point)))
	  (setq end (point))
	  (skip-syntax-backward syntaxes)
	  (setq start (point))))
      ;; If we found something nonempty, return it as a string.
      (unless (= start end)
	(buffer-substring-no-properties start end)))))

(defcustom fill-prefix nil
  "String for filling to insert at front of new line, or nil for none."
  :type '(choice (const :tag "None" nil)
		 string)
  :group 'fill)
(make-variable-buffer-local 'fill-prefix)
(put 'fill-prefix 'safe-local-variable 'string-or-null-p)

(defcustom auto-fill-inhibit-regexp nil
  "Regexp to match lines which should not be auto-filled."
  :type '(choice (const :tag "None" nil)
		 regexp)
  :group 'fill)

(defun do-auto-fill ()
  "The default value for `normal-auto-fill-function'.
This is the default auto-fill function, some major modes use a different one.
Returns t if it really did any work."
  (let (fc justify give-up
	   (fill-prefix fill-prefix))
    (if (or (not (setq justify (current-justification)))
	    (null (setq fc (current-fill-column)))
	    (and (eq justify 'left)
		 (<= (current-column) fc))
	    (and auto-fill-inhibit-regexp
		 (save-excursion (beginning-of-line)
				 (looking-at auto-fill-inhibit-regexp))))
	nil ;; Auto-filling not required
      (if (memq justify '(full center right))
	  (save-excursion (unjustify-current-line)))

      ;; Choose a fill-prefix automatically.
      (when (and adaptive-fill-mode
		 (or (null fill-prefix) (string= fill-prefix "")))
	(let ((prefix
	       (fill-context-prefix
		(save-excursion (fill-forward-paragraph -1) (point))
		(save-excursion (fill-forward-paragraph 1) (point)))))
	  (and prefix (not (equal prefix ""))
	       ;; Use auto-indentation rather than a guessed empty prefix.
	       (not (and fill-indent-according-to-mode
			 (string-match "\\`[ \t]*\\'" prefix)))
	       (setq fill-prefix prefix))))

      (while (and (not give-up) (> (current-column) fc))
        ;; Determine where to split the line.
        (let ((fill-point
               (save-excursion
                 (beginning-of-line)
                 ;; Don't split earlier in the line than the length of the
                 ;; fill prefix, since the resulting line would be longer.
                 (when fill-prefix
                   (move-to-column (string-width fill-prefix)))
                 (let ((after-prefix (point)))
                    (move-to-column (1+ fc))
                    (fill-move-to-break-point after-prefix)
                    (point)))))

	  ;; See whether the place we found is any good.
	  (if (save-excursion
		(goto-char fill-point)
		(or (bolp)
		    ;; There is no use breaking at end of line.
		    (save-excursion (skip-chars-forward " ") (eolp))
		    ;; Don't split right after a comment starter
		    ;; since we would just make another comment starter.
		    (and comment-start-skip
			 (let ((limit (point)))
			   (beginning-of-line)
			   (and (re-search-forward comment-start-skip
						   limit t)
				(eq (point) limit))))))
	      ;; No good place to break => stop trying.
	      (setq give-up t)
	    ;; Ok, we have a useful place to break the line.  Do it.
	    (let ((prev-column (current-column)))
	      ;; If point is at the fill-point, do not `save-excursion'.
	      ;; Otherwise, if a comment prefix or fill-prefix is inserted,
	      ;; point will end up before it rather than after it.
	      (if (save-excursion
		    (skip-chars-backward " \t")
		    (= (point) fill-point))
		  (default-indent-new-line t)
		(save-excursion
		  (goto-char fill-point)
		  (default-indent-new-line t)))
	      ;; Now do justification, if required
	      (if (not (eq justify 'left))
		  (save-excursion
		    (end-of-line 0)
		    (justify-current-line justify nil t)))
	      ;; If making the new line didn't reduce the hpos of
	      ;; the end of the line, then give up now;
	      ;; trying again will not help.
	      (if (>= (current-column) prev-column)
		  (setq give-up t))))))
      ;; Justify last line.
      (justify-current-line justify t t)
      t)))

(defvar comment-line-break-function 'comment-indent-new-line
  "Mode-specific function which line breaks and continues a comment.
This function is called during auto-filling when a comment syntax
is defined.
The function should take a single optional argument, which is a flag
indicating whether it should use soft newlines.")

(defun default-indent-new-line (&optional soft)
  "Break line at point and indent.
If a comment syntax is defined, call `comment-indent-new-line'.

The inserted newline is marked hard if variable `use-hard-newlines' is true,
unless optional argument SOFT is non-nil."
  (interactive)
  (if comment-start
      (funcall comment-line-break-function soft)
    ;; Insert the newline before removing empty space so that markers
    ;; get preserved better.
    (if soft (insert-and-inherit ?\n) (newline 1))
    (save-excursion (forward-char -1) (delete-horizontal-space))
    (delete-horizontal-space)

    (if (and fill-prefix (not adaptive-fill-mode))
	;; Blindly trust a non-adaptive fill-prefix.
	(progn
	  (indent-to-left-margin)
	  (insert-before-markers-and-inherit fill-prefix))

      (cond
       ;; If there's an adaptive prefix, use it unless we're inside
       ;; a comment and the prefix is not a comment starter.
       (fill-prefix
	(indent-to-left-margin)
	(insert-and-inherit fill-prefix))
       ;; If we're not inside a comment, just try to indent.
       (t (indent-according-to-mode))))))

(defun internal-auto-fill ()
  "The function called by `self-insert-command' to perform auto-filling."
  (when (or (not comment-start)
            (not comment-auto-fill-only-comments)
            (nth 4 (syntax-ppss)))
    (funcall auto-fill-function)))

(defvar normal-auto-fill-function 'do-auto-fill
  "The function to use for `auto-fill-function' if Auto Fill mode is turned on.
Some major modes set this.")

(put 'auto-fill-function :minor-mode-function 'auto-fill-mode)
;; `functions' and `hooks' are usually unsafe to set, but setting
;; auto-fill-function to nil in a file-local setting is safe and
;; can be useful to prevent auto-filling.
(put 'auto-fill-function 'safe-local-variable 'null)

(define-minor-mode auto-fill-mode
  "Toggle automatic line breaking (Auto Fill mode).
Interactively, with a prefix argument, enable
Auto Fill mode if the prefix argument is positive,
and disable it otherwise.  If called from Lisp, toggle
the mode if ARG is `toggle', disable the mode if ARG is
a non-positive integer, and enable the mode otherwise
\(including if ARG is omitted or nil or a positive integer).

When Auto Fill mode is enabled, inserting a space at a column
beyond `current-fill-column' automatically breaks the line at a
previous space.

When `auto-fill-mode' is on, the `auto-fill-function' variable is
non-nil.

The value of `normal-auto-fill-function' specifies the function to use
for `auto-fill-function' when turning Auto Fill mode on."
  :variable (auto-fill-function
             . (lambda (v) (setq auto-fill-function
                            (if v normal-auto-fill-function)))))

;; This holds a document string used to document auto-fill-mode.
(defun auto-fill-function ()
  "Automatically break line at a previous space, in insertion of text."
  nil)

(defun turn-on-auto-fill ()
  "Unconditionally turn on Auto Fill mode."
  (auto-fill-mode 1))

(defun turn-off-auto-fill ()
  "Unconditionally turn off Auto Fill mode."
  (auto-fill-mode -1))

(custom-add-option 'text-mode-hook 'turn-on-auto-fill)

(defun set-fill-column (arg)
  "Set `fill-column' to specified argument.
Use \\[universal-argument] followed by a number to specify a column.
Just \\[universal-argument] as argument means to use the current column."
  (interactive
   (list (or current-prefix-arg
             ;; We used to use current-column silently, but C-x f is too easily
             ;; typed as a typo for C-x C-f, so we turned it into an error and
             ;; now an interactive prompt.
             (read-number "Set fill-column to: " (current-column)))))
  (if (consp arg)
      (setq arg (current-column)))
  (if (not (integerp arg))
      ;; Disallow missing argument; it's probably a typo for C-x C-f.
      (error "set-fill-column requires an explicit argument")
    (message "Fill column set to %d (was %d)" arg fill-column)
    (setq fill-column arg)))

(defun set-selective-display (arg)
  "Set `selective-display' to ARG; clear it if no arg.
When the value of `selective-display' is a number > 0,
lines whose indentation is >= that value are not displayed.
The variable `selective-display' has a separate value for each buffer."
  (interactive "P")
  (if (eq selective-display t)
      (error "selective-display already in use for marked lines"))
  (let ((current-vpos
	 (save-restriction
	   (narrow-to-region (point-min) (point))
	   (goto-char (window-start))
	   (vertical-motion (window-height)))))
    (setq selective-display
	  (and arg (prefix-numeric-value arg)))
    (recenter current-vpos))
  (set-window-start (selected-window) (window-start))
  (princ "selective-display set to " t)
  (prin1 selective-display t)
  (princ "." t))

(defvaralias 'indicate-unused-lines 'indicate-empty-lines)

(defun toggle-truncate-lines (&optional arg)
  "Toggle truncating of long lines for the current buffer.
When truncating is off, long lines are folded.
With prefix argument ARG, truncate long lines if ARG is positive,
otherwise fold them.  Note that in side-by-side windows, this
command has no effect if `truncate-partial-width-windows' is
non-nil."
  (interactive "P")
  (setq truncate-lines
	(if (null arg)
	    (not truncate-lines)
	  (> (prefix-numeric-value arg) 0)))
  (force-mode-line-update)
  (unless truncate-lines
    (let ((buffer (current-buffer)))
      (walk-windows (lambda (window)
		      (if (eq buffer (window-buffer window))
			  (set-window-hscroll window 0)))
		    nil t)))
  (message "Truncate long lines %s"
	   (if truncate-lines "enabled" "disabled")))

(defun toggle-word-wrap (&optional arg)
  "Toggle whether to use word-wrapping for continuation lines.
With prefix argument ARG, wrap continuation lines at word boundaries
if ARG is positive, otherwise wrap them at the right screen edge.
This command toggles the value of `word-wrap'.  It has no effect
if long lines are truncated."
  (interactive "P")
  (setq word-wrap
	(if (null arg)
	    (not word-wrap)
	  (> (prefix-numeric-value arg) 0)))
  (force-mode-line-update)
  (message "Word wrapping %s"
	   (if word-wrap "enabled" "disabled")))

(defvar overwrite-mode-textual (purecopy " Ovwrt")
  "The string displayed in the mode line when in overwrite mode.")
(defvar overwrite-mode-binary (purecopy " Bin Ovwrt")
  "The string displayed in the mode line when in binary overwrite mode.")

(define-minor-mode overwrite-mode
  "Toggle Overwrite mode.
With a prefix argument ARG, enable Overwrite mode if ARG is
positive, and disable it otherwise.  If called from Lisp, enable
the mode if ARG is omitted or nil.

When Overwrite mode is enabled, printing characters typed in
replace existing text on a one-for-one basis, rather than pushing
it to the right.  At the end of a line, such characters extend
the line.  Before a tab, such characters insert until the tab is
filled in.  \\[quoted-insert] still inserts characters in
overwrite mode; this is supposed to make it easier to insert
characters when necessary."
  :variable (overwrite-mode
             . (lambda (v) (setq overwrite-mode (if v 'overwrite-mode-textual)))))

(define-minor-mode binary-overwrite-mode
  "Toggle Binary Overwrite mode.
With a prefix argument ARG, enable Binary Overwrite mode if ARG
is positive, and disable it otherwise.  If called from Lisp,
enable the mode if ARG is omitted or nil.

When Binary Overwrite mode is enabled, printing characters typed
in replace existing text.  Newlines are not treated specially, so
typing at the end of a line joins the line to the next, with the
typed character between them.  Typing before a tab character
simply replaces the tab with the character typed.
\\[quoted-insert] replaces the text at the cursor, just as
ordinary typing characters do.

Note that Binary Overwrite mode is not its own minor mode; it is
a specialization of overwrite mode, entered by setting the
`overwrite-mode' variable to `overwrite-mode-binary'."
  :variable (overwrite-mode
             . (lambda (v) (setq overwrite-mode (if v 'overwrite-mode-binary)))))

(define-minor-mode line-number-mode
  "Toggle line number display in the mode line (Line Number mode).
With a prefix argument ARG, enable Line Number mode if ARG is
positive, and disable it otherwise.  If called from Lisp, enable
the mode if ARG is omitted or nil.

Line numbers do not appear for very large buffers and buffers
with very long lines; see variables `line-number-display-limit'
and `line-number-display-limit-width'."
  :init-value t :global t :group 'mode-line)

(define-minor-mode column-number-mode
  "Toggle column number display in the mode line (Column Number mode).
With a prefix argument ARG, enable Column Number mode if ARG is
positive, and disable it otherwise.

If called from Lisp, enable the mode if ARG is omitted or nil."
  :global t :group 'mode-line)

(define-minor-mode size-indication-mode
  "Toggle buffer size display in the mode line (Size Indication mode).
With a prefix argument ARG, enable Size Indication mode if ARG is
positive, and disable it otherwise.

If called from Lisp, enable the mode if ARG is omitted or nil."
  :global t :group 'mode-line)

(define-minor-mode auto-save-mode
  "Toggle auto-saving in the current buffer (Auto Save mode).
With a prefix argument ARG, enable Auto Save mode if ARG is
positive, and disable it otherwise.

If called from Lisp, enable the mode if ARG is omitted or nil."
  :variable ((and buffer-auto-save-file-name
                  ;; If auto-save is off because buffer has shrunk,
                  ;; then toggling should turn it on.
                  (>= buffer-saved-size 0))
             . (lambda (val)
                 (setq buffer-auto-save-file-name
                       (cond
                        ((null val) nil)
                        ((and buffer-file-name auto-save-visited-file-name
                              (not buffer-read-only))
                         buffer-file-name)
                        (t (make-auto-save-file-name))))))
  ;; If -1 was stored here, to temporarily turn off saving,
  ;; turn it back on.
  (and (< buffer-saved-size 0)
       (setq buffer-saved-size 0)))

(defgroup paren-blinking nil
  "Blinking matching of parens and expressions."
  :prefix "blink-matching-"
  :group 'paren-matching)

(defcustom blink-matching-paren t
  "Non-nil means show matching open-paren when close-paren is inserted.
If t, highlight the paren.  If `jump', briefly move cursor to its
position.  If `jump-offscreen', move cursor there even if the
position is off screen.  With any other non-nil value, the
off-screen position of the opening paren will be shown in the
echo area."
  :type '(choice
          (const :tag "Disable" nil)
          (const :tag "Highlight" t)
          (const :tag "Move cursor" jump)
          (const :tag "Move cursor, even if off screen" jump-offscreen))
  :group 'paren-blinking)

(defcustom blink-matching-paren-on-screen t
  "Non-nil means show matching open-paren when it is on screen.
If nil, don't show it (but the open-paren can still be shown
in the echo area when it is off screen).

This variable has no effect if `blink-matching-paren' is nil.
\(In that case, the open-paren is never shown.)
It is also ignored if `show-paren-mode' is enabled."
  :type 'boolean
  :group 'paren-blinking)

(defcustom blink-matching-paren-distance (* 100 1024)
  "If non-nil, maximum distance to search backwards for matching open-paren.
If nil, search stops at the beginning of the accessible portion of the buffer."
  :version "23.2"                       ; 25->100k
  :type '(choice (const nil) integer)
  :group 'paren-blinking)

(defcustom blink-matching-delay 1
  "Time in seconds to delay after showing a matching paren."
  :type 'number
  :group 'paren-blinking)

(defcustom blink-matching-paren-dont-ignore-comments nil
  "If nil, `blink-matching-paren' ignores comments.
More precisely, when looking for the matching parenthesis,
it skips the contents of comments that end before point."
  :type 'boolean
  :group 'paren-blinking)

(defun blink-matching-check-mismatch (start end)
  "Return whether or not START...END are matching parens.
END is the current point and START is the blink position.
START might be nil if no matching starter was found.
Returns non-nil if we find there is a mismatch."
  (let* ((end-syntax (syntax-after (1- end)))
         (matching-paren (and (consp end-syntax)
                              (eq (syntax-class end-syntax) 5)
                              (cdr end-syntax))))
    ;; For self-matched chars like " and $, we can't know when they're
    ;; mismatched or unmatched, so we can only do it for parens.
    (when matching-paren
      (not (and start
                (or
                 (eq (char-after start) matching-paren)
                 ;; The cdr might hold a new paren-class info rather than
                 ;; a matching-char info, in which case the two CDRs
                 ;; should match.
                 (eq matching-paren (cdr-safe (syntax-after start)))))))))

(defvar blink-matching-check-function #'blink-matching-check-mismatch
  "Function to check parentheses mismatches.
The function takes two arguments (START and END) where START is the
position just before the opening token and END is the position right after.
START can be nil, if it was not found.
The function should return non-nil if the two tokens do not match.")

(defvar blink-matching--overlay
  (let ((ol (make-overlay (point) (point) nil t)))
    (overlay-put ol 'face 'show-paren-match)
    (delete-overlay ol)
    ol)
  "Overlay used to highlight the matching paren.")

(defun blink-matching-open ()
  "Momentarily highlight the beginning of the sexp before point."
  (interactive)
  (when (and (not (bobp))
	     blink-matching-paren)
    (let* ((oldpos (point))
	   (message-log-max nil) ; Don't log messages about paren matching.
	   (blinkpos
            (save-excursion
              (save-restriction
                (if blink-matching-paren-distance
                    (narrow-to-region
                     (max (minibuffer-prompt-end) ;(point-min) unless minibuf.
                          (- (point) blink-matching-paren-distance))
                     oldpos))
                (let ((parse-sexp-ignore-comments
                       (and parse-sexp-ignore-comments
                            (not blink-matching-paren-dont-ignore-comments))))
                  (condition-case ()
                      (progn
			(syntax-propertize (point))
                        (forward-sexp -1)
                        ;; backward-sexp skips backward over prefix chars,
                        ;; so move back to the matching paren.
                        (while (and (< (point) (1- oldpos))
                                    (let ((code (syntax-after (point))))
                                      (or (eq (syntax-class code) 6)
                                          (eq (logand 1048576 (car code))
                                              1048576))))
                          (forward-char 1))
                        (point))
                    (error nil))))))
           (mismatch (funcall blink-matching-check-function blinkpos oldpos)))
      (cond
       (mismatch
        (if blinkpos
            (if (minibufferp)
                (minibuffer-message "Mismatched parentheses")
              (message "Mismatched parentheses"))
          (if (minibufferp)
              (minibuffer-message "No matching parenthesis found")
            (message "No matching parenthesis found"))))
       ((not blinkpos) nil)
       ((or
         (eq blink-matching-paren 'jump-offscreen)
         (pos-visible-in-window-p blinkpos))
        ;; Matching open within window, temporarily move to or highlight
        ;; char after blinkpos but only if `blink-matching-paren-on-screen'
        ;; is non-nil.
        (and blink-matching-paren-on-screen
             (not show-paren-mode)
             (if (memq blink-matching-paren '(jump jump-offscreen))
                 (save-excursion
                   (goto-char blinkpos)
                   (sit-for blink-matching-delay))
               (unwind-protect
                   (progn
                     (move-overlay blink-matching--overlay blinkpos (1+ blinkpos)
                                   (current-buffer))
                     (sit-for blink-matching-delay))
                 (delete-overlay blink-matching--overlay)))))
       (t
        (let ((open-paren-line-string
               (save-excursion
                 (goto-char blinkpos)
                 ;; Show what precedes the open in its line, if anything.
                 (cond
                  ((save-excursion (skip-chars-backward " \t") (not (bolp)))
                   (buffer-substring (line-beginning-position)
                                     (1+ blinkpos)))
                  ;; Show what follows the open in its line, if anything.
                  ((save-excursion
                     (forward-char 1)
                     (skip-chars-forward " \t")
                     (not (eolp)))
                   (buffer-substring blinkpos
                                     (line-end-position)))
                  ;; Otherwise show the previous nonblank line,
                  ;; if there is one.
                  ((save-excursion (skip-chars-backward "\n \t") (not (bobp)))
                   (concat
                    (buffer-substring (progn
                                        (skip-chars-backward "\n \t")
                                        (line-beginning-position))
                                      (progn (end-of-line)
                                             (skip-chars-backward " \t")
                                             (point)))
                    ;; Replace the newline and other whitespace with `...'.
                    "..."
                    (buffer-substring blinkpos (1+ blinkpos))))
                  ;; There is nothing to show except the char itself.
                  (t (buffer-substring blinkpos (1+ blinkpos)))))))
          (minibuffer-message
           "Matches %s"
           (substring-no-properties open-paren-line-string))))))))

(defvar blink-paren-function 'blink-matching-open
  "Function called, if non-nil, whenever a close parenthesis is inserted.
More precisely, a char with closeparen syntax is self-inserted.")

(defun blink-paren-post-self-insert-function ()
  (when (and (eq (char-before) last-command-event) ; Sanity check.
             (memq (char-syntax last-command-event) '(?\) ?\$))
             blink-paren-function
             (not executing-kbd-macro)
             (not noninteractive)
	     ;; Verify an even number of quoting characters precede the close.
             ;; FIXME: Also check if this parenthesis closes a comment as
             ;; can happen in Pascal and SML.
	     (= 1 (logand 1 (- (point)
			       (save-excursion
				 (forward-char -1)
				 (skip-syntax-backward "/\\")
				 (point))))))
    (funcall blink-paren-function)))

(put 'blink-paren-post-self-insert-function 'priority 100)

(add-hook 'post-self-insert-hook #'blink-paren-post-self-insert-function
          ;; Most likely, this hook is nil, so this arg doesn't matter,
          ;; but I use it as a reminder that this function usually
          ;; likes to be run after others since it does
          ;; `sit-for'. That's also the reason it get a `priority' prop
          ;; of 100.
          'append)

;; This executes C-g typed while Emacs is waiting for a command.
;; Quitting out of a program does not go through here;
;; that happens in the maybe_quit function at the C code level.
(defun keyboard-quit ()
  "Signal a `quit' condition.
During execution of Lisp code, this character causes a quit directly.
At top-level, as an editor command, this simply beeps."
  (interactive)
  ;; Avoid adding the region to the window selection.
  (setq saved-region-selection nil)
  (let (select-active-regions)
    (deactivate-mark))
  (if (fboundp 'kmacro-keyboard-quit)
      (kmacro-keyboard-quit))
  (when completion-in-region-mode
    (completion-in-region-mode -1))
  ;; Force the next redisplay cycle to remove the "Def" indicator from
  ;; all the mode lines.
  (if defining-kbd-macro
      (force-mode-line-update t))
  (setq defining-kbd-macro nil)
  (let ((debug-on-quit nil))
    (signal 'quit nil)))

(defvar buffer-quit-function nil
  "Function to call to \"quit\" the current buffer, or nil if none.
\\[keyboard-escape-quit] calls this function when its more local actions
\(such as canceling a prefix argument, minibuffer or region) do not apply.")

(defun keyboard-escape-quit ()
  "Exit the current \"mode\" (in a generalized sense of the word).
This command can exit an interactive command such as `query-replace',
can clear out a prefix argument or a region,
can get out of the minibuffer or other recursive edit,
cancel the use of the current buffer (for special-purpose buffers),
or go back to just one window (by deleting all but the selected window)."
  (interactive)
  (cond ((eq last-command 'mode-exited) nil)
	((region-active-p)
	 (deactivate-mark))
	((> (minibuffer-depth) 0)
	 (abort-recursive-edit))
	(current-prefix-arg
	 nil)
	((> (recursion-depth) 0)
	 (exit-recursive-edit))
	(buffer-quit-function
	 (funcall buffer-quit-function))
	((not (one-window-p t))
	 (delete-other-windows))
	((string-match "^ \\*" (buffer-name (current-buffer)))
	 (bury-buffer))))

(defun play-sound-file (file &optional volume device)
  "Play sound stored in FILE.
VOLUME and DEVICE correspond to the keywords of the sound
specification for `play-sound'."
  (interactive "fPlay sound file: ")
  (let ((sound (list :file file)))
    (if volume
	(plist-put sound :volume volume))
    (if device
	(plist-put sound :device device))
    (push 'sound sound)
    (play-sound sound)))


(defcustom read-mail-command 'rmail
  "Your preference for a mail reading package.
This is used by some keybindings which support reading mail.
See also `mail-user-agent' concerning sending mail."
  :type '(radio (function-item :tag "Rmail" :format "%t\n" rmail)
                (function-item :tag "Gnus" :format "%t\n" gnus)
                (function-item :tag "Emacs interface to MH"
                               :format "%t\n" mh-rmail)
                (function :tag "Other"))
  :version "21.1"
  :group 'mail)

(defcustom mail-user-agent 'message-user-agent
  "Your preference for a mail composition package.
Various Emacs Lisp packages (e.g. Reporter) require you to compose an
outgoing email message.  This variable lets you specify which
mail-sending package you prefer.

Valid values include:

  `message-user-agent'  -- use the Message package.
                           See Info node `(message)'.
  `sendmail-user-agent' -- use the Mail package.
                           See Info node `(emacs)Sending Mail'.
  `mh-e-user-agent'     -- use the Emacs interface to the MH mail system.
                           See Info node `(mh-e)'.
  `gnus-user-agent'     -- like `message-user-agent', but with Gnus
                           paraphernalia if Gnus is running, particularly
                           the Gcc: header for archiving.

Additional valid symbols may be available; check with the author of
your package for details.  The function should return non-nil if it
succeeds.

See also `read-mail-command' concerning reading mail."
  :type '(radio (function-item :tag "Message package"
			       :format "%t\n"
			       message-user-agent)
		(function-item :tag "Mail package"
			       :format "%t\n"
			       sendmail-user-agent)
		(function-item :tag "Emacs interface to MH"
			       :format "%t\n"
			       mh-e-user-agent)
		(function-item :tag "Message with full Gnus features"
			       :format "%t\n"
			       gnus-user-agent)
		(function :tag "Other"))
  :version "23.2"                       ; sendmail->message
  :group 'mail)

(defcustom compose-mail-user-agent-warnings t
  "If non-nil, `compose-mail' warns about changes in `mail-user-agent'.
If the value of `mail-user-agent' is the default, and the user
appears to have customizations applying to the old default,
`compose-mail' issues a warning."
  :type 'boolean
  :version "23.2"
  :group 'mail)

(defun rfc822-goto-eoh ()
  "If the buffer starts with a mail header, move point to the header's end.
Otherwise, moves to `point-min'.
The end of the header is the start of the next line, if there is one,
else the end of the last line.  This function obeys RFC822."
  (goto-char (point-min))
  (when (re-search-forward
	 "^\\([:\n]\\|[^: \t\n]+[ \t\n]\\)" nil 'move)
    (goto-char (match-beginning 0))))

;; Used by Rmail (e.g., rmail-forward).
(defvar mail-encode-mml nil
  "If non-nil, mail-user-agent's `sendfunc' command should mml-encode
the outgoing message before sending it.")

(defun compose-mail (&optional to subject other-headers continue
		     switch-function yank-action send-actions
		     return-action)
  "Start composing a mail message to send.
This uses the user's chosen mail composition package
as selected with the variable `mail-user-agent'.
The optional arguments TO and SUBJECT specify recipients
and the initial Subject field, respectively.

OTHER-HEADERS is an alist specifying additional
header fields.  Elements look like (HEADER . VALUE) where both
HEADER and VALUE are strings.

CONTINUE, if non-nil, says to continue editing a message already
being composed.  Interactively, CONTINUE is the prefix argument.

SWITCH-FUNCTION, if non-nil, is a function to use to
switch to and display the buffer used for mail composition.

YANK-ACTION, if non-nil, is an action to perform, if and when necessary,
to insert the raw text of the message being replied to.
It has the form (FUNCTION . ARGS).  The user agent will apply
FUNCTION to ARGS, to insert the raw text of the original message.
\(The user agent will also run `mail-citation-hook', *after* the
original text has been inserted in this way.)

SEND-ACTIONS is a list of actions to call when the message is sent.
Each action has the form (FUNCTION . ARGS).

RETURN-ACTION, if non-nil, is an action for returning to the
caller.  It has the form (FUNCTION . ARGS).  The function is
called after the mail has been sent or put aside, and the mail
buffer buried."
  (interactive
   (list nil nil nil current-prefix-arg))

  ;; In Emacs 23.2, the default value of `mail-user-agent' changed
  ;; from sendmail-user-agent to message-user-agent.  Some users may
  ;; encounter incompatibilities.  This hack tries to detect problems
  ;; and warn about them.
  (and compose-mail-user-agent-warnings
       (eq mail-user-agent 'message-user-agent)
       (let (warn-vars)
	 (dolist (var '(mail-mode-hook mail-send-hook mail-setup-hook
			mail-yank-hooks mail-archive-file-name
			mail-default-reply-to mail-mailing-lists
			mail-self-blind))
	   (and (boundp var)
		(symbol-value var)
		(push var warn-vars)))
	 (when warn-vars
	   (display-warning 'mail
			    (format-message "\
The default mail mode is now Message mode.
You have the following Mail mode variable%s customized:
\n  %s\n\nTo use Mail mode, set `mail-user-agent' to sendmail-user-agent.
To disable this warning, set `compose-mail-user-agent-warnings' to nil."
				    (if (> (length warn-vars) 1) "s" "")
				    (mapconcat 'symbol-name
					       warn-vars " "))))))

  (let ((function (get mail-user-agent 'composefunc)))
    (funcall function to subject other-headers continue switch-function
	     yank-action send-actions return-action)))

(defun compose-mail-other-window (&optional to subject other-headers continue
					    yank-action send-actions
					    return-action)
  "Like \\[compose-mail], but edit the outgoing message in another window."
  (interactive (list nil nil nil current-prefix-arg))
  (compose-mail to subject other-headers continue
		'switch-to-buffer-other-window yank-action send-actions
		return-action))

(defun compose-mail-other-frame (&optional to subject other-headers continue
					    yank-action send-actions
					    return-action)
  "Like \\[compose-mail], but edit the outgoing message in another frame."
  (interactive (list nil nil nil current-prefix-arg))
  (compose-mail to subject other-headers continue
		'switch-to-buffer-other-frame yank-action send-actions
		return-action))


(defvar set-variable-value-history nil
  "History of values entered with `set-variable'.

Maximum length of the history list is determined by the value
of `history-length', which see.")

(defun set-variable (variable value &optional make-local)
  "Set VARIABLE to VALUE.  VALUE is a Lisp object.
VARIABLE should be a user option variable name, a Lisp variable
meant to be customized by users.  You should enter VALUE in Lisp syntax,
so if you want VALUE to be a string, you must surround it with doublequotes.
VALUE is used literally, not evaluated.

If VARIABLE has a `variable-interactive' property, that is used as if
it were the arg to `interactive' (which see) to interactively read VALUE.

If VARIABLE has been defined with `defcustom', then the type information
in the definition is used to check that VALUE is valid.

Note that this function is at heart equivalent to the basic `set' function.
For a variable defined with `defcustom', it does not pay attention to
any :set property that the variable might have (if you want that, use
\\[customize-set-variable] instead).

With a prefix argument, set VARIABLE to VALUE buffer-locally."
  (interactive
   (let* ((default-var (variable-at-point))
          (var (if (custom-variable-p default-var)
		   (read-variable (format "Set variable (default %s): " default-var)
				  default-var)
		 (read-variable "Set variable: ")))
	  (minibuffer-help-form '(describe-variable var))
	  (prop (get var 'variable-interactive))
          (obsolete (car (get var 'byte-obsolete-variable)))
	  (prompt (format "Set %s %s to value: " var
			  (cond ((local-variable-p var)
				 "(buffer-local)")
				((or current-prefix-arg
				     (local-variable-if-set-p var))
				 "buffer-locally")
				(t "globally"))))
	  (val (progn
                 (when obsolete
                   (message (concat "`%S' is obsolete; "
                                    (if (symbolp obsolete) "use `%S' instead" "%s"))
                            var obsolete)
                   (sit-for 3))
                 (if prop
                     ;; Use VAR's `variable-interactive' property
                     ;; as an interactive spec for prompting.
                     (call-interactively `(lambda (arg)
                                            (interactive ,prop)
                                            arg))
                   (read-from-minibuffer prompt nil
                                         read-expression-map t
                                         'set-variable-value-history
                                         (format "%S" (symbol-value var)))))))
     (list var val current-prefix-arg)))

  (and (custom-variable-p variable)
       (not (get variable 'custom-type))
       (custom-load-symbol variable))
  (let ((type (get variable 'custom-type)))
    (when type
      ;; Match with custom type.
      (require 'cus-edit)
      (setq type (widget-convert type))
      (unless (widget-apply type :match value)
	(user-error "Value `%S' does not match type %S of %S"
		    value (car type) variable))))

  (if make-local
      (make-local-variable variable))

  (set variable value)

  ;; Force a thorough redisplay for the case that the variable
  ;; has an effect on the display, like `tab-width' has.
  (force-mode-line-update))

;; Define the major mode for lists of completions.

(defvar completion-list-mode-map
  (let ((map (make-sparse-keymap)))
    (define-key map [mouse-2] 'choose-completion)
    (define-key map [follow-link] 'mouse-face)
    (define-key map [down-mouse-2] nil)
    (define-key map "\C-m" 'choose-completion)
    (define-key map "\e\e\e" 'delete-completion-window)
    (define-key map [left] 'previous-completion)
    (define-key map [right] 'next-completion)
    (define-key map [?\t] 'next-completion)
    (define-key map [backtab] 'previous-completion)
    (define-key map "q" 'quit-window)
    (define-key map "z" 'kill-current-buffer)
    map)
  "Local map for completion list buffers.")

;; Completion mode is suitable only for specially formatted data.
(put 'completion-list-mode 'mode-class 'special)

(defvar completion-reference-buffer nil
  "Record the buffer that was current when the completion list was requested.
This is a local variable in the completion list buffer.
Initial value is nil to avoid some compiler warnings.")

(defvar completion-no-auto-exit nil
  "Non-nil means `choose-completion-string' should never exit the minibuffer.
This also applies to other functions such as `choose-completion'.")

(defvar completion-base-position nil
  "Position of the base of the text corresponding to the shown completions.
This variable is used in the *Completions* buffers.
Its value is a list of the form (START END) where START is the place
where the completion should be inserted and END (if non-nil) is the end
of the text to replace.  If END is nil, point is used instead.")

(defvar completion-list-insert-choice-function #'completion--replace
  "Function to use to insert the text chosen in *Completions*.
Called with three arguments (BEG END TEXT), it should replace the text
between BEG and END with TEXT.  Expected to be set buffer-locally
in the *Completions* buffer.")

(defvar completion-base-size nil
  "Number of chars before point not involved in completion.
This is a local variable in the completion list buffer.
It refers to the chars in the minibuffer if completing in the
minibuffer, or in `completion-reference-buffer' otherwise.
Only characters in the field at point are included.

If nil, Emacs determines which part of the tail end of the
buffer's text is involved in completion by comparing the text
directly.")
(make-obsolete-variable 'completion-base-size 'completion-base-position "23.2")

(defun delete-completion-window ()
  "Delete the completion list window.
Go to the window from which completion was requested."
  (interactive)
  (let ((buf completion-reference-buffer))
    (if (one-window-p t)
	(if (window-dedicated-p) (delete-frame))
      (delete-window (selected-window))
      (if (get-buffer-window buf)
	  (select-window (get-buffer-window buf))))))

(defun previous-completion (n)
  "Move to the previous item in the completion list."
  (interactive "p")
  (next-completion (- n)))

(defun next-completion (n)
  "Move to the next item in the completion list.
With prefix argument N, move N items (negative N means move backward)."
  (interactive "p")
  (let ((beg (point-min)) (end (point-max)))
    (while (and (> n 0) (not (eobp)))
      ;; If in a completion, move to the end of it.
      (when (get-text-property (point) 'mouse-face)
	(goto-char (next-single-property-change (point) 'mouse-face nil end)))
      ;; Move to start of next one.
      (unless (get-text-property (point) 'mouse-face)
	(goto-char (next-single-property-change (point) 'mouse-face nil end)))
      (setq n (1- n)))
    (while (and (< n 0) (not (bobp)))
      (let ((prop (get-text-property (1- (point)) 'mouse-face)))
	;; If in a completion, move to the start of it.
	(when (and prop (eq prop (get-text-property (point) 'mouse-face)))
	  (goto-char (previous-single-property-change
		      (point) 'mouse-face nil beg)))
	;; Move to end of the previous completion.
	(unless (or (bobp) (get-text-property (1- (point)) 'mouse-face))
	  (goto-char (previous-single-property-change
		      (point) 'mouse-face nil beg)))
	;; Move to the start of that one.
	(goto-char (previous-single-property-change
		    (point) 'mouse-face nil beg))
	(setq n (1+ n))))))

(defun choose-completion (&optional event)
  "Choose the completion at point.
If EVENT, use EVENT's position to determine the starting position."
  (interactive (list last-nonmenu-event))
  ;; In case this is run via the mouse, give temporary modes such as
  ;; isearch a chance to turn off.
  (run-hooks 'mouse-leave-buffer-hook)
  (with-current-buffer (window-buffer (posn-window (event-start event)))
    (let ((buffer completion-reference-buffer)
          (base-size completion-base-size)
          (base-position completion-base-position)
          (insert-function completion-list-insert-choice-function)
          (choice
           (save-excursion
             (goto-char (posn-point (event-start event)))
             (let (beg end)
               (cond
                ((and (not (eobp)) (get-text-property (point) 'mouse-face))
                 (setq end (point) beg (1+ (point))))
                ((and (not (bobp))
                      (get-text-property (1- (point)) 'mouse-face))
                 (setq end (1- (point)) beg (point)))
                (t (error "No completion here")))
               (setq beg (previous-single-property-change beg 'mouse-face))
               (setq end (or (next-single-property-change end 'mouse-face)
                             (point-max)))
               (buffer-substring-no-properties beg end)))))

      (unless (buffer-live-p buffer)
        (error "Destination buffer is dead"))
      (quit-window nil (posn-window (event-start event)))

      (with-current-buffer buffer
        (choose-completion-string
         choice buffer
         (or base-position
             (when base-size
               ;; Someone's using old completion code that doesn't know
               ;; about base-position yet.
               (list (+ base-size (field-beginning))))
             ;; If all else fails, just guess.
             (list (choose-completion-guess-base-position choice)))
         insert-function)))))

;; Delete the longest partial match for STRING
;; that can be found before POINT.
(defun choose-completion-guess-base-position (string)
  (save-excursion
    (let ((opoint (point))
          len)
      ;; Try moving back by the length of the string.
      (goto-char (max (- (point) (length string))
                      (minibuffer-prompt-end)))
      ;; See how far back we were actually able to move.  That is the
      ;; upper bound on how much we can match and delete.
      (setq len (- opoint (point)))
      (if completion-ignore-case
          (setq string (downcase string)))
      (while (and (> len 0)
                  (let ((tail (buffer-substring (point) opoint)))
                    (if completion-ignore-case
                        (setq tail (downcase tail)))
                    (not (string= tail (substring string 0 len)))))
        (setq len (1- len))
        (forward-char 1))
      (point))))

(defun choose-completion-delete-max-match (string)
  (declare (obsolete choose-completion-guess-base-position "23.2"))
  (delete-region (choose-completion-guess-base-position string) (point)))

(defvar choose-completion-string-functions nil
  "Functions that may override the normal insertion of a completion choice.
These functions are called in order with three arguments:
CHOICE - the string to insert in the buffer,
BUFFER - the buffer in which the choice should be inserted,
BASE-POSITION - where to insert the completion.

If a function in the list returns non-nil, that function is supposed
to have inserted the CHOICE in the BUFFER, and possibly exited
the minibuffer; no further functions will be called.

If all functions in the list return nil, that means to use
the default method of inserting the completion in BUFFER.")

(defun choose-completion-string (choice &optional
                                        buffer base-position insert-function)
  "Switch to BUFFER and insert the completion choice CHOICE.
BASE-POSITION says where to insert the completion.
INSERT-FUNCTION says how to insert the completion and falls
back on `completion-list-insert-choice-function' when nil."

  ;; If BUFFER is the minibuffer, exit the minibuffer
  ;; unless it is reading a file name and CHOICE is a directory,
  ;; or completion-no-auto-exit is non-nil.

  ;; Some older code may call us passing `base-size' instead of
  ;; `base-position'.  It's difficult to make any use of `base-size',
  ;; so we just ignore it.
  (unless (consp base-position)
    (message "Obsolete `base-size' passed to choose-completion-string")
    (setq base-position nil))

  (let* ((buffer (or buffer completion-reference-buffer))
	 (mini-p (minibufferp buffer)))
    ;; If BUFFER is a minibuffer, barf unless it's the currently
    ;; active minibuffer.
    (if (and mini-p
             (not (and (active-minibuffer-window)
                       (equal buffer
			     (window-buffer (active-minibuffer-window))))))
	(error "Minibuffer is not active for completion")
      ;; Set buffer so buffer-local choose-completion-string-functions works.
      (set-buffer buffer)
      (unless (run-hook-with-args-until-success
	       'choose-completion-string-functions
               ;; The fourth arg used to be `mini-p' but was useless
               ;; (since minibufferp can be used on the `buffer' arg)
               ;; and indeed unused.  The last used to be `base-size', so we
               ;; keep it to try and avoid breaking old code.
	       choice buffer base-position nil)
        ;; This remove-text-properties should be unnecessary since `choice'
        ;; comes from buffer-substring-no-properties.
        ;;(remove-text-properties 0 (length choice) '(mouse-face nil) choice)
	;; Insert the completion into the buffer where it was requested.
        (funcall (or insert-function completion-list-insert-choice-function)
                 (or (car base-position) (point))
                 (or (cadr base-position) (point))
                 choice)
        ;; Update point in the window that BUFFER is showing in.
	(let ((window (get-buffer-window buffer t)))
	  (set-window-point window (point)))
	;; If completing for the minibuffer, exit it with this choice.
	(and (not completion-no-auto-exit)
             (minibufferp buffer)
	     minibuffer-completion-table
	     ;; If this is reading a file name, and the file name chosen
	     ;; is a directory, don't exit the minibuffer.
             (let* ((result (buffer-substring (field-beginning) (point)))
                    (bounds
                     (completion-boundaries result minibuffer-completion-table
                                            minibuffer-completion-predicate
                                            "")))
               (if (eq (car bounds) (length result))
                   ;; The completion chosen leads to a new set of completions
                   ;; (e.g. it's a directory): don't exit the minibuffer yet.
                   (let ((mini (active-minibuffer-window)))
                     (select-window mini)
                     (when minibuffer-auto-raise
                       (raise-frame (window-frame mini))))
                 (exit-minibuffer))))))))

(define-derived-mode completion-list-mode nil "Completion List"
  "Major mode for buffers showing lists of possible completions.
Type \\<completion-list-mode-map>\\[choose-completion] in the completion list\
 to select the completion near point.
Or click to select one with the mouse.

\\{completion-list-mode-map}"
  (set (make-local-variable 'completion-base-size) nil))

(defun completion-list-mode-finish ()
  "Finish setup of the completions buffer.
Called from `temp-buffer-show-hook'."
  (when (eq major-mode 'completion-list-mode)
    (setq buffer-read-only t)))

(add-hook 'temp-buffer-show-hook 'completion-list-mode-finish)


;; Variables and faces used in `completion-setup-function'.

(defcustom completion-show-help t
  "Non-nil means show help message in *Completions* buffer."
  :type 'boolean
  :version "22.1"
  :group 'completion)

;; This function goes in completion-setup-hook, so that it is called
;; after the text of the completion list buffer is written.
(defun completion-setup-function ()
  (let* ((mainbuf (current-buffer))
         (base-dir
          ;; FIXME: This is a bad hack.  We try to set the default-directory
          ;; in the *Completions* buffer so that the relative file names
          ;; displayed there can be treated as valid file names, independently
          ;; from the completion context.  But this suffers from many problems:
          ;; - It's not clear when the completions are file names.  With some
          ;;   completion tables (e.g. bzr revision specs), the listed
          ;;   completions can mix file names and other things.
          ;; - It doesn't pay attention to possible quoting.
          ;; - With fancy completion styles, the code below will not always
          ;;   find the right base directory.
          (if minibuffer-completing-file-name
              (file-name-as-directory
               (expand-file-name
                (buffer-substring (minibuffer-prompt-end)
                                  (- (point) (or completion-base-size 0))))))))
    (with-current-buffer standard-output
      (let ((base-size completion-base-size) ;Read before killing localvars.
            (base-position completion-base-position)
            (insert-fun completion-list-insert-choice-function))
        (completion-list-mode)
        (set (make-local-variable 'completion-base-size) base-size)
        (set (make-local-variable 'completion-base-position) base-position)
        (set (make-local-variable 'completion-list-insert-choice-function)
	     insert-fun))
      (set (make-local-variable 'completion-reference-buffer) mainbuf)
      (if base-dir (setq default-directory base-dir))
      ;; Maybe insert help string.
      (when completion-show-help
	(goto-char (point-min))
	(if (display-mouse-p)
	    (insert "Click on a completion to select it.\n"))
	(insert (substitute-command-keys
		 "In this buffer, type \\[choose-completion] to \
select the completion near point.\n\n"))))))

(add-hook 'completion-setup-hook 'completion-setup-function)

(define-key minibuffer-local-completion-map [prior] 'switch-to-completions)
(define-key minibuffer-local-completion-map "\M-v"  'switch-to-completions)

(defun switch-to-completions ()
  "Select the completion list window."
  (interactive)
  (let ((window (or (get-buffer-window "*Completions*" 0)
		    ;; Make sure we have a completions window.
                    (progn (minibuffer-completion-help)
                           (get-buffer-window "*Completions*" 0)))))
    (when window
      (select-window window)
      ;; In the new buffer, go to the first completion.
      ;; FIXME: Perhaps this should be done in `minibuffer-completion-help'.
      (when (bobp)
	(next-completion 1)))))

;;; Support keyboard commands to turn on various modifiers.

;; These functions -- which are not commands -- each add one modifier
;; to the following event.

(defun event-apply-alt-modifier (_ignore-prompt)
  "\\<function-key-map>Add the Alt modifier to the following event.
For example, type \\[event-apply-alt-modifier] & to enter Alt-&."
  (vector (event-apply-modifier (read-event) 'alt 22 "A-")))
(defun event-apply-super-modifier (_ignore-prompt)
  "\\<function-key-map>Add the Super modifier to the following event.
For example, type \\[event-apply-super-modifier] & to enter Super-&."
  (vector (event-apply-modifier (read-event) 'super 23 "s-")))
(defun event-apply-hyper-modifier (_ignore-prompt)
  "\\<function-key-map>Add the Hyper modifier to the following event.
For example, type \\[event-apply-hyper-modifier] & to enter Hyper-&."
  (vector (event-apply-modifier (read-event) 'hyper 24 "H-")))
(defun event-apply-shift-modifier (_ignore-prompt)
  "\\<function-key-map>Add the Shift modifier to the following event.
For example, type \\[event-apply-shift-modifier] & to enter Shift-&."
  (vector (event-apply-modifier (read-event) 'shift 25 "S-")))
(defun event-apply-control-modifier (_ignore-prompt)
  "\\<function-key-map>Add the Ctrl modifier to the following event.
For example, type \\[event-apply-control-modifier] & to enter Ctrl-&."
  (vector (event-apply-modifier (read-event) 'control 26 "C-")))
(defun event-apply-meta-modifier (_ignore-prompt)
  "\\<function-key-map>Add the Meta modifier to the following event.
For example, type \\[event-apply-meta-modifier] & to enter Meta-&."
  (vector (event-apply-modifier (read-event) 'meta 27 "M-")))

(defun event-apply-modifier (event symbol lshiftby prefix)
  "Apply a modifier flag to event EVENT.
SYMBOL is the name of this modifier, as a symbol.
LSHIFTBY is the numeric value of this modifier, in keyboard events.
PREFIX is the string that represents this modifier in an event type symbol."
  (if (numberp event)
      (cond ((eq symbol 'control)
	     (if (and (<= (downcase event) ?z)
		      (>= (downcase event) ?a))
		 (- (downcase event) ?a -1)
	       (if (and (<= (downcase event) ?Z)
			(>= (downcase event) ?A))
		   (- (downcase event) ?A -1)
		 (logior (lsh 1 lshiftby) event))))
	    ((eq symbol 'shift)
	     (if (and (<= (downcase event) ?z)
		      (>= (downcase event) ?a))
		 (upcase event)
	       (logior (lsh 1 lshiftby) event)))
	    (t
	     (logior (lsh 1 lshiftby) event)))
    (if (memq symbol (event-modifiers event))
	event
      (let ((event-type (if (symbolp event) event (car event))))
	(setq event-type (intern (concat prefix (symbol-name event-type))))
	(if (symbolp event)
	    event-type
	  (cons event-type (cdr event)))))))

(define-key function-key-map [?\C-x ?@ ?h] 'event-apply-hyper-modifier)
(define-key function-key-map [?\C-x ?@ ?s] 'event-apply-super-modifier)
(define-key function-key-map [?\C-x ?@ ?m] 'event-apply-meta-modifier)
(define-key function-key-map [?\C-x ?@ ?a] 'event-apply-alt-modifier)
(define-key function-key-map [?\C-x ?@ ?S] 'event-apply-shift-modifier)
(define-key function-key-map [?\C-x ?@ ?c] 'event-apply-control-modifier)

;;;; Keypad support.

;; Make the keypad keys act like ordinary typing keys.  If people add
;; bindings for the function key symbols, then those bindings will
;; override these, so this shouldn't interfere with any existing
;; bindings.

;; Also tell read-char how to handle these keys.
(mapc
 (lambda (keypad-normal)
   (let ((keypad (nth 0 keypad-normal))
	 (normal (nth 1 keypad-normal)))
     (put keypad 'ascii-character normal)
     (define-key function-key-map (vector keypad) (vector normal))))
 ;; See also kp-keys bound in bindings.el.
 '((kp-space ?\s)
   (kp-tab ?\t)
   (kp-enter ?\r)
   (kp-separator ?,)
   (kp-equal ?=)
   ;; Do the same for various keys that are represented as symbols under
   ;; GUIs but naturally correspond to characters.
   (backspace 127)
   (delete 127)
   (tab ?\t)
   (linefeed ?\n)
   (clear ?\C-l)
   (return ?\C-m)
   (escape ?\e)
   ))

;;;;
;;;; forking a twin copy of a buffer.
;;;;

(defvar clone-buffer-hook nil
  "Normal hook to run in the new buffer at the end of `clone-buffer'.")

(defvar clone-indirect-buffer-hook nil
  "Normal hook to run in the new buffer at the end of `clone-indirect-buffer'.")

(defun clone-process (process &optional newname)
  "Create a twin copy of PROCESS.
If NEWNAME is nil, it defaults to PROCESS' name;
NEWNAME is modified by adding or incrementing <N> at the end as necessary.
If PROCESS is associated with a buffer, the new process will be associated
  with the current buffer instead.
Returns nil if PROCESS has already terminated."
  (setq newname (or newname (process-name process)))
  (if (string-match "<[0-9]+>\\'" newname)
      (setq newname (substring newname 0 (match-beginning 0))))
  (when (memq (process-status process) '(run stop open))
    (let* ((process-connection-type (process-tty-name process))
	   (new-process
	    (if (memq (process-status process) '(open))
		(let ((args (process-contact process t)))
		  (setq args (plist-put args :name newname))
		  (setq args (plist-put args :buffer
					(if (process-buffer process)
					    (current-buffer))))
		  (apply 'make-network-process args))
	      (apply 'start-process newname
		     (if (process-buffer process) (current-buffer))
		     (process-command process)))))
      (set-process-query-on-exit-flag
       new-process (process-query-on-exit-flag process))
      (set-process-inherit-coding-system-flag
       new-process (process-inherit-coding-system-flag process))
      (set-process-filter new-process (process-filter process))
      (set-process-sentinel new-process (process-sentinel process))
      (set-process-plist new-process (copy-sequence (process-plist process)))
      new-process)))

;; things to maybe add (currently partly covered by `funcall mode'):
;; - syntax-table
;; - overlays
(defun clone-buffer (&optional newname display-flag)
  "Create and return a twin copy of the current buffer.
Unlike an indirect buffer, the new buffer can be edited
independently of the old one (if it is not read-only).
NEWNAME is the name of the new buffer.  It may be modified by
adding or incrementing <N> at the end as necessary to create a
unique buffer name.  If nil, it defaults to the name of the
current buffer, with the proper suffix.  If DISPLAY-FLAG is
non-nil, the new buffer is shown with `pop-to-buffer'.  Trying to
clone a file-visiting buffer, or a buffer whose major mode symbol
has a non-nil `no-clone' property, results in an error.

Interactively, DISPLAY-FLAG is t and NEWNAME is the name of the
current buffer with appropriate suffix.  However, if a prefix
argument is given, then the command prompts for NEWNAME in the
minibuffer.

This runs the normal hook `clone-buffer-hook' in the new buffer
after it has been set up properly in other respects."
  (interactive
   (progn
     (if buffer-file-name
	 (error "Cannot clone a file-visiting buffer"))
     (if (get major-mode 'no-clone)
	 (error "Cannot clone a buffer in %s mode" mode-name))
     (list (if current-prefix-arg
	       (read-buffer "Name of new cloned buffer: " (current-buffer)))
	   t)))
  (if buffer-file-name
      (error "Cannot clone a file-visiting buffer"))
  (if (get major-mode 'no-clone)
      (error "Cannot clone a buffer in %s mode" mode-name))
  (setq newname (or newname (buffer-name)))
  (if (string-match "<[0-9]+>\\'" newname)
      (setq newname (substring newname 0 (match-beginning 0))))
  (let ((buf (current-buffer))
	(ptmin (point-min))
	(ptmax (point-max))
	(pt (point))
	(mk (if mark-active (mark t)))
	(modified (buffer-modified-p))
	(mode major-mode)
	(lvars (buffer-local-variables))
	(process (get-buffer-process (current-buffer)))
	(new (generate-new-buffer (or newname (buffer-name)))))
    (save-restriction
      (widen)
      (with-current-buffer new
	(insert-buffer-substring buf)))
    (with-current-buffer new
      (narrow-to-region ptmin ptmax)
      (goto-char pt)
      (if mk (set-mark mk))
      (set-buffer-modified-p modified)

      ;; Clone the old buffer's process, if any.
      (when process (clone-process process))

      ;; Now set up the major mode.
      (funcall mode)

      ;; Set up other local variables.
      (mapc (lambda (v)
	      (condition-case ()	;in case var is read-only
		  (if (symbolp v)
		      (makunbound v)
		    (set (make-local-variable (car v)) (cdr v)))
		(error nil)))
	    lvars)

      ;; Run any hooks (typically set up by the major mode
      ;; for cloning to work properly).
      (run-hooks 'clone-buffer-hook))
    (if display-flag
        ;; Presumably the current buffer is shown in the selected frame, so
        ;; we want to display the clone elsewhere.
        (let ((same-window-regexps nil)
              (same-window-buffer-names))
          (pop-to-buffer new)))
    new))


(defun clone-indirect-buffer (newname display-flag &optional norecord)
  "Create an indirect buffer that is a twin copy of the current buffer.

Give the indirect buffer name NEWNAME.  Interactively, read NEWNAME
from the minibuffer when invoked with a prefix arg.  If NEWNAME is nil
or if not called with a prefix arg, NEWNAME defaults to the current
buffer's name.  The name is modified by adding a `<N>' suffix to it
or by incrementing the N in an existing suffix.  Trying to clone a
buffer whose major mode symbol has a non-nil `no-clone-indirect'
property results in an error.

DISPLAY-FLAG non-nil means show the new buffer with `pop-to-buffer'.
This is always done when called interactively.

Optional third arg NORECORD non-nil means do not put this buffer at the
front of the list of recently selected ones.

Returns the newly created indirect buffer."
  (interactive
   (progn
     (if (get major-mode 'no-clone-indirect)
	 (error "Cannot indirectly clone a buffer in %s mode" mode-name))
     (list (if current-prefix-arg
	       (read-buffer "Name of indirect buffer: " (current-buffer)))
	   t)))
  (if (get major-mode 'no-clone-indirect)
      (error "Cannot indirectly clone a buffer in %s mode" mode-name))
  (setq newname (or newname (buffer-name)))
  (if (string-match "<[0-9]+>\\'" newname)
      (setq newname (substring newname 0 (match-beginning 0))))
  (let* ((name (generate-new-buffer-name newname))
	 (buffer (make-indirect-buffer (current-buffer) name t)))
    (with-current-buffer buffer
      (run-hooks 'clone-indirect-buffer-hook))
    (when display-flag
      (pop-to-buffer buffer nil norecord))
    buffer))


(defun clone-indirect-buffer-other-window (newname display-flag &optional norecord)
  "Like `clone-indirect-buffer' but display in another window."
  (interactive
   (progn
     (if (get major-mode 'no-clone-indirect)
	 (error "Cannot indirectly clone a buffer in %s mode" mode-name))
     (list (if current-prefix-arg
	       (read-buffer "Name of indirect buffer: " (current-buffer)))
	   t)))
  (let ((pop-up-windows t))
    (clone-indirect-buffer newname display-flag norecord)))


;;; Handling of Backspace and Delete keys.

(defcustom normal-erase-is-backspace 'maybe
  "Set the default behavior of the Delete and Backspace keys.

If set to t, Delete key deletes forward and Backspace key deletes
backward.

If set to nil, both Delete and Backspace keys delete backward.

If set to `maybe' (which is the default), Emacs automatically
selects a behavior.  On window systems, the behavior depends on
the keyboard used.  If the keyboard has both a Backspace key and
a Delete key, and both are mapped to their usual meanings, the
option's default value is set to t, so that Backspace can be used
to delete backward, and Delete can be used to delete forward.

If not running under a window system, customizing this option
accomplishes a similar effect by mapping C-h, which is usually
generated by the Backspace key, to DEL, and by mapping DEL to C-d
via `keyboard-translate'.  The former functionality of C-h is
available on the F1 key.  You should probably not use this
setting if you don't have both Backspace, Delete and F1 keys.

Setting this variable with setq doesn't take effect.  Programmatically,
call `normal-erase-is-backspace-mode' (which see) instead."
  :type '(choice (const :tag "Off" nil)
		 (const :tag "Maybe" maybe)
		 (other :tag "On" t))
  :group 'editing-basics
  :version "21.1"
  :set (lambda (symbol value)
	 ;; The fboundp is because of a problem with :set when
	 ;; dumping Emacs.  It doesn't really matter.
	 (if (fboundp 'normal-erase-is-backspace-mode)
	     (normal-erase-is-backspace-mode (or value 0))
	   (set-default symbol value))))

(defun normal-erase-is-backspace-setup-frame (&optional frame)
  "Set up `normal-erase-is-backspace-mode' on FRAME, if necessary."
  (unless frame (setq frame (selected-frame)))
  (with-selected-frame frame
    (unless (terminal-parameter nil 'normal-erase-is-backspace)
      (normal-erase-is-backspace-mode
       (if (if (eq normal-erase-is-backspace 'maybe)
               (and (not noninteractive)
                    (or (memq system-type '(ms-dos windows-nt))
			(memq window-system '(w32 ns))
                        (and (memq window-system '(x))
                             (fboundp 'x-backspace-delete-keys-p)
                             (x-backspace-delete-keys-p))
                        ;; If the terminal Emacs is running on has erase char
                        ;; set to ^H, use the Backspace key for deleting
                        ;; backward, and the Delete key for deleting forward.
                        (and (null window-system)
                             (eq tty-erase-char ?\^H))))
             normal-erase-is-backspace)
           1 0)))))

(define-minor-mode normal-erase-is-backspace-mode
  "Toggle the Erase and Delete mode of the Backspace and Delete keys.
With a prefix argument ARG, enable this feature if ARG is
positive, and disable it otherwise.  If called from Lisp, enable
the mode if ARG is omitted or nil.

On window systems, when this mode is on, Delete is mapped to C-d
and Backspace is mapped to DEL; when this mode is off, both
Delete and Backspace are mapped to DEL.  (The remapping goes via
`local-function-key-map', so binding Delete or Backspace in the
global or local keymap will override that.)

In addition, on window systems, the bindings of C-Delete, M-Delete,
C-M-Delete, C-Backspace, M-Backspace, and C-M-Backspace are changed in
the global keymap in accordance with the functionality of Delete and
Backspace.  For example, if Delete is remapped to C-d, which deletes
forward, C-Delete is bound to `kill-word', but if Delete is remapped
to DEL, which deletes backward, C-Delete is bound to
`backward-kill-word'.

If not running on a window system, a similar effect is accomplished by
remapping C-h (normally produced by the Backspace key) and DEL via
`keyboard-translate': if this mode is on, C-h is mapped to DEL and DEL
to C-d; if it's off, the keys are not remapped.

When not running on a window system, and this mode is turned on, the
former functionality of C-h is available on the F1 key.  You should
probably not turn on this mode on a text-only terminal if you don't
have both Backspace, Delete and F1 keys.

See also `normal-erase-is-backspace'."
  :variable ((eq (terminal-parameter nil 'normal-erase-is-backspace) 1)
             . (lambda (v)
                 (setf (terminal-parameter nil 'normal-erase-is-backspace)
                       (if v 1 0))))
  (let ((enabled (eq 1 (terminal-parameter
                        nil 'normal-erase-is-backspace))))

    (cond ((or (memq window-system '(x w32 ns pc))
	       (memq system-type '(ms-dos windows-nt)))
	   (let ((bindings
		  `(([M-delete] [M-backspace])
		    ([C-M-delete] [C-M-backspace])
		    ([?\e C-delete] [?\e C-backspace]))))

	     (if enabled
		 (progn
		   (define-key local-function-key-map [delete] [deletechar])
		   (define-key local-function-key-map [kp-delete] [deletechar])
		   (define-key local-function-key-map [backspace] [?\C-?])
                   (dolist (b bindings)
                     ;; Not sure if input-decode-map is really right, but
                     ;; keyboard-translate-table (used below) only works
                     ;; for integer events, and key-translation-table is
                     ;; global (like the global-map, used earlier).
                     (define-key input-decode-map (car b) nil)
                     (define-key input-decode-map (cadr b) nil)))
	       (define-key local-function-key-map [delete] [?\C-?])
	       (define-key local-function-key-map [kp-delete] [?\C-?])
	       (define-key local-function-key-map [backspace] [?\C-?])
               (dolist (b bindings)
                 (define-key input-decode-map (car b) (cadr b))
                 (define-key input-decode-map (cadr b) (car b))))))
	  (t
	   (if enabled
	       (progn
		 (keyboard-translate ?\C-h ?\C-?)
		 (keyboard-translate ?\C-? ?\C-d))
	     (keyboard-translate ?\C-h ?\C-h)
	     (keyboard-translate ?\C-? ?\C-?))))

    (if (called-interactively-p 'interactive)
	(message "Delete key deletes %s"
		 (if (eq 1 (terminal-parameter nil 'normal-erase-is-backspace))
		     "forward" "backward")))))

(defvar vis-mode-saved-buffer-invisibility-spec nil
  "Saved value of `buffer-invisibility-spec' when Visible mode is on.")

(define-minor-mode read-only-mode
  "Change whether the current buffer is read-only.
With prefix argument ARG, make the buffer read-only if ARG is
positive, otherwise make it writable.  If buffer is read-only
and `view-read-only' is non-nil, enter view mode.

Do not call this from a Lisp program unless you really intend to
do the same thing as the \\[read-only-mode] command, including
possibly enabling or disabling View mode.  Also, note that this
command works by setting the variable `buffer-read-only', which
does not affect read-only regions caused by text properties.  To
ignore read-only status in a Lisp program (whether due to text
properties or buffer state), bind `inhibit-read-only' temporarily
to a non-nil value."
  :variable buffer-read-only
  (cond
   ((and (not buffer-read-only) view-mode)
    (View-exit-and-edit)
    (make-local-variable 'view-read-only)
    (setq view-read-only t))		; Must leave view mode.
   ((and buffer-read-only view-read-only
         ;; If view-mode is already active, `view-mode-enter' is a nop.
         (not view-mode)
         (not (eq (get major-mode 'mode-class) 'special)))
    (view-mode-enter))))

(define-minor-mode visible-mode
  "Toggle making all invisible text temporarily visible (Visible mode).
With a prefix argument ARG, enable Visible mode if ARG is
positive, and disable it otherwise.  If called from Lisp, enable
the mode if ARG is omitted or nil.

This mode works by saving the value of `buffer-invisibility-spec'
and setting it to nil."
  :lighter " Vis"
  :group 'editing-basics
  (when (local-variable-p 'vis-mode-saved-buffer-invisibility-spec)
    (setq buffer-invisibility-spec vis-mode-saved-buffer-invisibility-spec)
    (kill-local-variable 'vis-mode-saved-buffer-invisibility-spec))
  (when visible-mode
    (set (make-local-variable 'vis-mode-saved-buffer-invisibility-spec)
	 buffer-invisibility-spec)
    (setq buffer-invisibility-spec nil)))

(defvar messages-buffer-mode-map
  (let ((map (make-sparse-keymap)))
    (set-keymap-parent map special-mode-map)
    (define-key map "g" nil)            ; nothing to revert
    map))

(define-derived-mode messages-buffer-mode special-mode "Messages"
  "Major mode used in the \"*Messages*\" buffer.")

(defun messages-buffer ()
  "Return the \"*Messages*\" buffer.
If it does not exist, create and it switch it to `messages-buffer-mode'."
  (or (get-buffer "*Messages*")
      (with-current-buffer (get-buffer-create "*Messages*")
        (messages-buffer-mode)
        (current-buffer))))


;; Minibuffer prompt stuff.

;;(defun minibuffer-prompt-modification (start end)
;;  (error "You cannot modify the prompt"))
;;
;;
;;(defun minibuffer-prompt-insertion (start end)
;;  (let ((inhibit-modification-hooks t))
;;    (delete-region start end)
;;    ;; Discard undo information for the text insertion itself
;;    ;; and for the text deletion.above.
;;    (when (consp buffer-undo-list)
;;      (setq buffer-undo-list (cddr buffer-undo-list)))
;;    (message "You cannot modify the prompt")))
;;
;;
;;(setq minibuffer-prompt-properties
;;  (list 'modification-hooks '(minibuffer-prompt-modification)
;;	'insert-in-front-hooks '(minibuffer-prompt-insertion)))


;;;; Problematic external packages.

;; rms says this should be done by specifying symbols that define
;; versions together with bad values.  This is therefore not as
;; flexible as it could be.  See the thread:
;; https://lists.gnu.org/archive/html/emacs-devel/2007-08/msg00300.html
(defconst bad-packages-alist
  ;; Not sure exactly which semantic versions have problems.
  ;; Definitely 2.0pre3, probably all 2.0pre's before this.
  '((semantic semantic-version "\\`2\\.0pre[1-3]\\'"
              "The version of `semantic' loaded does not work in Emacs 22.
It can cause constant high CPU load.
Upgrade to at least Semantic 2.0pre4 (distributed with CEDET 1.0pre4).")
    ;; CUA-mode does not work with GNU Emacs version 22.1 and newer.
    ;; Except for version 1.2, all of the 1.x and 2.x version of cua-mode
    ;; provided the `CUA-mode' feature.  Since this is no longer true,
    ;; we can warn the user if the `CUA-mode' feature is ever provided.
    (CUA-mode t nil
"CUA-mode is now part of the standard GNU Emacs distribution,
so you can now enable CUA via the Options menu or by customizing `cua-mode'.

You have loaded an older version of CUA-mode which does not work
correctly with this version of Emacs.  You should remove the old
version and use the one distributed with Emacs."))
  "Alist of packages known to cause problems in this version of Emacs.
Each element has the form (PACKAGE SYMBOL REGEXP STRING).
PACKAGE is either a regular expression to match file names, or a
symbol (a feature name), like for `with-eval-after-load'.
SYMBOL is either the name of a string variable, or t.  Upon
loading PACKAGE, if SYMBOL is t or matches REGEXP, display a
warning using STRING as the message.")

(defun bad-package-check (package)
  "Run a check using the element from `bad-packages-alist' matching PACKAGE."
  (condition-case nil
      (let* ((list (assoc package bad-packages-alist))
             (symbol (nth 1 list)))
        (and list
             (boundp symbol)
             (or (eq symbol t)
                 (and (stringp (setq symbol (eval symbol)))
                      (string-match-p (nth 2 list) symbol)))
             (display-warning package (nth 3 list) :warning)))
    (error nil)))

(dolist (elem bad-packages-alist)
  (let ((pkg (car elem)))
    (with-eval-after-load pkg
      (bad-package-check pkg))))


;;; Generic dispatcher commands

;; Macro `define-alternatives' is used to create generic commands.
;; Generic commands are these (like web, mail, news, encrypt, irc, etc.)
;; that can have different alternative implementations where choosing
;; among them is exclusively a matter of user preference.

;; (define-alternatives COMMAND) creates a new interactive command
;; M-x COMMAND and a customizable variable COMMAND-alternatives.
;; Typically, the user will not need to customize this variable; packages
;; wanting to add alternative implementations should use
;;
;; ;;;###autoload (push '("My impl name" . my-impl-symbol) COMMAND-alternatives

(defmacro define-alternatives (command &rest customizations)
  "Define the new command `COMMAND'.

The argument `COMMAND' should be a symbol.

Running `M-x COMMAND RET' for the first time prompts for which
alternative to use and records the selected command as a custom
variable.

Running `C-u M-x COMMAND RET' prompts again for an alternative
and overwrites the previous choice.

The variable `COMMAND-alternatives' contains an alist with
alternative implementations of COMMAND.  `define-alternatives'
does not have any effect until this variable is set.

CUSTOMIZATIONS, if non-nil, should be composed of alternating
`defcustom' keywords and values to add to the declaration of
`COMMAND-alternatives' (typically :group and :version)."
  (let* ((command-name (symbol-name command))
         (varalt-name (concat command-name "-alternatives"))
         (varalt-sym (intern varalt-name))
         (varimp-sym (intern (concat command-name "--implementation"))))
    `(progn

       (defcustom ,varalt-sym nil
         ,(format "Alist of alternative implementations for the `%s' command.

Each entry must be a pair (ALTNAME . ALTFUN), where:
ALTNAME - The name shown at user to describe the alternative implementation.
ALTFUN  - The function called to implement this alternative."
                  command-name)
         :type '(alist :key-type string :value-type function)
         ,@customizations)

       (put ',varalt-sym 'definition-name ',command)
       (defvar ,varimp-sym nil "Internal use only.")

       (defun ,command (&optional arg)
         ,(format "Run generic command `%s'.
If used for the first time, or with interactive ARG, ask the user which
implementation to use for `%s'.  The variable `%s'
contains the list of implementations currently supported for this command."
                  command-name command-name varalt-name)
         (interactive "P")
         (when (or arg (null ,varimp-sym))
           (let ((val (completing-read
		       ,(format-message
                         "Select implementation for command `%s': "
                         command-name)
		       ,varalt-sym nil t)))
             (unless (string-equal val "")
	       (when (null ,varimp-sym)
		 (message
		  "Use C-u M-x %s RET`to select another implementation"
		  ,command-name)
		 (sit-for 3))
	       (customize-save-variable ',varimp-sym
					(cdr (assoc-string val ,varalt-sym))))))
         (if ,varimp-sym
             (call-interactively ,varimp-sym)
           (message "%s" ,(format-message
                           "No implementation selected for command `%s'"
                           command-name)))))))


;;; Functions for changing capitalization that Do What I Mean
(defun upcase-dwim (arg)
  "Upcase words in the region, if active; if not, upcase word at point.
If the region is active, this function calls `upcase-region'.
Otherwise, it calls `upcase-word', with prefix argument passed to it
to upcase ARG words."
  (interactive "*p")
  (if (use-region-p)
      (upcase-region (region-beginning) (region-end))
    (upcase-word arg)))

(defun downcase-dwim (arg)
    "Downcase words in the region, if active; if not, downcase word at point.
If the region is active, this function calls `downcase-region'.
Otherwise, it calls `downcase-word', with prefix argument passed to it
to downcase ARG words."
  (interactive "*p")
  (if (use-region-p)
      (downcase-region (region-beginning) (region-end))
    (downcase-word arg)))

(defun capitalize-dwim (arg)
  "Capitalize words in the region, if active; if not, capitalize word at point.
If the region is active, this function calls `capitalize-region'.
Otherwise, it calls `capitalize-word', with prefix argument passed to it
to capitalize ARG words."
  (interactive "*p")
  (if (use-region-p)
      (capitalize-region (region-beginning) (region-end))
    (capitalize-word arg)))



(provide 'simple)

;;; simple.el ends here<|MERGE_RESOLUTION|>--- conflicted
+++ resolved
@@ -53,13 +53,8 @@
   :version "26.1")
 
 (defvar shell-command-saved-pos nil
-<<<<<<< HEAD
-  "Position of point in the output buffer after command completes.
-It is a cons cell of the form (BUFFER . POS), where BUFFER is the output
-=======
   "Point position in the output buffer after command completes.
 It is an alist of (BUFFER . POS), where BUFFER is the output
->>>>>>> 98ac36ef
 buffer, and POS is the point position in BUFFER once the command finishes.
 This variable is used when `shell-command-dont-erase-buffer' is non-nil.")
 
@@ -1011,11 +1006,7 @@
 If METHOD is `delete-only', then delete the region; the return value
 is undefined.  If METHOD is nil, then return the content as a string.
 If METHOD is `bounds', then return the boundaries of the region
-<<<<<<< HEAD
-as a cons cell of the form (START . END).
-=======
 as a list of pairs of (START . END) positions.
->>>>>>> 98ac36ef
 If METHOD is anything else, delete the region and return its content
 as a string, after filtering it with `filter-buffer-substring', which
 is called with METHOD as its 3rd argument.")
@@ -5499,12 +5490,7 @@
        (progn (cl-assert (mark)) t)))
 
 (defun region-bounds ()
-<<<<<<< HEAD
-  "Return the boundaries of the region as a pair of positions.
-Value is a cons cell of the form (START . END)."
-=======
   "Return the boundaries of the region as a list of pairs of (START . END) positions."
->>>>>>> 98ac36ef
   (funcall region-extract-function 'bounds))
 
 (defun region-noncontiguous-p ()
