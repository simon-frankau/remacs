;;; cc-fonts.el --- font lock support for CC Mode

;; Copyright (C) 2002-2017 Free Software Foundation, Inc.

;; Authors:    2003- Alan Mackenzie
;;             2002- Martin Stjernholm
;; Maintainer: bug-cc-mode@gnu.org
;; Created:    07-Jan-2002
;; Keywords:   c languages
;; Package:    cc-mode

;; This file is part of GNU Emacs.

;; GNU Emacs is free software: you can redistribute it and/or modify
;; it under the terms of the GNU General Public License as published by
;; the Free Software Foundation, either version 3 of the License, or
;; (at your option) any later version.

;; GNU Emacs is distributed in the hope that it will be useful,
;; but WITHOUT ANY WARRANTY; without even the implied warranty of
;; MERCHANTABILITY or FITNESS FOR A PARTICULAR PURPOSE.  See the
;; GNU General Public License for more details.

;; You should have received a copy of the GNU General Public License
;; along with GNU Emacs.  If not, see <https://www.gnu.org/licenses/>.

;;; Commentary:

;; Some comments on the use of faces:
;;
;; o  `c-label-face-name' is either `font-lock-constant-face' (in
;;    Emacs), or `font-lock-reference-face'.
;;
;; o  `c-constant-face-name', `c-reference-face-name' and
;;    `c-doc-markup-face-name' are essentially set up like
;;    `c-label-face-name'.
;;
;; o  `c-preprocessor-face-name' is `font-lock-preprocessor-face' in
;;    XEmacs and - in lack of a closer equivalent -
;;    `font-lock-builtin-face' or `font-lock-reference-face' in Emacs.
;;
;; o  `c-doc-face-name' is `font-lock-doc-string-face' in XEmacs,
;;    `font-lock-doc-face' in Emacs 21 and later, or
;;    `font-lock-comment-face' in older Emacs (that since source
;;    documentation are actually comments in these languages, as opposed
;;    to elisp).
;;
;; TBD: We should probably provide real faces for the above uses and
;; instead initialize them from the standard faces.

;;; Code:

;; The faces that already have been put onto the text is tested in
;; various places to direct further fontifications.  For this to work,
;; the following assumptions regarding the faces must hold (apart from
;; the dependencies on the font locking order):
;;
;; o  `font-lock-comment-face' and the face in `c-doc-face-name' is
;;    not used in anything but comments.
;; o  If any face (e.g. `c-doc-markup-face-name') but those above is
;;    used in comments, it doesn't replace them.
;; o  `font-lock-string-face' is not used in anything but string
;;    literals (single or double quoted).
;; o  `font-lock-keyword-face' and the face in `c-label-face-name' are
;;    never overlaid with other faces.

(eval-when-compile
  (let ((load-path
	 (if (and (boundp 'byte-compile-dest-file)
		  (stringp byte-compile-dest-file))
	     (cons (file-name-directory byte-compile-dest-file) load-path)
	   load-path)))
    (load "cc-bytecomp" nil t)))

(cc-require 'cc-defs)
(cc-require-when-compile 'cc-langs)
(cc-require 'cc-vars)
(cc-require 'cc-engine)
(cc-require-when-compile 'cc-awk) ; Change from cc-require, 2003/6/18 to
;; prevent cc-awk being loaded when it's not needed.  There is now a (require
;; 'cc-awk) in (defun awk-mode ..).

;; Avoid repeated loading through the eval-after-load directive in
;; cc-mode.el.
(provide 'cc-fonts)

(cc-external-require 'font-lock)

(cc-bytecomp-defvar parse-sexp-lookup-properties) ; Emacs only.

;; Need to declare these local symbols during compilation since
;; they're referenced from lambdas in `byte-compile' calls that are
;; executed at compile time.  They don't need to have the proper
;; definitions, though, since the generated functions aren't called
;; during compilation.
(cc-bytecomp-defvar c-preprocessor-face-name)
(cc-bytecomp-defvar c-reference-face-name)
(cc-bytecomp-defun c-fontify-recorded-types-and-refs)
(cc-bytecomp-defun c-font-lock-declarators)
(cc-bytecomp-defun c-font-lock-objc-method)
(cc-bytecomp-defun c-font-lock-invalid-string)


;; Note that font-lock in XEmacs doesn't expand face names as
;; variables, so we have to use the (eval . FORM) in the font lock
;; matchers wherever we use these alias variables.

(defconst c-preprocessor-face-name
  (cond ((c-face-name-p 'font-lock-preprocessor-face)
	 ;; XEmacs has a font-lock-preprocessor-face.
	 'font-lock-preprocessor-face)
	((c-face-name-p 'font-lock-builtin-face)
	 ;; In Emacs font-lock-builtin-face has traditionally been
	 ;; used for preprocessor directives.
	 'font-lock-builtin-face)
	(t
	 'font-lock-reference-face)))

(cc-bytecomp-defvar font-lock-constant-face)

(defconst c-label-face-name
  (cond ((c-face-name-p 'font-lock-label-face)
	 ;; If it happens to occur in the future.  (Well, the more
	 ;; pragmatic reason is to get unique faces for the test
	 ;; suite.)
	 'font-lock-label-face)
	((and (c-face-name-p 'font-lock-constant-face)
	      (eq font-lock-constant-face 'font-lock-constant-face))
	 ;; Test both if font-lock-constant-face exists and that it's
	 ;; not an alias for something else.  This is important since
	 ;; we compare already set faces in various places.
	 'font-lock-constant-face)
	(t
	 'font-lock-reference-face)))

(defconst c-constant-face-name
  (if (and (c-face-name-p 'font-lock-constant-face)
	   (eq font-lock-constant-face 'font-lock-constant-face))
      ;; This doesn't exist in some earlier versions of XEmacs 21.
      'font-lock-constant-face
    c-label-face-name))

(defconst c-reference-face-name
  (with-no-warnings
   (if (and (c-face-name-p 'font-lock-reference-face)
	    (eq font-lock-reference-face 'font-lock-reference-face))
       ;; This is considered obsolete in Emacs, but it still maps well
       ;; to this use.  (Another reason to do this is to get unique
       ;; faces for the test suite.)
       'font-lock-reference-face
     c-label-face-name)))

;; This should not mapped to a face that also is used to fontify things
;; that aren't comments or string literals.
(defconst c-doc-face-name
  (cond ((c-face-name-p 'font-lock-doc-string-face)
	 ;; XEmacs.
	 'font-lock-doc-string-face)
	((c-face-name-p 'font-lock-doc-face)
	 ;; Emacs 21 and later.
	 'font-lock-doc-face)
	(t
	 'font-lock-comment-face)))

(defconst c-doc-markup-face-name
  (if (c-face-name-p 'font-lock-doc-markup-face)
	 ;; If it happens to occur in the future.  (Well, the more
	 ;; pragmatic reason is to get unique faces for the test
	 ;; suite.)
	 'font-lock-doc-markup-face
    c-label-face-name))

(defconst c-negation-char-face-name
  (if (c-face-name-p 'font-lock-negation-char-face)
      ;; Emacs 22 has a special face for negation chars.
      'font-lock-negation-char-face))

(cc-bytecomp-defun face-inverse-video-p) ; Only in Emacs.

(defun c-make-inverse-face (oldface newface)
  ;; Emacs and XEmacs have completely different face manipulation
  ;; routines. :P
  (copy-face oldface newface)
  (cond ((fboundp 'face-inverse-video-p)
	 ;; Emacs.  This only looks at the inverse flag in the current
	 ;; frame.  Other display configurations might be different,
	 ;; but it can only show if the same Emacs has frames on
	 ;; e.g. a color and a monochrome display simultaneously.
	 (unless (face-inverse-video-p oldface)
	   (invert-face newface)))
	((fboundp 'face-property-instance)
	 ;; XEmacs.  Same pitfall here.
	 (unless (face-property-instance oldface 'reverse)
	   (invert-face newface)))))

(defvar c-annotation-face 'c-annotation-face)

(defface c-annotation-face
  '((default :inherit font-lock-constant-face))
  "Face for highlighting annotations in Java mode and similar modes."
  :version "24.1"
  :group 'c)

(eval-and-compile
  ;; We need the following definitions during compilation since they're
  ;; used when the `c-lang-defconst' initializers are evaluated.  Define
  ;; them at runtime too for the sake of derived modes.

  ;; This indicates the "font locking context", and is set just before
  ;; fontification is done.  If non-nil, it says, e.g., point starts
  ;; from within a #if preprocessor construct.
  (defvar c-font-lock-context nil)
  (make-variable-buffer-local 'c-font-lock-context)

  (defmacro c-put-font-lock-face (from to face)
    ;; Put a face on a region (overriding any existing face) in the way
    ;; font-lock would do it.  In XEmacs that means putting an
    ;; additional font-lock property, or else the font-lock package
    ;; won't recognize it as fontified and might override it
    ;; incorrectly.
    ;;
    ;; This function does a hidden buffer change.
    (if (fboundp 'font-lock-set-face)
	;; Note: This function has no docstring in XEmacs so it might be
	;; considered internal.
	`(font-lock-set-face ,from ,to ,face)
      `(put-text-property ,from ,to 'face ,face)))

  (defmacro c-remove-font-lock-face (from to)
    ;; This is the inverse of `c-put-font-lock-face'.
    ;;
    ;; This function does a hidden buffer change.
    (if (fboundp 'font-lock-remove-face)
	`(font-lock-remove-face ,from ,to)
      `(remove-text-properties ,from ,to '(face nil))))

  (defmacro c-put-font-lock-string-face (from to)
    ;; Put `font-lock-string-face' on a string.  The surrounding
    ;; quotes are included in Emacs but not in XEmacs.  The passed
    ;; region should include them.
    ;;
    ;; This function does a hidden buffer change.
    (if (featurep 'xemacs)
	`(c-put-font-lock-face (1+ ,from) (1- ,to) 'font-lock-string-face)
      `(c-put-font-lock-face ,from ,to 'font-lock-string-face)))

  (defmacro c-fontify-types-and-refs (varlist &rest body)
    ;; Like `let', but additionally activates `c-record-type-identifiers'
    ;; and `c-record-ref-identifiers', and fontifies the recorded ranges
    ;; accordingly on exit.
    ;;
    ;; This function does hidden buffer changes.
    `(let ((c-record-type-identifiers t)
	   c-record-ref-identifiers
	   ,@varlist)
       (prog1 (progn ,@body)
	 (c-fontify-recorded-types-and-refs))))
  (put 'c-fontify-types-and-refs 'lisp-indent-function 1)

  (defun c-skip-comments-and-strings (limit)
    ;; If the point is within a region fontified as a comment or
    ;; string literal skip to the end of it or to LIMIT, whichever
    ;; comes first, and return t.  Otherwise return nil.  The match
    ;; data is not clobbered.
    ;;
    ;; This function might do hidden buffer changes.
    (when (c-got-face-at (point) c-literal-faces)
      (while (progn
	       (goto-char (c-next-single-property-change
			   (point) 'face nil limit))
	       (and (< (point) limit)
		    (c-got-face-at (point) c-literal-faces))))
      t))

  (defun c-make-syntactic-matcher (regexp)
    ;; Returns a byte compiled function suitable for use in place of a
    ;; regexp string in a `font-lock-keywords' matcher, except that
    ;; only matches outside comments and string literals count.
    ;;
    ;; This function does not do any hidden buffer changes, but the
    ;; generated functions will.  (They are however used in places
    ;; covered by the font-lock context.)
    (byte-compile
     `(lambda (limit)
	(let (res)
	  (while (and (setq res (re-search-forward ,regexp limit t))
		      (progn
			(goto-char (match-beginning 0))
			(or (c-skip-comments-and-strings limit)
			    (progn
			      (goto-char (match-end 0))
			      nil)))))
	  res))))

  (defun c-make-font-lock-search-form (regexp highlights)
    ;; Return a lisp form which will fontify every occurrence of REGEXP
    ;; (a regular expression, NOT a function) between POINT and `limit'
    ;; with HIGHLIGHTS, a list of highlighters as specified on page
    ;; "Search-based Fontification" in the elisp manual.
    `(while (re-search-forward ,regexp limit t)
       (unless (progn
		 (goto-char (match-beginning 0))
		 (c-skip-comments-and-strings limit))
	 (goto-char (match-end 0))
	 ,@(mapcar
	    (lambda (highlight)
	      (if (integerp (car highlight))
		  ;; e.g. highlight is (1 font-lock-type-face t)
		  (progn
		    (unless (eq (nth 2 highlight) t)
		      (error
		       "The override flag must currently be t in %s"
		       highlight))
		    (when (nth 3 highlight)
		      (error
		       "The laxmatch flag may currently not be set in %s"
		       highlight))
		    `(save-match-data
		       (c-put-font-lock-face
			(match-beginning ,(car highlight))
			(match-end ,(car highlight))
			,(elt highlight 1))))
		;; highlight is an "ANCHORED HIGHLIGHTER" of the form
		;; (ANCHORED-MATCHER PRE-FORM POST-FORM SUBEXP-HIGHLIGHTERS...)
		(when (nth 3 highlight)
		  (error "Match highlights currently not supported in %s"
			 highlight))
		`(progn
		   ,(nth 1 highlight)
		   (save-match-data ,(car highlight))
		   ,(nth 2 highlight))))
	    highlights))))

  (defun c-make-font-lock-search-function (regexp &rest highlights)
    ;; This function makes a byte compiled function that works much like
    ;; a matcher element in `font-lock-keywords'.  It cuts out a little
    ;; bit of the overhead compared to a real matcher.  The main reason
    ;; is however to pass the real search limit to the anchored
    ;; matcher(s), since most (if not all) font-lock implementations
    ;; arbitrarily limit anchored matchers to the same line, and also
    ;; to insulate against various other irritating differences between
    ;; the different (X)Emacs font-lock packages.
    ;;
    ;; REGEXP is the matcher, which must be a regexp.  Only matches
    ;; where the beginning is outside any comment or string literal are
    ;; significant.
    ;;
    ;; HIGHLIGHTS is a list of highlight specs, just like in
    ;; `font-lock-keywords', with these limitations: The face is always
    ;; overridden (no big disadvantage, since hits in comments etc are
    ;; filtered anyway), there is no "laxmatch", and an anchored matcher
    ;; is always a form which must do all the fontification directly.
    ;; `limit' is a variable bound to the real limit in the context of
    ;; the anchored matcher forms.
    ;;
    ;; This function does not do any hidden buffer changes, but the
    ;; generated functions will.  (They are however used in places
    ;; covered by the font-lock context.)

    ;; Note: Replace `byte-compile' with `eval' to debug the generated
    ;; lambda more easily.
    (byte-compile
     `(lambda (limit)
	(let ( ;; The font-lock package in Emacs is known to clobber
	      ;; `parse-sexp-lookup-properties' (when it exists).
	      (parse-sexp-lookup-properties
	       (cc-eval-when-compile
		 (boundp 'parse-sexp-lookup-properties))))
	  ,(c-make-font-lock-search-form regexp highlights))
	nil)))

  (defun c-make-font-lock-BO-decl-search-function (regexp &rest highlights)
    ;; This function makes a byte compiled function that first moves back
    ;; to the beginning of the current declaration (if any), then searches
    ;; forward for matcher elements (as in `font-lock-keywords') and
    ;; fontifies them.
    ;;
    ;; The motivation for moving back to the declaration start is to
    ;; establish a context for the current text when, e.g., a character
    ;; is typed on a C++ inheritance continuation line, or a jit-lock
    ;; chunk starts there.
    ;;
    ;; The new function works much like a matcher element in
    ;; `font-lock-keywords'.  It cuts out a little bit of the overhead
    ;; compared to a real matcher.  The main reason is however to pass the
    ;; real search limit to the anchored matcher(s), since most (if not
    ;; all) font-lock implementations arbitrarily limit anchored matchers
    ;; to the same line, and also to insulate against various other
    ;; irritating differences between the different (X)Emacs font-lock
    ;; packages.
    ;;
    ;; REGEXP is the matcher, which must be a regexp.  Only matches
    ;; where the beginning is outside any comment or string literal are
    ;; significant.
    ;;
    ;; HIGHLIGHTS is a list of highlight specs, just like in
    ;; `font-lock-keywords', with these limitations: The face is always
    ;; overridden (no big disadvantage, since hits in comments etc are
    ;; filtered anyway), there is no "laxmatch", and an anchored matcher
    ;; is always a form which must do all the fontification directly.
    ;; `limit' is a variable bound to the real limit in the context of
    ;; the anchored matcher forms.
    ;;
    ;; This function does not do any hidden buffer changes, but the
    ;; generated functions will.  (They are however used in places
    ;; covered by the font-lock context.)

    ;; Note: Replace `byte-compile' with `eval' to debug the generated
    ;; lambda more easily.
    (byte-compile
     `(lambda (limit)
	(let ( ;; The font-lock package in Emacs is known to clobber
	      ;; `parse-sexp-lookup-properties' (when it exists).
	      (parse-sexp-lookup-properties
	       (cc-eval-when-compile
		 (boundp 'parse-sexp-lookup-properties)))
	      (BOD-limit
	       (c-determine-limit 1000)))
	  (goto-char
	   (let ((here (point)))
	     (if (eq (car (c-beginning-of-decl-1 BOD-limit)) 'same)
		 (point)
	       here)))
	  ,(c-make-font-lock-search-form regexp highlights))
	nil)))

  (defun c-make-font-lock-context-search-function (normal &rest state-stanzas)
    ;; This function makes a byte compiled function that works much like
    ;; a matcher element in `font-lock-keywords', with the following
    ;; enhancement: the generated function will test for particular "font
    ;; lock contexts" at the start of the region, i.e. is this point in
    ;; the middle of some particular construct?  if so the generated
    ;; function will first fontify the tail of the construct, before
    ;; going into the main loop and fontify full constructs up to limit.
    ;;
    ;; The generated function takes one parameter called `limit', and
    ;; will fontify the region between POINT and LIMIT.
    ;;
    ;; NORMAL is a list of the form (REGEXP HIGHLIGHTS .....), and is
    ;; used to fontify the "regular" bit of the region.
    ;; STATE-STANZAS is list of elements of the form (STATE LIM REGEXP
    ;; HIGHLIGHTS), each element coding one possible font lock context.

    ;; o - REGEXP is a font-lock regular expression (NOT a function),
    ;; o - HIGHLIGHTS is a list of zero or more highlighters as defined
    ;;   on page "Search-based Fontification" in the elisp manual.  As
    ;;   yet (2009-06), they must have OVERRIDE set, and may not have
    ;;   LAXMATCH set.
    ;;
    ;; o - STATE is the "font lock context" (e.g. in-cpp-expr) and is
    ;;   not quoted.
    ;; o - LIM is a lisp form whose evaluation will yield the limit
    ;;   position in the buffer for fontification by this stanza.
    ;;
    ;; This function does not do any hidden buffer changes, but the
    ;; generated functions will.  (They are however used in places
    ;; covered by the font-lock context.)
    ;;
    ;; Note: Replace `byte-compile' with `eval' to debug the generated
    ;; lambda more easily.
    (byte-compile
     `(lambda (limit)
	(let ( ;; The font-lock package in Emacs is known to clobber
	      ;; `parse-sexp-lookup-properties' (when it exists).
	      (parse-sexp-lookup-properties
	       (cc-eval-when-compile
		 (boundp 'parse-sexp-lookup-properties))))
	  ,@(mapcar
	     (lambda (stanza)
	       (let ((state (car stanza))
		     (lim (nth 1 stanza))
		     (regexp (nth 2 stanza))
		     (highlights (cdr (cddr stanza))))
		 `(if (eq c-font-lock-context ',state)
		      (let ((limit ,lim))
			,(c-make-font-lock-search-form
			  regexp highlights)))))
	     state-stanzas)
	  ,(c-make-font-lock-search-form (car normal) (cdr normal))
	  nil))))

;  (eval-after-load "edebug" ; 2006-07-09: def-edebug-spec is now in subr.el.
;    '(progn
  (def-edebug-spec c-fontify-types-and-refs let*)
  (def-edebug-spec c-make-syntactic-matcher t)
  ;; If there are literal quoted or backquoted highlight specs in
  ;; the call to `c-make-font-lock-search-function' then let's
  ;; instrument the forms in them.
  (def-edebug-spec c-make-font-lock-search-function
    (form &rest &or ("quote" (&rest form)) ("`" (&rest form)) form)));))

(defun c-fontify-recorded-types-and-refs ()
  ;; Convert the ranges recorded on `c-record-type-identifiers' and
  ;; `c-record-ref-identifiers' to fontification.
  ;;
  ;; This function does hidden buffer changes.
  (let (elem)
    (while (consp c-record-type-identifiers)
      (setq elem (car c-record-type-identifiers)
	    c-record-type-identifiers (cdr c-record-type-identifiers))
      (c-put-font-lock-face (car elem) (cdr elem)
			    'font-lock-type-face))
    (while c-record-ref-identifiers
      (setq elem (car c-record-ref-identifiers)
	    c-record-ref-identifiers (cdr c-record-ref-identifiers))
      ;; Note that the reference face is a variable that is
      ;; dereferenced, since it's an alias in Emacs.
      (c-put-font-lock-face (car elem) (cdr elem)
			    c-reference-face-name))))

(c-lang-defconst c-cpp-matchers
  "Font lock matchers for preprocessor directives and purely lexical
stuff.  Used on level 1 and higher."

  ;; Note: `c-font-lock-declarations' assumes that no matcher here
  ;; sets `font-lock-type-face' in languages where
  ;; `c-recognize-<>-arglists' is set.

  t `(,@(when (c-lang-const c-opt-cpp-prefix)
	  (let* ((noncontinued-line-end "\\(\\=\\|\\(\\=\\|[^\\]\\)[\n\r]\\)")
		 (ncle-depth (regexp-opt-depth noncontinued-line-end))
		 (sws-depth (c-lang-const c-syntactic-ws-depth))
		 (nsws-depth (c-lang-const c-nonempty-syntactic-ws-depth)))

	    `(;; The stuff after #error and #warning is a message, so
	      ;; fontify it as a string.
	      ,@(when (c-lang-const c-cpp-message-directives)
		  (let* ((re (c-make-keywords-re 'appendable ; nil
			       (c-lang-const c-cpp-message-directives)))
			 (re-depth (regexp-opt-depth re)))
		    `((,(concat noncontinued-line-end
				(c-lang-const c-opt-cpp-prefix)
				re
				"\\s +\\(.*\\)$")
		       ,(+ ncle-depth re-depth 1) font-lock-string-face t))))

	      ;; Fontify filenames in #include <...> as strings.
	      ,@(when (c-lang-const c-cpp-include-directives)
		  (let* ((re (c-make-keywords-re nil
			       (c-lang-const c-cpp-include-directives)))
			 (re-depth (regexp-opt-depth re)))
		    ;; We used to use a font-lock "anchored matcher" here for
		    ;; the paren syntax.  This failed when the ">" was at EOL,
		    ;; since `font-lock-fontify-anchored-keywords' terminated
		    ;; its loop at EOL without executing our lambda form at
		    ;; all.
		    `((,(c-make-font-lock-search-function
			 (concat noncontinued-line-end
				 (c-lang-const c-opt-cpp-prefix)
				 re
				 (c-lang-const c-syntactic-ws)
				 "\\(<[^>\n\r]*>?\\)")
			 `(,(+ ncle-depth re-depth sws-depth 1)
			   font-lock-string-face t)
			 `((let ((beg (match-beginning
				       ,(+ ncle-depth re-depth sws-depth 1)))
				 (end (1- (match-end ,(+ ncle-depth re-depth
							 sws-depth 1)))))
			     (if (eq (char-after end) ?>)
				 (progn
				   (c-mark-<-as-paren beg)
				   (c-mark->-as-paren end))
			       (c-unmark-<->-as-paren beg)))
			   nil))))))

	      ;; #define.
	      ,@(when (c-lang-const c-opt-cpp-macro-define)
		  `((,(c-make-font-lock-search-function
		       (concat
			noncontinued-line-end
			(c-lang-const c-opt-cpp-prefix)
			(c-lang-const c-opt-cpp-macro-define)
			(c-lang-const c-nonempty-syntactic-ws)
			"\\(" (c-lang-const ; 1 + ncle + nsws
			       c-symbol-key) "\\)"
			(concat "\\("	; 2 + ncle + nsws + c-sym-key
				;; Macro with arguments - a "function".
				"\\((\\)" ; 3 + ncle + nsws + c-sym-key
				"\\|"
				;; Macro without arguments - a "variable".
				"\\([^(]\\|$\\)"
				"\\)"))
		       `((if (match-beginning
			      ,(+ 3 ncle-depth nsws-depth
				  (c-lang-const c-symbol-key-depth)))

			     ;; "Function".  Fontify the name and the arguments.
			     (save-restriction
			       (c-put-font-lock-face
				(match-beginning ,(+ 1 ncle-depth nsws-depth))
				(match-end ,(+ 1 ncle-depth nsws-depth))
				'font-lock-function-name-face)
			       (goto-char
				(match-end
				 ,(+ 3 ncle-depth nsws-depth
				     (c-lang-const c-symbol-key-depth))))

			       (narrow-to-region (point-min) limit)
			       (while (and
				       (progn
					 (c-forward-syntactic-ws)
					 (looking-at c-symbol-key))
				       (progn
					 (c-put-font-lock-face
					  (match-beginning 0) (match-end 0)
					  'font-lock-variable-name-face)
					 (goto-char (match-end 0))
					 (c-forward-syntactic-ws)
					 (eq (char-after) ?,)))
				 (forward-char)))

			   ;; "Variable".
			   (c-put-font-lock-face
			    (match-beginning ,(+ 1 ncle-depth nsws-depth))
			    (match-end ,(+ 1 ncle-depth nsws-depth))
			    'font-lock-variable-name-face)))))))

	      ;; Fontify cpp function names in preprocessor
	      ;; expressions in #if and #elif.
	      ,@(when (and (c-lang-const c-cpp-expr-directives)
			   (c-lang-const c-cpp-expr-functions))
		  (let ((ced-re (c-make-keywords-re t
				  (c-lang-const c-cpp-expr-directives)))
			(cef-re (c-make-keywords-re t
				  (c-lang-const c-cpp-expr-functions))))

		    `((,(c-make-font-lock-context-search-function
			 `(,(concat noncontinued-line-end
				    (c-lang-const c-opt-cpp-prefix)
				    ced-re ; 1 + ncle-depth
				    ;; Match the whole logical line to look
				    ;; for the functions in.
				    "\\(\\\\\\(.\\|[\n\r]\\)\\|[^\n\r]\\)*")
			   ((let ((limit (match-end 0)))
			      (while (re-search-forward ,cef-re limit 'move)
				(c-put-font-lock-face (match-beginning 1)
						      (match-end 1)
						      c-preprocessor-face-name)))
			    (goto-char (match-end ,(1+ ncle-depth)))))
			 `(in-cpp-expr
			   (save-excursion (c-end-of-macro) (point))
			   ,cef-re
			   (1 c-preprocessor-face-name t)))))))

	      ;; Fontify the directive names.
	      (,(c-make-font-lock-search-function
		 (concat noncontinued-line-end
			 "\\("
			 (c-lang-const c-opt-cpp-prefix)
			 "[" (c-lang-const c-symbol-chars) "]+"
			 "\\)")
		 `(,(1+ ncle-depth) c-preprocessor-face-name t)))

	      (eval . (list ,(c-make-syntactic-matcher
			      (concat noncontinued-line-end
				      (c-lang-const c-opt-cpp-prefix)
				      "if\\(n\\)def\\>"))
			    ,(+ ncle-depth 1)
			    c-negation-char-face-name
			    'append))
	      )))

      ,@(when (c-major-mode-is 'pike-mode)
	  ;; Recognize hashbangs in Pike.
	  `((eval . (list "\\`#![^\n\r]*"
			  0 c-preprocessor-face-name))))

      ;; Make hard spaces visible through an inverted `font-lock-warning-face'.
      (eval . (list
	       "\240"
	       0 (progn
		   (unless (c-face-name-p 'c-nonbreakable-space-face)
		     (c-make-inverse-face 'font-lock-warning-face
					  'c-nonbreakable-space-face))
		   ''c-nonbreakable-space-face)))
      ))

(defun c-font-lock-invalid-string ()
  ;; Assuming the point is after the opening character of a string,
  ;; fontify that char with `font-lock-warning-face' if the string
  ;; decidedly isn't terminated properly.
  ;;
  ;; This function does hidden buffer changes.
  (let ((start (1- (point))))
    (save-excursion
      (and (eq (elt (parse-partial-sexp start (c-point 'eol)) 8) start)
	   (if (if (eval-when-compile (integerp ?c))
		   ;; Emacs
		   (integerp c-multiline-string-start-char)
		 ;; XEmacs
		 (characterp c-multiline-string-start-char))
	       ;; There's no multiline string start char before the
	       ;; string, so newlines aren't allowed.
	       (not (eq (char-before start) c-multiline-string-start-char))
	     ;; Multiline strings are allowed anywhere if
	     ;; c-multiline-string-start-char is t.
	     (not c-multiline-string-start-char))
	   (if c-string-escaped-newlines
	       ;; There's no \ before the newline.
	       (not (eq (char-before (point)) ?\\))
	     ;; Escaped newlines aren't supported.
	     t)
	   (c-put-font-lock-face start (1+ start) 'font-lock-warning-face)))))

(defun c-font-lock-invalid-single-quotes (limit)
  ;; This function will be called from font-lock for a region bounded by POINT
  ;; and LIMIT, as though it were to identify a keyword for
  ;; font-lock-keyword-face.  It always returns NIL to inhibit this and
  ;; prevent a repeat invocation.  See elisp/lispref page "Search-based
  ;; Fontification".
  ;;
  ;; This function fontifies invalid single quotes with
  ;; `font-lock-warning-face'.  These are the single quotes which
  ;; o - aren't inside a literal;
  ;; o - are marked with a syntax-table text property value '(1); and
  ;; o - are NOT marked with a non-null c-digit-separator property.
  (let ((limits (c-literal-limits))
	state beg end)
    (if limits
	(goto-char (cdr limits)))	; Even for being in a ' '
    (while (< (point) limit)
      (setq beg (point))
      (setq state (parse-partial-sexp (point) limit nil nil nil 'syntax-table))
      (setq end (point))
      (goto-char beg)
      (while (progn (skip-chars-forward "^'" end)
		    (< (point) end))
	(if (and (equal (c-get-char-property (point) 'syntax-table) '(1))
		 (not (c-get-char-property (point) 'c-digit-separator)))
	    (c-put-font-lock-face (point) (1+ (point)) font-lock-warning-face))
	(forward-char))
      (parse-partial-sexp end limit nil nil state 'syntax-table)))
    nil)

(c-lang-defconst c-basic-matchers-before
  "Font lock matchers for basic keywords, labels, references and various
other easily recognizable things that should be fontified before generic
casts and declarations are fontified.  Used on level 2 and higher."

  ;; Note: `c-font-lock-declarations' assumes that no matcher here
  ;; sets `font-lock-type-face' in languages where
  ;; `c-recognize-<>-arglists' is set.

  t `(;; Put a warning face on the opener of unclosed strings that
      ;; can't span lines.  Later font
      ;; lock packages have a `font-lock-syntactic-face-function' for
      ;; this, but it doesn't give the control we want since any
      ;; fontification done inside the function will be
      ;; unconditionally overridden.
      ,(c-make-font-lock-search-function
	;; Match a char before the string starter to make
	;; `c-skip-comments-and-strings' work correctly.
	(concat ".\\(" c-string-limit-regexp "\\)")
	'((c-font-lock-invalid-string)))

      ;; Invalid single quotes.
      c-font-lock-invalid-single-quotes

      ;; Fontify C++ raw strings.
      ,@(when (c-major-mode-is 'c++-mode)
	  '(c-font-lock-raw-strings))

      ;; Fontify keyword constants.
      ,@(when (c-lang-const c-constant-kwds)
	  (let ((re (c-make-keywords-re nil (c-lang-const c-constant-kwds))))
	    (if (c-major-mode-is 'pike-mode)
		;; No symbol is a keyword after "->" in Pike.
		`((eval . (list ,(concat "\\(\\=.?\\|[^>]\\|[^-]>\\)"
					 "\\<\\(" re "\\)\\>")
				2 c-constant-face-name)))
	      `((eval . (list ,(concat "\\<\\(" re "\\)\\>")
			      1 c-constant-face-name))))))

      ;; Fontify all keywords except the primitive types.
      ,(if (c-major-mode-is 'pike-mode)
	   ;; No symbol is a keyword after "->" in Pike.
	   `(,(concat "\\(\\=.?\\|[^>]\\|[^-]>\\)"
		      "\\<" (c-lang-const c-regular-keywords-regexp))
	     2 font-lock-keyword-face)
	 `(,(concat "\\<" (c-lang-const c-regular-keywords-regexp))
	   1 font-lock-keyword-face))

      ;; Fontify leading identifiers in fully qualified names like
      ;; "foo::bar" in languages that supports such things.
      ,@(when (c-lang-const c-opt-identifier-concat-key)
	  (if (c-major-mode-is 'java-mode)
	      ;; Java needs special treatment since "." is used both to
	      ;; qualify names and in normal indexing.  Here we look for
	      ;; capital characters at the beginning of an identifier to
	      ;; recognize the class.  "*" is also recognized to cover
	      ;; wildcard import declarations.  All preceding dot separated
	      ;; identifiers are taken as package names and therefore
	      ;; fontified as references.
	      `(,(c-make-font-lock-search-function
		  ;; Search for class identifiers preceded by ".".  The
		  ;; anchored matcher takes it from there.
		  (concat (c-lang-const c-opt-identifier-concat-key)
			  (c-lang-const c-simple-ws) "*"
			  (concat "\\("
				  "[" c-upper "]"
				  "[" (c-lang-const c-symbol-chars) "]*"
				  "\\|"
				  "\\*"
				  "\\)"))
		  `((let (id-end)
		      (goto-char (1+ (match-beginning 0)))
		      (while (and (eq (char-before) ?.)
				  (progn
				    (backward-char)
				    (c-backward-syntactic-ws)
				    (setq id-end (point))
				    (< (skip-chars-backward
					,(c-lang-const c-symbol-chars))
				       0))
				  (not (get-text-property (point) 'face)))
			(c-put-font-lock-face (point) id-end
					      c-reference-face-name)
			(c-backward-syntactic-ws)))
		    nil
		    (goto-char (match-end 0)))))

	    `((,(byte-compile
		 ;; Must use a function here since we match longer than
		 ;; we want to move before doing a new search.  This is
		 ;; not necessary for XEmacs since it restarts the
		 ;; search from the end of the first highlighted
		 ;; submatch (something that causes problems in other
		 ;; places).
		 `(lambda (limit)
		    (while (re-search-forward
			    ,(concat "\\(\\<" ; 1
				     "\\(" (c-lang-const c-symbol-key) "\\)" ; 2
				     (c-lang-const c-simple-ws) "*"
				     (c-lang-const c-opt-identifier-concat-key)
				     (c-lang-const c-simple-ws) "*"
				     "\\)"
				     "\\("
				     (c-lang-const c-opt-after-id-concat-key)
				     "\\)")
			    limit t)
		      (unless (progn
				(goto-char (match-beginning 0))
				(c-skip-comments-and-strings limit))
			(or (get-text-property (match-beginning 2) 'face)
			    (c-put-font-lock-face (match-beginning 2)
						  (match-end 2)
						  c-reference-face-name))
			(goto-char (match-end 1))))))))))

      ;; Fontify the special declarations in Objective-C.
      ,@(when (c-major-mode-is 'objc-mode)
	  `(;; Fontify class names in the beginning of message expressions.
	    ,(c-make-font-lock-search-function
	      "\\["
	      '((c-fontify-types-and-refs ()
		  (c-forward-syntactic-ws limit)
		  (let ((start (point)))
		    ;; In this case we accept both primitive and known types.
		    (when (eq (c-forward-type) 'known)
		      (goto-char start)
		      (let ((c-promote-possible-types t))
			(c-forward-type))))
		  (if (> (point) limit) (goto-char limit)))))

	    ;; The @interface/@implementation/@protocol directives.
	    ,(c-make-font-lock-search-function
	      (concat "\\<"
		      (regexp-opt
		       '("@interface" "@implementation" "@protocol")
		       t)
		      "\\>")
	      '((c-fontify-types-and-refs
		    (;; The font-lock package in Emacs is known to clobber
		     ;; `parse-sexp-lookup-properties' (when it exists).
		     (parse-sexp-lookup-properties
		      (cc-eval-when-compile
			(boundp 'parse-sexp-lookup-properties))))
		  (c-forward-objc-directive)
		  nil)
		(goto-char (match-beginning 0))))))

      (eval . (list "\\(!\\)[^=]" 1 c-negation-char-face-name))
      ))

(defun c-font-lock-complex-decl-prepare (limit)
  ;; This function will be called from font-lock for a region bounded by POINT
  ;; and LIMIT, as though it were to identify a keyword for
  ;; font-lock-keyword-face.  It always returns NIL to inhibit this and
  ;; prevent a repeat invocation.  See elisp/lispref page "Search-based
  ;; Fontification".
  ;;
  ;; Called before any of the matchers in `c-complex-decl-matchers'.
  ;;
  ;; This function does hidden buffer changes.

  ;;(message "c-font-lock-complex-decl-prepare %s %s" (point) limit)

  ;; Clear the list of found types if we start from the start of the
  ;; buffer, to make it easier to get rid of misspelled types and
  ;; variables that have gotten recognized as types in malformed code.
  (when (bobp)
    (c-clear-found-types))

  ;; Clear the c-type char properties which mark the region, to recalculate
  ;; them properly.  The most interesting properties are those put on the
  ;; closest token before the region.
  (save-excursion
    (let ((pos (point)))
      (c-backward-syntactic-ws)
      (c-clear-char-properties
       (if (and (not (bobp))
		(memq (c-get-char-property (1- (point)) 'c-type)
		      '(c-decl-arg-start
			c-decl-end
			c-decl-id-start
			c-decl-type-start)))
	   (1- (point))
	 pos)
       limit 'c-type)))

  ;; Update `c-state-cache' to the beginning of the region.  This will
  ;; make `c-beginning-of-syntax' go faster when it's used later on,
  ;; and it's near the point most of the time.
  (c-parse-state)

  ;; Check if the fontified region starts inside a declarator list so
  ;; that `c-font-lock-declarators' should be called at the start.
  ;; The declared identifiers are font-locked correctly as types, if
  ;; that is what they are.
  (let ((prop (save-excursion
		(c-backward-syntactic-ws)
		(unless (bobp)
		  (c-get-char-property (1- (point)) 'c-type)))))
    (when (memq prop '(c-decl-id-start c-decl-type-start))
      (c-forward-syntactic-ws limit)
      (c-font-lock-declarators limit t (eq prop 'c-decl-type-start)
			       (not (c-bs-at-toplevel-p (point))))))

  (setq c-font-lock-context ;; (c-guess-font-lock-context)
	(save-excursion
	  (if (and c-cpp-expr-intro-re
		   (c-beginning-of-macro)
		   (looking-at c-cpp-expr-intro-re))
	      'in-cpp-expr)))
  nil)

(defun c-font-lock-<>-arglists (limit)
  ;; This function will be called from font-lock for a region bounded by POINT
  ;; and LIMIT, as though it were to identify a keyword for
  ;; font-lock-keyword-face.  It always returns NIL to inhibit this and
  ;; prevent a repeat invocation.  See elisp/lispref page "Search-based
  ;; Fontification".
  ;;
  ;; Fontify types and references in names containing angle bracket
  ;; arglists from the point to LIMIT.  Note that
  ;; `c-font-lock-declarations' has already handled many of them.
  ;;
  ;; This function might do hidden buffer changes.

  (let (;; The font-lock package in Emacs is known to clobber
	;; `parse-sexp-lookup-properties' (when it exists).
	(parse-sexp-lookup-properties
	 (cc-eval-when-compile
	   (boundp 'parse-sexp-lookup-properties)))
	(c-parse-and-markup-<>-arglists t)
	c-restricted-<>-arglists
	id-start id-end id-face pos kwd-sym)

    (while (and (< (point) limit)
		(re-search-forward c-opt-<>-arglist-start limit t))

      (setq id-start (match-beginning 1)
	    id-end (match-end 1)
	    pos (point))

      (goto-char id-start)
      (unless (c-skip-comments-and-strings limit)
	(setq kwd-sym nil
	      c-restricted-<>-arglists nil
	      id-face (get-text-property id-start 'face))

	(if (cond
	     ((eq id-face 'font-lock-type-face)
	      ;; The identifier got the type face so it has already been
	      ;; handled in `c-font-lock-declarations'.
	      nil)

	     ((eq id-face 'font-lock-keyword-face)
	      (when (looking-at c-opt-<>-sexp-key)
		;; There's a special keyword before the "<" that tells
		;; that it's an angle bracket arglist.
		(setq kwd-sym (c-keyword-sym (match-string 1)))))

	     (t
	      ;; There's a normal identifier before the "<".  If we're not in
	      ;; a declaration context then we set `c-restricted-<>-arglists'
	      ;; to avoid recognizing templates in function calls like "foo (a
	      ;; < b, c > d)".
	      (c-backward-syntactic-ws)
	      (when (and (memq (char-before) '(?\( ?,))
			 (not (eq (get-text-property (1- (point)) 'c-type)
				  'c-decl-arg-start)))
		(setq c-restricted-<>-arglists t))
	      t))

	    (progn
	      (goto-char (1- pos))
	      ;; Check for comment/string both at the identifier and
	      ;; at the "<".
	      (unless (c-skip-comments-and-strings limit)

		(c-fontify-types-and-refs ()
		  (when (c-forward-<>-arglist (c-keyword-member
					       kwd-sym 'c-<>-type-kwds))
		    (when (and c-opt-identifier-concat-key
			       (not (get-text-property id-start 'face)))
		      (c-forward-syntactic-ws)
		      (cond ((looking-at c-opt-identifier-concat-key)
			     (c-put-font-lock-face id-start id-end
						c-reference-face-name))
			    ((eq (char-after) ?\())
			    (t (c-put-font-lock-face id-start id-end
					      'font-lock-type-face))))))

		(goto-char pos)))
	  (goto-char pos)))))
  nil)

(defun c-font-lock-declarators (limit list types not-top
				      &optional template-class)
  ;; Assuming the point is at the start of a declarator in a declaration,
  ;; fontify the identifier it declares.  (If TYPES is set, it does this via
  ;; the macro `c-fontify-types-and-refs'.)
  ;;
  ;; If LIST is non-nil, also fontify the ids in any following declarators in
  ;; a comma separated list (e.g.  "foo" and "*bar" in "int foo = 17, *bar;");
  ;; additionally, mark the commas with c-type property 'c-decl-id-start or
  ;; 'c-decl-type-start (according to TYPES).  Stop at LIMIT.
  ;;
  ;; If TYPES is non-nil, fontify all identifiers as types.  If NOT-TOP is
  ;; non-nil, we are not at the top-level ("top-level" includes being directly
  ;; inside a class or namespace, etc.).
  ;;
  ;; TEMPLATE-CLASS is non-nil when the declaration is in template delimiters
  ;; and was introduced by, e.g. "typename" or "class", such that if there is
  ;; a default (introduced by "="), it will be fontified as a type.
  ;; E.g. "<class X = Y>".
  ;;
  ;; Nil is always returned.  The function leaves point at the delimiter after
  ;; the last declarator it processes.
  ;;
  ;; This function might do hidden buffer changes.

  ;;(message "c-font-lock-declarators from %s to %s" (point) limit)
  (c-fontify-types-and-refs
      ((pos (point)) next-pos id-start
       decl-res
       id-face got-type got-init
       c-last-identifier-range
       (separator-prop (if types 'c-decl-type-start 'c-decl-id-start)))

    ;; The following `while' fontifies a single declarator id each time round.
    ;; It loops only when LIST is non-nil.
    (while
	(and pos (setq decl-res (c-forward-declarator limit)))
      (setq next-pos (point)
	    id-start (car decl-res)
	    id-face (if (and (eq (char-after) ?\()
			     (or (not (c-major-mode-is 'c++-mode))
				 (not not-top)
				 (car (cddr (cddr decl-res))) ; Id is in
							      ; parens, etc.
				 (save-excursion
				   (forward-char)
				   (c-forward-syntactic-ws)
				   (looking-at "[*&]")))
			     (not (car (cddr decl-res)))
			     (or (not (c-major-mode-is 'c++-mode))
				 (save-excursion
				   (let (c-last-identifier-range)
				     (forward-char)
				     (c-forward-syntactic-ws)
				     (catch 'is-function
				       (while
					   (progn
					     (if (eq (char-after) ?\))
						 (throw 'is-function t))
					     (setq got-type (c-forward-type))
					     (cond
					      ((null got-type)
					       (throw 'is-function nil))
					      ((not (eq got-type 'maybe))
					       (throw 'is-function t)))
					     (c-forward-declarator limit t)
					     (eq (char-after) ?,))
					 (forward-char)
					 (c-forward-syntactic-ws))
				       t)))))
			'font-lock-function-name-face
		      'font-lock-variable-name-face)
	    got-init (and (cadr (cddr decl-res)) ; got-init
			  (char-after)))

      (if types
	  ;; Register and fontify the identifier as a type.
	  (let ((c-promote-possible-types t))
	    (goto-char id-start)
	    (c-forward-type))
	;; Fontify the last symbol in the identifier if it isn't fontified
	;; already.  The check is necessary only in certain cases where this
	;; function is used "sloppily", e.g. in `c-simple-decl-matchers'.
	(when (and c-last-identifier-range
		   (not (get-text-property (car c-last-identifier-range)
					   'face)))
	  (c-put-font-lock-face (car c-last-identifier-range)
				(cdr c-last-identifier-range)
				id-face)))

      (goto-char next-pos)
      (setq pos nil)	      ; So as to terminate the enclosing `while' form.
      (if (and template-class
	       (eq got-init ?=) ; C++ "<class X = Y>"?
	       (c-forward-token-2 1 nil limit) ; Over "="
	       (let ((c-promote-possible-types t))
		 (c-forward-type t)))	       ; Over "Y"
	  (setq list nil)) ; Shouldn't be needed.  We can't have a list, here.

      (when list
	;; Jump past any initializer or function prototype to see if
	;; there's a ',' to continue at.
	(cond ((eq id-face 'font-lock-function-name-face)
	       ;; Skip a parenthesized initializer (C++) or a function
	       ;; prototype.
	       (if (c-safe (c-forward-sexp 1) t) ; over the parameter list.
		   (c-forward-syntactic-ws limit)
		 (goto-char limit)))	; unbalanced parens

	      (got-init	; "=" sign OR opening "(", "[", or "{"
	       ;; Skip an initializer expression.  If we're at a '='
	       ;; then accept a brace list directly after it to cope
	       ;; with array initializers.  Otherwise stop at braces
	       ;; to avoid going past full function and class blocks.
	       (and (if (and (eq got-init ?=)
			     (= (c-forward-token-2 1 nil limit) 0)
			     (looking-at "{"))
			(c-safe (c-forward-sexp) t) ; over { .... }
		      t)
		    (< (point) limit)
		    ;; FIXME: Should look for c-decl-end markers here;
		    ;; we might go far into the following declarations
		    ;; in e.g. ObjC mode (see e.g. methods-4.m).
		    (c-syntactic-re-search-forward "[;,{]" limit 'move t)
		    (backward-char)))

	      (t (c-forward-syntactic-ws limit)))

	;; If a ',' is found we set pos to the next declarator and iterate.
	(when (and (< (point) limit) (looking-at ","))
	  (c-put-char-property (point) 'c-type separator-prop)
	  (forward-char)
	  (c-forward-syntactic-ws limit)
	  (setq pos (point))))))     ; acts to make the `while' form continue.
  nil)

(defun c-get-fontification-context (match-pos not-front-decl &optional toplev)
  ;; Return a cons (CONTEXT . RESTRICTED-<>-ARGLISTS) for MATCH-POS.
  ;; NOT-FRONT-DECL is non-nil when a declaration later in the buffer than
  ;; MATCH-POS has already been parsed.  TOPLEV is non-nil when MATCH-POS is
  ;; known to be at "top level", i.e. outside any braces, or directly inside a
  ;; namespace, class, etc.
  ;;
  ;; CONTEXT is the fontification context of MATCH-POS, and is one of the
  ;; following:
  ;; 'decl     In a comma-separated declaration context (typically
  ;;           inside a function declaration arglist).
  ;; '<>       In an angle bracket arglist.
  ;; 'arglist  Some other type of arglist.
  ;; 'top      Some other context and point is at the top-level (either
  ;;           outside any braces or directly inside a class or namespace,
  ;;           etc.)
  ;; nil       Some other context or unknown context.  Includes
  ;;           within the parens of an if, for, ... construct.
  ;; 'not-decl Definitely not in a declaration.
  ;;
  ;; RESTRICTED-<>-ARGLISTS is non-nil when a scan of template/generic
  ;; arguments lists (i.e. lists enclosed by <...>) is more strict about what
  ;; characters it allows within the list.
  (let ((type (and (> match-pos (point-min))
		   (c-get-char-property (1- match-pos) 'c-type))))
    (cond ((not (memq (char-before match-pos) '(?\( ?, ?\[ ?< ?{)))
	   (cons (and toplev 'top) nil))
	  ;; A control flow expression or a decltype
	  ((and (eq (char-before match-pos) ?\()
		(save-excursion
		  (goto-char match-pos)
		  (backward-char)
		  (c-backward-token-2)
		  (cond
		   ((looking-at c-paren-stmt-key)
		    ;; Allow comma separated <> arglists in for statements.
		    (cons nil nil))
		   ((or (looking-at c-block-stmt-2-key)
			(looking-at c-block-stmt-1-2-key)
			(looking-at c-typeof-key))
		    (cons nil t))
		   (t nil)))))
	  ;; Near BOB.
	  ((<= match-pos (point-min))
	   (cons 'arglist t))
	  ;; Got a cached hit in a declaration arglist.
	  ((eq type 'c-decl-arg-start)
	   (cons 'decl nil))
	  ;; We're inside (probably) a brace list.
	  ((eq type 'c-not-decl)
	   (cons 'not-decl nil))
	  ;; Inside a C++11 lambda function arglist.
	  ((and (c-major-mode-is 'c++-mode)
		(eq (char-before match-pos) ?\()
		(save-excursion
		  (goto-char match-pos)
		  (c-backward-token-2)
		  (and
		   (c-safe (goto-char (scan-sexps (point) -1)))
		   (c-looking-at-c++-lambda-capture-list))))
	   (c-put-char-property (1- match-pos) 'c-type
				'c-decl-arg-start)
	   (cons 'decl nil))
	  ;; We're inside a brace list.
	  ((and (eq (char-before match-pos) ?{)
		(save-excursion
		  (goto-char (1- match-pos))
		  (consp
		   (c-looking-at-or-maybe-in-bracelist))))
	   (c-put-char-property (1- match-pos) 'c-type
				'c-not-decl)
	   (cons 'not-decl nil))
	  ;; We're inside an "ordinary" open brace.
	  ((eq (char-before match-pos) ?{)
	   (cons (and toplev 'top) nil))
	  ;; Inside an angle bracket arglist.
	  ((or (eq type 'c-<>-arg-sep)
	       (eq (char-before match-pos) ?<))
	   (cons '<> nil))
	  ;; Got a cached hit in some other type of arglist.
	  (type
	   (cons 'arglist t))
	  ((and not-front-decl
	   ;; The point is within the range of a previously
	   ;; encountered type decl expression, so the arglist
	   ;; is probably one that contains declarations.
	   ;; However, if `c-recognize-paren-inits' is set it
	   ;; might also be an initializer arglist.
		(or (not c-recognize-paren-inits)
		    (save-excursion
		      (goto-char match-pos)
		      (not (c-back-over-member-initializers)))))
	   ;; The result of this check is cached with a char
	   ;; property on the match token, so that we can look
	   ;; it up again when refontifying single lines in a
	   ;; multiline declaration.
	   (c-put-char-property (1- match-pos)
				'c-type 'c-decl-arg-start)
	   (cons 'decl nil))
	  ;; Got an open paren preceded by an arith operator.
	  ((and (eq (char-before match-pos) ?\()
		(save-excursion
		  (goto-char match-pos)
		  (and (zerop (c-backward-token-2 2))
		       (looking-at c-arithmetic-op-regexp))))
	   (cons nil nil))
	  ;; In a C++ member initialization list.
	  ((and (eq (char-before match-pos) ?,)
<<<<<<< HEAD
		(c-major-mode-is 'c++-mode)
		(save-excursion (c-back-over-member-initializers)))
=======
	  	(c-major-mode-is 'c++-mode)
	  	(save-excursion
		  (goto-char match-pos)
		  (c-back-over-member-initializers)))
>>>>>>> c0af83b6
	   (c-put-char-property (1- match-pos) 'c-type 'c-not-decl)
	   (cons 'not-decl nil))
	  ;; At start of a declaration inside a declaration paren.
	  ((save-excursion
	     (goto-char match-pos)
	     (and (memq (char-before match-pos) '(?\( ?\,))
		  (c-go-up-list-backward match-pos)
		  (eq (char-after) ?\()
		  (let ((type (c-get-char-property (point) 'c-type)))
		    (or (memq type '(c-decl-arg-start c-decl-type-start))
			(and
			 (progn (c-backward-syntactic-ws) t)
			 (c-back-over-compound-identifier)
			 (progn
			   (c-backward-syntactic-ws)
			   (or (bobp)
			       (progn
				 (setq type (c-get-char-property (1- (point))
								 'c-type))
				 (memq type '(c-decl-arg-start
					      c-decl-type-start))))))))))
	   (cons 'decl nil))
	  (t (cons 'arglist t)))))

(defun c-font-lock-single-decl (limit decl-or-cast match-pos context toplev)
  ;; Try to fontify a single declaration, together with all its declarators.
  ;; Return nil if we're successful, non-nil if we fail.  POINT should be
  ;; positioned at the start of the putative declaration before calling.
  ;; POINT is left undefined by this function.
  ;;
  ;; LIMIT sets a maximum position we'll fontify out to.
  ;; DECL-OR-CAST has the form of a result from `c-forward-decl-or-cast-1',
  ;;   and must indicate a declaration (i.e. not be nil or 'cast).
  ;; MATCH-POS is the position after the last symbol before the decl.
  ;; CONTEXT is the context of the current decl., as determined by
  ;;   c-get-fontification-context.
  ;; TOPLEV is non-nil if the decl. is at the top level (i.e. outside any
  ;;   braces, or directly inside a class, namespace, etc.)

  ;; Do we have an expression as the second or third clause of
  ;; a "for" paren expression?
  (if (save-excursion
	(and
	 (car (cddr decl-or-cast))	; maybe-expression flag.
	 (c-go-up-list-backward)
	 (eq (char-after) ?\()
	 (progn (c-backward-syntactic-ws)
		(c-simple-skip-symbol-backward))
	 (looking-at c-paren-stmt-key)
	 (progn (goto-char match-pos)
		(while (and (eq (char-before) ?\))
			    (c-go-list-backward))
		  (c-backward-syntactic-ws))
		(eq (char-before) ?\;))))
      ;; We've got an expression in "for" parens.  Remove the
      ;; "type" that would spuriously get fontified.
      (let ((elt (and (consp c-record-type-identifiers)
		      (assq (cadr (cddr decl-or-cast))
			    c-record-type-identifiers))))
	(when elt
	  (setq c-record-type-identifiers
		(c-delq-from-dotted-list
		 elt c-record-type-identifiers)))
	t)
    ;; Back up to the type to fontify the declarator(s).
    (goto-char (car decl-or-cast))

    (let ((decl-list
	   (if (not (memq context '(nil top)))
	       ;; Should normally not fontify a list of
	       ;; declarators inside an arglist, but the first
	       ;; argument in the ';' separated list of a "for"
	       ;; statement is an exception.
	       (when (eq (char-before match-pos) ?\()
		 (save-excursion
		   (goto-char (1- match-pos))
		   (c-backward-syntactic-ws)
		   (and (c-simple-skip-symbol-backward)
			(looking-at c-paren-stmt-key))))
	     t))
	  (template-class (and (eq context '<>)
			       (save-excursion
				 (goto-char match-pos)
				 (c-forward-syntactic-ws)
				 (looking-at c-template-typename-key)))))
      ;; Fix the `c-decl-id-start' or `c-decl-type-start' property
      ;; before the first declarator if it's a list.
      ;; `c-font-lock-declarators' handles the rest.
      (when decl-list
	(save-excursion
	  (c-backward-syntactic-ws)
	  (unless (bobp)
	    (c-put-char-property (1- (point)) 'c-type
				 (if (cadr decl-or-cast)
				     'c-decl-type-start
				   'c-decl-id-start)))))
      (c-font-lock-declarators
       (min limit (point-max)) decl-list
       (cadr decl-or-cast) (not toplev) template-class))

    ;; A declaration has been successfully identified, so do all the
    ;; fontification of types and refs that've been recorded.
    (c-fontify-recorded-types-and-refs)
    nil))


(defun c-font-lock-declarations (limit)
  ;; Fontify all the declarations, casts and labels from the point to LIMIT.
  ;; Assumes that strings and comments have been fontified already.
  ;;
  ;; This function will be called from font-lock for a region bounded by POINT
  ;; and LIMIT, as though it were to identify a keyword for
  ;; font-lock-keyword-face.  It always returns NIL to inhibit this and
  ;; prevent a repeat invocation.  See elisp/lispref page "Search-based
  ;; Fontification".
  ;;
  ;; This function might do hidden buffer changes.

  ;;(message "c-font-lock-declarations search from %s to %s" (point) limit)

  (save-restriction
    (let (;; The position where `c-find-decl-spots' last stopped.
	  start-pos
	  ;; o - 'decl if we're in an arglist containing declarations
	  ;;   (but if `c-recognize-paren-inits' is set it might also be
	  ;;   an initializer arglist);
	  ;; o - '<> if the arglist is of angle bracket type;
	  ;; o - 'arglist if it's some other arglist;
	  ;; o - nil, if not in an arglist at all.  This includes the
	  ;;   parenthesized condition which follows "if", "while", etc.
	  context
	  ;; A list of starting positions of possible type declarations, or of
	  ;; the typedef preceding one, if any.
	  last-cast-end
	  ;; The result from `c-forward-decl-or-cast-1'.
	  decl-or-cast
	  ;; The maximum of the end positions of all the checked type
	  ;; decl expressions in the successfully identified
	  ;; declarations.  The position might be either before or
	  ;; after the syntactic whitespace following the last token
	  ;; in the type decl expression.
	  (max-type-decl-end 0)
	  ;; Same as `max-type-decl-*', but used when we're before
	  ;; `token-pos'.
	  (max-type-decl-end-before-token 0)
	  ;; End of <..> construct which has had c-<>-arg-sep c-type
	  ;; properties set within it.
	  (max-<>-end 0)
	  ;; Set according to the context to direct the heuristics for
	  ;; recognizing C++ templates.
	  c-restricted-<>-arglists
	  ;; Turn on recording of identifier ranges in
	  ;; `c-forward-decl-or-cast-1' and `c-forward-label' for
	  ;; later fontification.
	  (c-record-type-identifiers t)
	  label-type
	  c-record-ref-identifiers
	  ;; Make `c-forward-type' calls mark up template arglists if
	  ;; it finds any.  That's necessary so that we later will
	  ;; stop inside them to fontify types there.
	  (c-parse-and-markup-<>-arglists t)
	  ;; The font-lock package in Emacs is known to clobber
	  ;; `parse-sexp-lookup-properties' (when it exists).
	  (parse-sexp-lookup-properties
	   (cc-eval-when-compile
	     (boundp 'parse-sexp-lookup-properties))
	   ))

      ;; Below we fontify a whole declaration even when it crosses the limit,
      ;; to avoid gaps when jit/lazy-lock fontifies the file a block at a
      ;; time.  That is however annoying during editing, e.g. the following is
      ;; a common situation while the first line is being written:
      ;;
      ;;     my_variable
      ;;     some_other_variable = 0;
      ;;
      ;; font-lock will put the limit at the beginning of the second line
      ;; here, and if we go past it we'll fontify "my_variable" as a type and
      ;; "some_other_variable" as an identifier, and the latter will not
      ;; correct itself until the second line is changed.  To avoid that we
      ;; narrow to the limit if the region to fontify is a single line.
      (if (<= limit (c-point 'bonl))
	  (narrow-to-region
	   (point-min)
	   (save-excursion
	     ;; Narrow after any operator chars following the limit though,
	     ;; since those characters can be useful in recognizing a
	     ;; declaration (in particular the '{' that opens a function body
	     ;; after the header).
	     (goto-char limit)
	     (skip-chars-forward c-nonsymbol-chars)
	     (point))))

      (c-find-decl-spots
       limit
       c-decl-start-re
       (eval c-maybe-decl-faces)

       (lambda (match-pos inside-macro &optional toplev)
	 ;; Note to maintainers: don't use `limit' inside this lambda form;
	 ;; c-find-decl-spots sometimes narrows to less than `limit'.
	 (setq start-pos (point))
	 (when
	  ;; The result of the form below is true when we don't recognize a
	  ;; declaration or cast, and we don't recognize a "non-decl",
	  ;; typically a brace list.
	  (if (or (and (eq (get-text-property (point) 'face)
			   'font-lock-keyword-face)
		       (looking-at c-not-decl-init-keywords))
		  (and c-macro-with-semi-re
		       (looking-at c-macro-with-semi-re))) ; 2008-11-04
	      ;; Don't do anything more if we're looking at a keyword that
	      ;; can't start a declaration.
	      t

	    ;; Set `context' and `c-restricted-<>-arglists'.  Look for
	    ;; "<" for the sake of C++-style template arglists.
	    ;; Ignore "(" when it's part of a control flow construct
	    ;; (e.g. "for (").
	    (let ((got-context
		   (c-get-fontification-context
		    match-pos
		    (< match-pos (if inside-macro
				     max-type-decl-end-before-token
				   max-type-decl-end))
		    toplev)))
	      (setq context (car got-context)
		    c-restricted-<>-arglists (cdr got-context)))

	    ;; Check we haven't missed a preceding "typedef".
	    (when (not (looking-at c-typedef-key))
	      (c-backward-syntactic-ws)
	      (c-backward-token-2)
	      (or (looking-at c-typedef-key)
		  (goto-char start-pos)))

	    ;; In QT, "more" is an irritating keyword that expands to nothing.
	    ;; We skip over it to prevent recognition of "more slots: <symbol>"
	    ;; as a bitfield declaration.
	    (when (and (c-major-mode-is 'c++-mode)
		       (looking-at
			(concat "\\(more\\)\\([^" c-symbol-chars "]\\|$\\)")))
	      (goto-char (match-end 1))
	      (c-forward-syntactic-ws))

	    ;; Now analyze the construct.
	    (if (eq context 'not-decl)
		(progn
		  (setq decl-or-cast nil)
		  (if (c-syntactic-re-search-forward
		       "," (min limit (point-max)) 'at-limit t)
		      (c-put-char-property (1- (point)) 'c-type 'c-not-decl))
		  nil)
	      (setq decl-or-cast
		    (c-forward-decl-or-cast-1
		     match-pos context last-cast-end))

	      ;; Ensure that c-<>-arg-sep c-type properties are in place on the
	      ;; commas separating the arguments inside template/generic <..>s.
	      (when (and (eq (char-before match-pos) ?<)
			 (> match-pos max-<>-end))
		(save-excursion
		  (goto-char match-pos)
		  (c-backward-token-2)
		  (if (and
		       (eq (char-after) ?<)
		       (let ((c-restricted-<>-arglists
			      (save-excursion
				(c-backward-token-2)
				(and
				 (not (looking-at c-opt-<>-sexp-key))
				 (progn (c-backward-syntactic-ws)
					(memq (char-before) '(?\( ?,)))
				 (not (eq (c-get-char-property (1- (point))
							       'c-type)
					  'c-decl-arg-start))))))
			 (c-forward-<>-arglist nil)))
		      (setq max-<>-end (point)))))

	      (cond
	       ((eq decl-or-cast 'cast)
		;; Save the position after the previous cast so we can feed
		;; it to `c-forward-decl-or-cast-1' in the next round.  That
		;; helps it discover cast chains like "(a) (b) c".
		(setq last-cast-end (point))
		(c-fontify-recorded-types-and-refs)
		nil)

	       (decl-or-cast
		;; We've found a declaration.

		;; Set `max-type-decl-end' or `max-type-decl-end-before-token'
		;; under the assumption that we're after the first type decl
		;; expression in the declaration now.  That's not really true;
		;; we could also be after a parenthesized initializer
		;; expression in C++, but this is only used as a last resort
		;; to slant ambiguous expression/declarations, and overall
		;; it's worth the risk to occasionally fontify an expression
		;; as a declaration in an initializer expression compared to
		;; getting ambiguous things in normal function prototypes
		;; fontified as expressions.
		(if inside-macro
		    (when (> (point) max-type-decl-end-before-token)
		      (setq max-type-decl-end-before-token (point)))
		  (when (> (point) max-type-decl-end)
		    (setq max-type-decl-end (point))))
		(goto-char start-pos)
		(c-font-lock-single-decl limit decl-or-cast match-pos
					 context toplev))

	       (t t))))

	  ;; It was a false alarm.  Check if we're in a label (or other
	  ;; construct with `:' except bitfield) instead.
	  (goto-char start-pos)
	  (when (setq label-type (c-forward-label t match-pos nil))
	    ;; Can't use `c-fontify-types-and-refs' here since we
	    ;; use the label face at times.
	    (cond ((eq label-type 'goto-target)
		   (c-put-font-lock-face (caar c-record-ref-identifiers)
					 (cdar c-record-ref-identifiers)
					 c-label-face-name))
		  ((eq label-type 'qt-1kwd-colon)
		   (c-put-font-lock-face (caar c-record-ref-identifiers)
					 (cdar c-record-ref-identifiers)
					 'font-lock-keyword-face))
		  ((eq label-type 'qt-2kwds-colon)
		   (mapc
		    (lambda (kwd)
		      (c-put-font-lock-face (car kwd) (cdr kwd)
					    'font-lock-keyword-face))
		    c-record-ref-identifiers)))
	    (setq c-record-ref-identifiers nil)
	    ;; `c-forward-label' has probably added a `c-decl-end'
	    ;; marker, so return t to `c-find-decl-spots' to signal
	    ;; that.
	    t))))

      nil)))

(defun c-font-lock-enum-body (limit)
  ;; Fontify the identifiers of each enum we find by searching forward.
  ;;
  ;; This function will be called from font-lock for a region bounded by POINT
  ;; and LIMIT, as though it were to identify a keyword for
  ;; font-lock-keyword-face.  It always returns NIL to inhibit this and
  ;; prevent a repeat invocation.  See elisp/lispref page "Search-based
  ;; Fontification".
  (while (search-forward-regexp c-enum-clause-introduction-re limit t)
    (when (save-excursion
	    (backward-char)
	    (c-backward-over-enum-header))
      (c-forward-syntactic-ws)
      (c-font-lock-declarators limit t nil t)))
  nil)

(defun c-font-lock-enum-tail (limit)
  ;; Fontify an enum's identifiers when POINT is within the enum's brace
  ;; block.
  ;;
  ;; This function will be called from font-lock for a region bounded by POINT
  ;; and LIMIT, as though it were to identify a keyword for
  ;; font-lock-keyword-face.  It always returns NIL to inhibit this and
  ;; prevent a repeat invocation.  See elisp/lispref page "Search-based
  ;; Fontification".
  ;;
  ;; Note that this function won't attempt to fontify beyond the end of the
  ;; current enum block, if any.
  (let* ((paren-state (c-parse-state))
	 (encl-pos (c-most-enclosing-brace paren-state)))
    (when (and
	   encl-pos
	   (eq (char-after encl-pos) ?\{)
	   (save-excursion
	     (goto-char encl-pos)
	     (c-backward-over-enum-header)))
      (c-syntactic-skip-backward "^{," nil t)
      (c-put-char-property (1- (point)) 'c-type 'c-decl-id-start)

      (c-forward-syntactic-ws)
      (c-font-lock-declarators limit t nil t)))
  nil)

(defun c-font-lock-cut-off-declarators (limit)
  ;; Fontify any declarators "cut off" from their declaring type at the start
  ;; of the region being fontified.
  ;;
  ;; This function will be called from font-lock- for a region bounded by
  ;; POINT and LIMIT, as though it were to identify a keyword for
  ;; font-lock-keyword-face.  It always returns NIL to inhibit this and
  ;; prevent a repeat invocation.  See elisp/lispref page "Search-based
  ;; fontification".
  (let ((here (point))
	(decl-search-lim (c-determine-limit 1000))
	paren-state encl-pos token-end context decl-or-cast
	start-pos top-level c-restricted-<>-arglists
	c-recognize-knr-p)		; Strictly speaking, bogus, but it
					; speeds up lisp.h tremendously.
    (save-excursion
      (when (not (c-back-over-member-initializers))
	(unless (or (eobp)
		    (looking-at "\\s(\\|\\s)"))
	  (forward-char))
	(c-syntactic-skip-backward "^;{}" decl-search-lim t)
	(when (eq (char-before) ?})
	  (c-go-list-backward)	; brace block of struct, etc.?
	  (c-syntactic-skip-backward "^;{}" decl-search-lim t))
	(when (or (bobp)
		  (memq (char-before) '(?\; ?{ ?})))
	  (setq token-end (point))
	  (c-forward-syntactic-ws here)
	  (when (< (point) here)
	    ;; We're now putatively at the declaration.
	    (setq start-pos (point))
	    (setq paren-state (c-parse-state))
	    ;; At top level or inside a "{"?
	    (if (or (not (setq encl-pos
			       (c-most-enclosing-brace paren-state)))
		    (eq (char-after encl-pos) ?\{))
		(progn
		  (setq top-level (c-at-toplevel-p))
		  (let ((got-context (c-get-fontification-context
				      token-end nil top-level)))
		    (setq context (car got-context)
			  c-restricted-<>-arglists (cdr got-context)))
		  (setq decl-or-cast
			(c-forward-decl-or-cast-1 token-end context nil))
		  (when (consp decl-or-cast)
		    (goto-char start-pos)
		    (c-font-lock-single-decl limit decl-or-cast token-end
					     context top-level))))))))
    nil))

(defun c-font-lock-enclosing-decls (limit)
  ;; Fontify the declarators of (nested) declarations we're in the middle of.
  ;; This is mainly for when a jit-lock etc. chunk starts inside the brace
  ;; block of a struct/union/class, etc.
  ;;
  ;; This function will be called from font-lock for a region bounded by POINT
  ;; and LIMIT, as though it were to identify a keyword for
  ;; font-lock-keyword-face.  It always returns NIL to inhibit this and
  ;; prevent a repeat invocation.  See elisp/lispref page "Search-based
  ;; Fontification".
  (let* ((paren-state (c-parse-state))
	 (decl-search-lim (c-determine-limit 1000))
	 in-typedef ps-elt)
    ;; Are we in any nested struct/union/class/etc. braces?
    (while paren-state
      (setq ps-elt (car paren-state)
	    paren-state (cdr paren-state))
      (when (and (atom ps-elt)
		 (eq (char-after ps-elt) ?\{))
	(goto-char ps-elt)
	(c-syntactic-skip-backward "^;{}" decl-search-lim)
	(c-forward-syntactic-ws)
	(setq in-typedef (looking-at c-typedef-key))
	(if in-typedef (c-forward-token-2))
	(when (and c-opt-block-decls-with-vars-key
		   (looking-at c-opt-block-decls-with-vars-key))
	  (goto-char ps-elt)
	  (when (c-safe (c-forward-sexp))
	    (c-forward-syntactic-ws)
	    (c-font-lock-declarators limit t in-typedef
				     (not (c-bs-at-toplevel-p (point))))))))))

(defun c-font-lock-raw-strings (limit)
  ;; Fontify C++ raw strings.
  ;;
  ;; This function will be called from font-lock for a region bounded by POINT
  ;; and LIMIT, as though it were to identify a keyword for
  ;; font-lock-keyword-face.  It always returns NIL to inhibit this and
  ;; prevent a repeat invocation.  See elisp/lispref page "Search-based
  ;; Fontification".
  (let* ((state (c-state-semi-pp-to-literal (point)))
	 (string-start (and (eq (cadr state) 'string)
			    (car (cddr state))))
	 (raw-id (and string-start
		      (save-excursion
			(goto-char string-start)
			(and (eq (char-before) ?R)
			     (looking-at "\"\\([^ ()\\\n\r\t]\\{0,16\\}\\)(")
			     (match-string-no-properties 1))))))
    (while (< (point) limit)
      (if raw-id
	  (progn
	    (if (search-forward-regexp (concat ")\\(" (regexp-quote raw-id) "\\)\"")
				       limit 'limit)
		(c-put-font-lock-face (match-beginning 1) (point) 'default))
	    (setq raw-id nil))

	(when (search-forward-regexp
	       "R\\(\"\\)\\([^ ()\\\n\r\t]\\{0,16\\}\\)(" limit 'limit)
	  (when
	      (or (and (eobp)
		       (eq (c-get-char-property (1- (point)) 'face)
			   'font-lock-warning-face))
		  (eq (c-get-char-property (point) 'face) 'font-lock-string-face)
		  (and (equal (c-get-char-property (match-end 2) 'syntax-table) '(1))
		       (equal (c-get-char-property (match-beginning 1) 'syntax-table)
			      '(1))))
	    (let ((paren-prop (c-get-char-property (1- (point)) 'syntax-table)))
	      (if paren-prop
		  (progn
		    (c-put-font-lock-face (match-beginning 0) (match-end 0)
					  'font-lock-warning-face)
		    (when
			(and
			 (equal paren-prop '(15))
			 (not (c-search-forward-char-property 'syntax-table '(15) limit)))
		      (goto-char limit)))
		(c-put-font-lock-face (match-beginning 1) (match-end 2) 'default)
		(setq raw-id (match-string-no-properties 2)))))))))
  nil)

(defun c-font-lock-c++-lambda-captures (limit)
  ;; Fontify the lambda capture component of C++ lambda declarations.
  ;;
  ;; This function will be called from font-lock for a region bounded by POINT
  ;; and LIMIT, as though it were to identify a keyword for
  ;; font-lock-keyword-face.  It always returns NIL to inhibit this and
  ;; prevent a repeat invocation.  See elisp/lispref page "Search-based
  ;; Fontification".
  (let (mode capture-default id-start id-end declaration sub-begin sub-end)
    (while (and (< (point) limit)
		(search-forward "[" limit t))
      (when (progn (backward-char)
		   (prog1
		       (c-looking-at-c++-lambda-capture-list)
		     (forward-char)))
	(c-forward-syntactic-ws)
	(setq mode (and (memq (char-after) '(?= ?&))
			(char-after)))
	;; Is the first element of the list a bare "=" or "&"?
	(when mode
	  (forward-char)
	  (c-forward-syntactic-ws)
	  (if (memq (char-after) '(?, ?\]))
	      (progn
		(setq capture-default mode)
		(when (eq (char-after) ?,)
		  (forward-char)
		  (c-forward-syntactic-ws)))
	    (c-backward-token-2)))

	;; Go round the following loop once per captured item.  We use "\\s)"
	;; rather than "\\]" here to avoid infinite looping in this situation:
	;; "unsigned items [] { [ }".  The second "[" triggers this function,
	;; but if we don't match the "}" with an "\\s)", the
	;; `c-syntactic-re-search-forward' at the end of the loop fails to
	;; move forward over it, leaving point stuck at the "}".
	(while (and (not (looking-at "\\s)"))
		    (< (point) limit))
	  (if (eq (char-after) ?&)
	      (progn (setq mode ?&)
		     (forward-char)
		     (c-forward-syntactic-ws))
	    (setq mode ?=))
	  (if (c-on-identifier)
	      (progn
		(setq id-start (point))
		(forward-char)
		(c-end-of-current-token)
		(setq id-end (point))
		(c-forward-syntactic-ws)

		(setq declaration (eq (char-after) ?=))
		(when declaration
		  (forward-char)	; over "="
		  (c-forward-syntactic-ws)
		  (setq sub-begin (point)))
		(if (or (and (< (point) limit)
			     (c-syntactic-re-search-forward "," limit t t))
			(and (c-go-up-list-forward nil limit)
			     (eq (char-before) ?\])))
		    (backward-char)
		  (goto-char limit))
		(when declaration
		  (save-excursion
		    (setq sub-end (point))
		    (goto-char sub-begin)
		    (c-font-lock-c++-lambda-captures sub-end)))

		(c-put-font-lock-face id-start id-end
				      (cond
				       (declaration
					'font-lock-variable-name-face)
				       ((and capture-default
					     (eq mode capture-default))
					'font-lock-warning-face)
				       ((eq mode ?=) font-lock-constant-face)
				       (t 'font-lock-variable-name-face))))
	    (c-syntactic-re-search-forward "," limit 'bound t))

	  (c-forward-syntactic-ws)
	  (when (eq (char-after) ?,)
	    (forward-char)
	    (c-forward-syntactic-ws)))

	(setq capture-default nil)
	(if (< (point) limit)
	    (forward-char))))) ; over the terminating "]" or other close paren.
  nil)


(c-lang-defconst c-simple-decl-matchers
  "Simple font lock matchers for types and declarations.  These are used
on level 2 only and so aren't combined with `c-complex-decl-matchers'."

  t `(;; Objective-C methods.
      ,@(when (c-major-mode-is 'objc-mode)
	  `((,(c-lang-const c-opt-method-key)
	     (,(byte-compile
		(lambda (limit)
		  (let (;; The font-lock package in Emacs is known to clobber
			;; `parse-sexp-lookup-properties' (when it exists).
			(parse-sexp-lookup-properties
			 (cc-eval-when-compile
			   (boundp 'parse-sexp-lookup-properties))))
		    (save-restriction
		      (narrow-to-region (point-min) limit)
		      (c-font-lock-objc-method)))
		  nil))
	      (goto-char (match-end 1))))))

      ;; Fontify all type names and the identifiers in the
      ;; declarations they might start.  Use eval here since
      ;; `c-known-type-key' gets its value from
      ;; `*-font-lock-extra-types' on mode init.
      (eval . (list ,(c-make-font-lock-search-function
		      'c-known-type-key
		      '(1 'font-lock-type-face t)
		      '((c-font-lock-declarators limit t nil nil)
			(save-match-data
			  (goto-char (match-end 1))
			  (c-forward-syntactic-ws))
			(goto-char (match-end 1))))))

      ;; Fontify types preceded by `c-type-prefix-kwds' and the
      ;; identifiers in the declarations they might start.
      ,@(when (c-lang-const c-type-prefix-kwds)
	  (let* ((prefix-re (c-make-keywords-re nil
			      (c-lang-const c-type-prefix-kwds)))
		 (type-match (+ 2
				(regexp-opt-depth prefix-re)
				(c-lang-const c-simple-ws-depth))))
	    `((,(c-make-font-lock-search-function
		 (concat "\\<\\(" prefix-re "\\)" ; 1
			 (c-lang-const c-simple-ws) "+"
			 (concat "\\("	; 2 + prefix-re + c-simple-ws
				 (c-lang-const c-symbol-key)
				 "\\)"))
		 `(,type-match
		   'font-lock-type-face t)
		 `((c-font-lock-declarators limit t nil nil)
		   (save-match-data
		     (goto-char (match-end ,type-match))
		     (c-forward-syntactic-ws))
		   (goto-char (match-end ,type-match))))))))

      ;; Fontify special declarations that lacks a type.
      ,@(when (c-lang-const c-typeless-decl-kwds)
	  `((,(c-make-font-lock-search-function
	       (concat "\\<\\("
		       (regexp-opt (c-lang-const c-typeless-decl-kwds))
		       "\\)\\>")
	       '((c-font-lock-declarators limit t nil nil)
		 (save-match-data
		   (goto-char (match-end 1))
		   (c-forward-syntactic-ws))
		 (goto-char (match-end 1)))))))

      ;; Fontify generic colon labels in languages that support them.
      ,@(when (c-lang-const c-recognize-colon-labels)
	  `(c-font-lock-labels))))

(c-lang-defconst c-complex-decl-matchers
  "Complex font lock matchers for types and declarations.  Used on level
3 and higher."

  ;; Note: This code in this form dumps a number of functions into the
  ;; resulting constant, `c-matchers-3'.  At run time, font lock will call
  ;; each of them as a "FUNCTION" (see Elisp page "Search-based
  ;; Fontification").  The font lock region is delimited by POINT and the
  ;; single parameter, LIMIT.  Each of these functions returns NIL (thus
  ;; inhibiting spurious font-lock-keyword-face highlighting and another
  ;; call).

  t `(;; Initialize some things before the search functions below.
      c-font-lock-complex-decl-prepare

      ,@(if (c-major-mode-is 'objc-mode)
	    ;; Fontify method declarations in Objective-C, but first
	    ;; we have to put the `c-decl-end' `c-type' property on
	    ;; all the @-style directives that haven't been handled in
	    ;; `c-basic-matchers-before'.
	    `(,(c-make-font-lock-search-function
		(c-make-keywords-re t
		  ;; Exclude "@class" since that directive ends with a
		  ;; semicolon anyway.
		  (delete "@class"
			  (append (c-lang-const c-protection-kwds)
				  (c-lang-const c-other-decl-kwds)
				  nil)))
		'((c-put-char-property (1- (match-end 1))
				       'c-type 'c-decl-end)))
	      c-font-lock-objc-methods))

      ;; Fontify declarators which have been cut off from their declaring
      ;; types at the start of the region.
      c-font-lock-cut-off-declarators

      ;; Fontify all declarations, casts and normal labels.
      c-font-lock-declarations

      ;; Fontify declarators when POINT is within their declaration.
      c-font-lock-enclosing-decls

      ;; Fontify angle bracket arglists like templates in C++.
      ,@(when (c-lang-const c-recognize-<>-arglists)
	  `(c-font-lock-<>-arglists))

      ,@(when (c-major-mode-is 'c++-mode)
	  `(c-font-lock-c++-lambda-captures))

      ;; The first two rules here mostly find occurrences that
      ;; `c-font-lock-declarations' has found already, but not
      ;; declarations containing blocks in the type (see note below).
      ;; It's also useful to fontify these everywhere to show e.g. when
      ;; a type keyword is accidentally used as an identifier.

      ;; Fontify basic types.
      ,(let ((re (c-make-keywords-re nil
		   (c-lang-const c-primitive-type-kwds))))
	 (if (c-major-mode-is 'pike-mode)
	     ;; No symbol is a keyword after "->" in Pike.
	     `(,(concat "\\(\\=.?\\|[^>]\\|[^-]>\\)"
			"\\<\\(" re "\\)\\>")
	       2 font-lock-type-face)
	   `(,(concat "\\<\\(" re "\\)\\>")
	     1 'font-lock-type-face)))
      ;; Fontify the type in C++ "new" expressions.
      ,@(when (c-major-mode-is 'c++-mode)
	  ;; This pattern is a probably a "(MATCHER . ANCHORED-HIGHLIGHTER)"
	  ;; (see Elisp page "Search-based Fontification").
	  `(("\\<new\\>"
	     (c-font-lock-c++-new))))
      ))

(defun c-font-lock-labels (limit)
  ;; Fontify all statement labels from the point to LIMIT.  Assumes
  ;; that strings and comments have been fontified already.  Nil is
  ;; always returned.
  ;;
  ;; Note: This function is only used on decoration level 2; this is
  ;; taken care of directly by the gargantuan
  ;; `c-font-lock-declarations' on higher levels.
  ;;
  ;; This function might do hidden buffer changes.

  (let (continue-pos id-start
	;; The font-lock package in Emacs is known to clobber
	;; `parse-sexp-lookup-properties' (when it exists).
	(parse-sexp-lookup-properties
	 (cc-eval-when-compile
	   (boundp 'parse-sexp-lookup-properties))))

    (while (re-search-forward ":[^:]" limit t)
      (setq continue-pos (point))
      (goto-char (match-beginning 0))
      (unless (c-skip-comments-and-strings limit)

	(c-backward-syntactic-ws)
	(and (setq id-start (c-on-identifier))

	     (not (get-text-property id-start 'face))

	     (progn
	       (goto-char id-start)
	       (c-backward-syntactic-ws)
	       (or
		;; Check for a char that precedes a statement.
		(memq (char-before) '(?\} ?\{ ?\;))
		;; Check for a preceding label.  We exploit the font
		;; locking made earlier by this function.
		(and (eq (char-before) ?:)
		     (progn
		       (backward-char)
		       (c-backward-syntactic-ws)
		       (not (bobp)))
		     (eq (get-text-property (1- (point)) 'face)
			 c-label-face-name))
		;; Check for a keyword that precedes a statement.
		(c-after-conditional)))

	     (progn
	       ;; Got a label.
	       (goto-char id-start)
	       (looking-at c-symbol-key)
	       (c-put-font-lock-face (match-beginning 0) (match-end 0)
				     c-label-face-name)))

	(goto-char continue-pos))))
  nil)

(c-lang-defconst c-basic-matchers-after
  "Font lock matchers for various things that should be fontified after
generic casts and declarations are fontified.  Used on level 2 and
higher."

  t `(,@(when (c-lang-const c-brace-list-decl-kwds)
      ;; Fontify the remaining identifiers inside an enum list when we start
      ;; inside it.
	  `(c-font-lock-enum-tail
      ;; Fontify the identifiers inside enum lists.  (The enum type
      ;; name is handled by `c-simple-decl-matchers' or
      ;; `c-complex-decl-matchers' below.
	    c-font-lock-enum-body))

	;; Fontify labels after goto etc.
	,@(when (c-lang-const c-before-label-kwds)
	  `(;; (Got three different interpretation levels here,
	    ;; which makes it a bit complicated: 1) The backquote
	    ;; stuff is expanded when compiled or loaded, 2) the
	    ;; eval form is evaluated at font-lock setup (to
	    ;; substitute c-label-face-name correctly), and 3) the
	    ;; resulting structure is interpreted during
	    ;; fontification.)
	    (eval
	     . ,(let* ((c-before-label-re
			(c-make-keywords-re nil
			  (c-lang-const c-before-label-kwds))))
		  `(list
		    ,(concat "\\<\\(" c-before-label-re "\\)\\>"
			     "\\s *"
			     "\\("	; identifier-offset
			     (c-lang-const c-symbol-key)
			     "\\)")
		    (list ,(+ (regexp-opt-depth c-before-label-re) 2)
			  c-label-face-name nil t))))))

      ;; Fontify the clauses after various keywords.
	,@(when (or (c-lang-const c-type-list-kwds)
		    (c-lang-const c-ref-list-kwds)
		    (c-lang-const c-colon-type-list-kwds))
	    `((,(c-make-font-lock-BO-decl-search-function
		 (concat "\\<\\("
			 (c-make-keywords-re nil
			   (append (c-lang-const c-type-list-kwds)
				   (c-lang-const c-ref-list-kwds)
				   (c-lang-const c-colon-type-list-kwds)))
			 "\\)\\>")
		 '((c-fontify-types-and-refs ((c-promote-possible-types t))
		     (c-forward-keyword-clause 1)
		     (if (> (point) limit) (goto-char limit))))))))

	,@(when (c-lang-const c-paren-type-kwds)
	    `((,(c-make-font-lock-search-function
		 (concat "\\<\\("
			 (c-make-keywords-re nil
			   (c-lang-const c-paren-type-kwds))
			 "\\)\\>")
		 '((c-fontify-types-and-refs ((c-promote-possible-types t))
		     (c-forward-keyword-clause 1)
		     (if (> (point) limit) (goto-char limit))))))))

	,@(when (c-major-mode-is 'java-mode)
	    `((eval . (list "\\<\\(@[a-zA-Z0-9]+\\)\\>" 1 c-annotation-face))))
      ))

(c-lang-defconst c-matchers-1
  t (c-lang-const c-cpp-matchers))

(c-lang-defconst c-matchers-2
  t (append (c-lang-const c-matchers-1)
	    (c-lang-const c-basic-matchers-before)
	    (c-lang-const c-simple-decl-matchers)
	    (c-lang-const c-basic-matchers-after)))

(c-lang-defconst c-matchers-3
  t (append (c-lang-const c-matchers-1)
	    (c-lang-const c-basic-matchers-before)
	    (c-lang-const c-complex-decl-matchers)
	    (c-lang-const c-basic-matchers-after)))

(defun c-compose-keywords-list (base-list)
  ;; Incorporate the font lock keyword lists according to
  ;; `c-doc-comment-style' on the given keyword list and return it.
  ;; This is used in the function bindings of the
  ;; `*-font-lock-keywords-*' symbols since we have to build the list
  ;; when font-lock is initialized.

  (unless (memq c-doc-face-name c-literal-faces)
    (setq c-literal-faces (cons c-doc-face-name c-literal-faces)))

  (let* ((doc-keywords
	  (if (consp (car-safe c-doc-comment-style))
	      (cdr-safe (or (assq c-buffer-is-cc-mode c-doc-comment-style)
			    (assq 'other c-doc-comment-style)))
	    c-doc-comment-style))
	 (list (nconc (c--mapcan
		       (lambda (doc-style)
			 (let ((sym (intern
				     (concat (symbol-name doc-style)
					     "-font-lock-keywords"))))
			   (cond ((fboundp sym)
				  (funcall sym))
				 ((boundp sym)
				  (append (eval sym) nil)))))
		       (if (listp doc-keywords)
			   doc-keywords
			 (list doc-keywords)))
		      base-list)))

    ;; Kludge: If `c-font-lock-complex-decl-prepare' is on the list we
    ;; move it first since the doc comment font lockers might add
    ;; `c-type' text properties, so they have to be cleared before that.
    (when (memq 'c-font-lock-complex-decl-prepare list)
      (setq list (cons 'c-font-lock-complex-decl-prepare
		       (delq 'c-font-lock-complex-decl-prepare
			     (append list nil)))))

    list))

(defun c-override-default-keywords (def-var)
  ;; This is used to override the value on a `*-font-lock-keywords'
  ;; variable only if it's nil or has the same value as one of the
  ;; `*-font-lock-keywords-*' variables.  Older font-lock packages
  ;; define a default value for `*-font-lock-keywords' which we want
  ;; to override, but we should otoh avoid clobbering a user setting.
  ;; This heuristic for that isn't perfect, but I can't think of any
  ;; better. /mast
  (when (and (boundp def-var)
	     (memq (symbol-value def-var)
		   (cons nil
			 (mapcar
			  (lambda (suffix)
			    (let ((sym (intern (concat (symbol-name def-var)
						       suffix))))
			      (and (boundp sym) (symbol-value sym))))
			  '("-1" "-2" "-3")))))
    ;; The overriding is done by unbinding the variable so that the normal
    ;; defvar will install its default value later on.
    (makunbound def-var)))


;;; C.

(c-override-default-keywords 'c-font-lock-keywords)

(defconst c-font-lock-keywords-1 (c-lang-const c-matchers-1 c)
  "Minimal font locking for C mode.
Fontifies only preprocessor directives (in addition to the syntactic
fontification of strings and comments).")

(defconst c-font-lock-keywords-2 (c-lang-const c-matchers-2 c)
  "Fast normal font locking for C mode.
In addition to `c-font-lock-keywords-1', this adds fontification of
keywords, simple types, declarations that are easy to recognize, the
user defined types on `c-font-lock-extra-types', and the doc comment
styles specified by `c-doc-comment-style'.")

(defconst c-font-lock-keywords-3 (c-lang-const c-matchers-3 c)
  "Accurate normal font locking for C mode.
Like the variable `c-font-lock-keywords-2' but detects declarations in a more
accurate way that works in most cases for arbitrary types without the
need for `c-font-lock-extra-types'.")

(defvar c-font-lock-keywords c-font-lock-keywords-3
  "Default expressions to highlight in C mode.")

(defun c-font-lock-keywords-2 ()
  (c-compose-keywords-list c-font-lock-keywords-2))
(defun c-font-lock-keywords-3 ()
  (c-compose-keywords-list c-font-lock-keywords-3))
(defun c-font-lock-keywords ()
  (c-compose-keywords-list c-font-lock-keywords))


;;; C++.

(defun c-font-lock-c++-new (limit)
  ;; FIXME!!!  Put in a comment about the context of this function's
  ;; invocation.  I think it's called as an ANCHORED-MATCHER within an
  ;; ANCHORED-HIGHLIGHTER.  (2007/2/10).
  ;;
  ;; Assuming point is after a "new" word, check that it isn't inside
  ;; a string or comment, and if so try to fontify the type in the
  ;; allocation expression.  Nil is always returned.
  ;;
  ;; As usual, C++ takes the prize in coming up with a hard to parse
  ;; syntax. :P
  ;;
  ;; This function might do hidden buffer changes.

  (unless (c-skip-comments-and-strings limit)
    (save-excursion
      (catch 'false-alarm
	;; A "new" keyword is followed by one to three expressions, where
	;; the type is the middle one, and the only required part.
	(let (expr1-pos expr2-pos
	      ;; Enable recording of identifier ranges in `c-forward-type'
	      ;; etc for later fontification.  Not using
	      ;; `c-fontify-types-and-refs' here since the ranges should
	      ;; be fontified selectively only when an allocation
	      ;; expression is successfully recognized.
	      (c-record-type-identifiers t)
	      c-record-ref-identifiers
	      ;; The font-lock package in Emacs is known to clobber
	      ;; `parse-sexp-lookup-properties' (when it exists).
	      (parse-sexp-lookup-properties
	       (cc-eval-when-compile
		 (boundp 'parse-sexp-lookup-properties))))
	  (c-forward-syntactic-ws)

	  ;; The first placement arglist is always parenthesized, if it
	  ;; exists.
	  (when (eq (char-after) ?\()
	    (setq expr1-pos (1+ (point)))
	    (condition-case nil
		(c-forward-sexp)
	      (scan-error (throw 'false-alarm t)))
	    (c-forward-syntactic-ws))

	  ;; The second expression is either a type followed by some "*" or
	  ;; "[...]" or similar, or a parenthesized type followed by a full
	  ;; identifierless declarator.
	  (setq expr2-pos (1+ (point)))
	  (cond ((eq (char-after) ?\())
		((let ((c-promote-possible-types t))
		   (c-forward-type)))
		(t (setq expr2-pos nil)))

	  (when expr1-pos
	    (cond
	     ((not expr2-pos)
	      ;; No second expression, so the first has to be a
	      ;; parenthesized type.
	      (goto-char expr1-pos)
	      (let ((c-promote-possible-types t))
		(c-forward-type)))

	     ((eq (char-before expr2-pos) ?\()
	      ;; Got two parenthesized expressions, so we have to look
	      ;; closer at them to decide which is the type.  No need to
	      ;; handle `c-record-ref-identifiers' since all references
	      ;; have already been handled by other fontification rules.
	      (let (expr1-res expr2-res)

		(goto-char expr1-pos)
		(when (setq expr1-res (c-forward-type))
		  (unless (looking-at
			   (cc-eval-when-compile
			     (concat (c-lang-const c-symbol-start c++)
				     "\\|[*:)[]")))
		    ;; There's something after the would-be type that
		    ;; can't be there, so this is a placement arglist.
		    (setq expr1-res nil)))

		(goto-char expr2-pos)
		(when (setq expr2-res (c-forward-type))
		  (unless (looking-at
			   (cc-eval-when-compile
			     (concat (c-lang-const c-symbol-start c++)
				     "\\|[*:)[]")))
		    ;; There's something after the would-be type that can't
		    ;; be there, so this is an initialization expression.
		    (setq expr2-res nil))
		  (when (and (c-go-up-list-forward)
			     (progn (c-forward-syntactic-ws)
				    (eq (char-after) ?\()))
		    ;; If there's a third initialization expression
		    ;; then the second one is the type, so demote the
		    ;; first match.
		    (setq expr1-res nil)))

		;; We fontify the most likely type, with a preference for
		;; the first argument since a placement arglist is more
		;; unusual than an initializer.
		(cond ((memq expr1-res '(t known prefix)))
		      ((memq expr2-res '(t known prefix)))
		      ;; Presumably 'decltype's will be fontified elsewhere.
		      ((eq expr1-res 'decltype))
		      ((eq expr2-res 'decltype))
		      ((eq expr1-res 'found)
		       (let ((c-promote-possible-types t))
			 (goto-char expr1-pos)
			 (c-forward-type)))
		      ((eq expr2-res 'found)
		       (let ((c-promote-possible-types t))
			 (goto-char expr2-pos)
			 (c-forward-type)))
		      ((and (eq expr1-res 'maybe) (not expr2-res))
		       (let ((c-promote-possible-types t))
			 (goto-char expr1-pos)
			 (c-forward-type)))
		      ((and (not expr1-res) (eq expr2-res 'maybe))
		       (let ((c-promote-possible-types t))
			 (goto-char expr2-pos)
			 (c-forward-type)))
		      ;; If both type matches are 'maybe then we're
		      ;; too uncertain to promote either of them.
		      )))))

	  ;; Fontify the type that now is recorded in
	  ;; `c-record-type-identifiers', if any.
	  (c-fontify-recorded-types-and-refs)))))
  nil)

(c-override-default-keywords 'c++-font-lock-keywords)

(defconst c++-font-lock-keywords-1 (c-lang-const c-matchers-1 c++)
  "Minimal font locking for C++ mode.
Fontifies only preprocessor directives (in addition to the syntactic
fontification of strings and comments).")

(defconst c++-font-lock-keywords-2 (c-lang-const c-matchers-2 c++)
  "Fast normal font locking for C++ mode.
In addition to `c++-font-lock-keywords-1', this adds fontification of
keywords, simple types, declarations that are easy to recognize, the
user defined types on `c++-font-lock-extra-types', and the doc comment
styles specified by `c-doc-comment-style'.")

(defconst c++-font-lock-keywords-3 (c-lang-const c-matchers-3 c++)
  "Accurate normal font locking for C++ mode.
Like the variable `c++-font-lock-keywords-2' but detects declarations in a more
accurate way that works in most cases for arbitrary types without the
need for `c++-font-lock-extra-types'.")

(defvar c++-font-lock-keywords c++-font-lock-keywords-3
  "Default expressions to highlight in C++ mode.")

(defun c++-font-lock-keywords-2 ()
  (c-compose-keywords-list c++-font-lock-keywords-2))
(defun c++-font-lock-keywords-3 ()
  (c-compose-keywords-list c++-font-lock-keywords-3))
(defun c++-font-lock-keywords ()
  (c-compose-keywords-list c++-font-lock-keywords))


;;; Objective-C.

(defun c-font-lock-objc-method ()
  ;; Assuming the point is after the + or - that starts an Objective-C
  ;; method declaration, fontify it.  This must be done before normal
  ;; casts, declarations and labels are fontified since they will get
  ;; false matches in these things.
  ;;
  ;; This function might do hidden buffer changes.

  (c-fontify-types-and-refs
      ((first t)
       (c-promote-possible-types t))

    (while (and
	    (progn
	      (c-forward-syntactic-ws)

	      ;; An optional method type.
	      (if (eq (char-after) ?\()
		  (progn
		    (forward-char)
		    (c-forward-syntactic-ws)
		    (c-forward-type)
		    (prog1 (c-go-up-list-forward)
		      (c-forward-syntactic-ws)))
		t))

	    ;; The name.  The first time it's the first part of
	    ;; the function name, the rest of the time it's an
	    ;; argument name.
	    (looking-at c-symbol-key)
	    (progn
	      (goto-char (match-end 0))
	      (c-put-font-lock-face (match-beginning 0)
				    (point)
				    (if first
					'font-lock-function-name-face
				      'font-lock-variable-name-face))
	      (c-forward-syntactic-ws)

	      ;; Another optional part of the function name.
	      (when (looking-at c-symbol-key)
		(goto-char (match-end 0))
		(c-put-font-lock-face (match-beginning 0)
				      (point)
				      'font-lock-function-name-face)
		(c-forward-syntactic-ws))

	      ;; There's another argument if a colon follows.
	      (eq (char-after) ?:)))
      (forward-char)
      (setq first nil))))

(defun c-font-lock-objc-methods (limit)
  ;; Fontify method declarations in Objective-C.  Nil is always
  ;; returned.
  ;;
  ;; This function might do hidden buffer changes.

  (let (;; The font-lock package in Emacs is known to clobber
	;; `parse-sexp-lookup-properties' (when it exists).
	(parse-sexp-lookup-properties
	 (cc-eval-when-compile
	   (boundp 'parse-sexp-lookup-properties))))

    (c-find-decl-spots
     limit
     "[-+]"
     nil
     (lambda (_match-pos _inside-macro &optional _top-level)
       (forward-char)
       (c-font-lock-objc-method))))
  nil)

(c-override-default-keywords 'objc-font-lock-keywords)

(defconst objc-font-lock-keywords-1 (c-lang-const c-matchers-1 objc)
  "Minimal font locking for Objective-C mode.
Fontifies only compiler directives (in addition to the syntactic
fontification of strings and comments).")

(defconst objc-font-lock-keywords-2 (c-lang-const c-matchers-2 objc)
  "Fast normal font locking for Objective-C mode.
In addition to `objc-font-lock-keywords-1', this adds fontification of
keywords, simple types, declarations that are easy to recognize, the
user defined types on `objc-font-lock-extra-types', and the doc
comment styles specified by `c-doc-comment-style'.")

(defconst objc-font-lock-keywords-3 (c-lang-const c-matchers-3 objc)
  "Accurate normal font locking for Objective-C mode.
Like the variable `objc-font-lock-keywords-2' but detects declarations in a more
accurate way that works in most cases for arbitrary types without the
need for `objc-font-lock-extra-types'.")

(defvar objc-font-lock-keywords objc-font-lock-keywords-3
  "Default expressions to highlight in Objective-C mode.")

(defun objc-font-lock-keywords-2 ()
  (c-compose-keywords-list objc-font-lock-keywords-2))
(defun objc-font-lock-keywords-3 ()
  (c-compose-keywords-list objc-font-lock-keywords-3))
(defun objc-font-lock-keywords ()
  (c-compose-keywords-list objc-font-lock-keywords))

;; Kludge to override the default value that
;; `objc-font-lock-extra-types' might have gotten from the font-lock
;; package.  The value replaced here isn't relevant now anyway since
;; those types are builtin and therefore listed directly in
;; `c-primitive-type-kwds'.
(when (equal (sort (append objc-font-lock-extra-types nil) 'string-lessp)
	     '("BOOL" "Class" "IMP" "SEL"))
  (setq objc-font-lock-extra-types
	(cc-eval-when-compile (list (concat "[" c-upper "]\\sw*")))))


;;; Java.

(c-override-default-keywords 'java-font-lock-keywords)

(defconst java-font-lock-keywords-1 (c-lang-const c-matchers-1 java)
  "Minimal font locking for Java mode.
Fontifies nothing except the syntactic fontification of strings and
comments.")

(defconst java-font-lock-keywords-2 (c-lang-const c-matchers-2 java)
  "Fast normal font locking for Java mode.
In addition to `java-font-lock-keywords-1', this adds fontification of
keywords, simple types, declarations that are easy to recognize, the
user defined types on `java-font-lock-extra-types', and the doc
comment styles specified by `c-doc-comment-style'.")

(defconst java-font-lock-keywords-3 (c-lang-const c-matchers-3 java)
  "Accurate normal font locking for Java mode.
Like variable `java-font-lock-keywords-2' but detects declarations in a more
accurate way that works in most cases for arbitrary types without the
need for `java-font-lock-extra-types'.")

(defvar java-font-lock-keywords java-font-lock-keywords-3
  "Default expressions to highlight in Java mode.")

(defun java-font-lock-keywords-2 ()
  (c-compose-keywords-list java-font-lock-keywords-2))
(defun java-font-lock-keywords-3 ()
  (c-compose-keywords-list java-font-lock-keywords-3))
(defun java-font-lock-keywords ()
  (c-compose-keywords-list java-font-lock-keywords))


;;; CORBA IDL.

(c-override-default-keywords 'idl-font-lock-keywords)

(defconst idl-font-lock-keywords-1 (c-lang-const c-matchers-1 idl)
  "Minimal font locking for CORBA IDL mode.
Fontifies nothing except the syntactic fontification of strings and
comments.")

(defconst idl-font-lock-keywords-2 (c-lang-const c-matchers-2 idl)
  "Fast normal font locking for CORBA IDL mode.
In addition to `idl-font-lock-keywords-1', this adds fontification of
keywords, simple types, declarations that are easy to recognize, the
user defined types on `idl-font-lock-extra-types', and the doc comment
styles specified by `c-doc-comment-style'.")

(defconst idl-font-lock-keywords-3 (c-lang-const c-matchers-3 idl)
  "Accurate normal font locking for CORBA IDL mode.
Like the variable `idl-font-lock-keywords-2' but detects declarations in a more
accurate way that works in most cases for arbitrary types without the
need for `idl-font-lock-extra-types'.")

(defvar idl-font-lock-keywords idl-font-lock-keywords-3
  "Default expressions to highlight in CORBA IDL mode.")

(defun idl-font-lock-keywords-2 ()
  (c-compose-keywords-list idl-font-lock-keywords-2))
(defun idl-font-lock-keywords-3 ()
  (c-compose-keywords-list idl-font-lock-keywords-3))
(defun idl-font-lock-keywords ()
  (c-compose-keywords-list idl-font-lock-keywords))


;;; Pike.

(c-override-default-keywords 'pike-font-lock-keywords)

(defconst pike-font-lock-keywords-1 (c-lang-const c-matchers-1 pike)
  "Minimal font locking for Pike mode.
Fontifies only preprocessor directives (in addition to the syntactic
fontification of strings and comments).")

(defconst pike-font-lock-keywords-2 (c-lang-const c-matchers-2 pike)
  "Fast normal font locking for Pike mode.
In addition to `pike-font-lock-keywords-1', this adds fontification of
keywords, simple types, declarations that are easy to recognize, the
user defined types on `pike-font-lock-extra-types', and the doc
comment styles specified by `c-doc-comment-style'.")

(defconst pike-font-lock-keywords-3 (c-lang-const c-matchers-3 pike)
  "Accurate normal font locking for Pike mode.
Like the variable `pike-font-lock-keywords-2' but detects declarations in a more
accurate way that works in most cases for arbitrary types without the
need for `pike-font-lock-extra-types'.")

(defvar pike-font-lock-keywords pike-font-lock-keywords-3
  "Default expressions to highlight in Pike mode.")

(defun pike-font-lock-keywords-2 ()
  (c-compose-keywords-list pike-font-lock-keywords-2))
(defun pike-font-lock-keywords-3 ()
  (c-compose-keywords-list pike-font-lock-keywords-3))
(defun pike-font-lock-keywords ()
  (c-compose-keywords-list pike-font-lock-keywords))


;;; Doc comments.

(defun c-font-lock-doc-comments (prefix limit keywords)
  ;; Fontify the comments between the point and LIMIT whose start
  ;; matches PREFIX with `c-doc-face-name'.  Assumes comments have been
  ;; fontified with `font-lock-comment-face' already.  nil is always
  ;; returned.
  ;;
  ;; After the fontification of a matching comment, fontification
  ;; according to KEYWORDS is applied inside it.  It's a list like
  ;; `font-lock-keywords' except that anchored matches and eval
  ;; clauses aren't supported and that some abbreviated forms can't be
  ;; used.  The buffer is narrowed to the comment while KEYWORDS is
  ;; applied; leading comment starters are included but trailing
  ;; comment enders for block comment are not.
  ;;
  ;; Note that faces added through KEYWORDS should never replace the
  ;; existing `c-doc-face-name' face since the existence of that face
  ;; is used as a flag in other code to skip comments.
  ;;
  ;; This function might do hidden buffer changes.

  (let (comment-beg region-beg)
    (if (eq (get-text-property (point) 'face)
	    'font-lock-comment-face)
	;; Handle the case when the fontified region starts inside a
	;; comment.
	(let ((start (c-literal-start)))
	  (setq region-beg (point))
	  (when start
	    (goto-char start))
	  (when (looking-at prefix)
	    (setq comment-beg (point)))))

    (while (or
	    comment-beg

	    ;; Search for the prefix until a match is found at the start
	    ;; of a comment.
	    (while (when (re-search-forward prefix limit t)
		     (setq comment-beg (match-beginning 0))
		     (or (not (c-got-face-at comment-beg
					     c-literal-faces))
			 (and (/= comment-beg (point-min))
			      (c-got-face-at (1- comment-beg)
					     c-literal-faces))))
	      (setq comment-beg nil))
	    (setq region-beg comment-beg))

      (if (elt (parse-partial-sexp comment-beg (+ comment-beg 2)) 7)
	  ;; Collect a sequence of doc style line comments.
	  (progn
	    (goto-char comment-beg)
	    (while (and (progn
			  (c-forward-single-comment)
			  (skip-syntax-forward " ")
			  (< (point) limit))
			(looking-at prefix))))
	(goto-char comment-beg)
	(c-forward-single-comment))
      (if (> (point) limit) (goto-char limit))
      (setq comment-beg nil)

      (let ((region-end (point))
	    (keylist keywords) keyword matcher highlights)
	(c-put-font-lock-face region-beg region-end c-doc-face-name)
	(save-restriction
	  ;; Narrow to the doc comment.  Among other things, this
	  ;; helps by making "^" match at the start of the comment.
	  ;; Do not include a trailing block comment ender, though.
	  (and (> region-end (1+ region-beg))
	       (progn (goto-char region-end)
		      (backward-char 2)
		      (looking-at "\\*/"))
	       (setq region-end (point)))
	  (narrow-to-region region-beg region-end)

	  (while keylist
	    (setq keyword (car keylist)
		  keylist (cdr keylist)
		  matcher (car keyword))
	    (goto-char region-beg)
	    (while (if (stringp matcher)
		       (re-search-forward matcher region-end t)
		     (funcall matcher region-end))
	      (setq highlights (cdr keyword))
	      (if (consp (car highlights))
		  (while highlights
		    (font-lock-apply-highlight (car highlights))
		    (setq highlights (cdr highlights)))
		(font-lock-apply-highlight highlights))))

	  (goto-char region-end)))))
  nil)
(put 'c-font-lock-doc-comments 'lisp-indent-function 2)

(defun c-find-invalid-doc-markup (regexp limit)
  ;; Used to fontify invalid markup in doc comments after the correct
  ;; ones have been fontified: Find the first occurrence of REGEXP
  ;; between the point and LIMIT that only is fontified with
  ;; `c-doc-face-name'.  If a match is found then submatch 0 surrounds
  ;; the first char and t is returned, otherwise nil is returned.
  ;;
  ;; This function might do hidden buffer changes.
  (let (start)
    (while (if (re-search-forward regexp limit t)
	       (not (eq (get-text-property
			 (setq start (match-beginning 0)) 'face)
			c-doc-face-name))
	     (setq start nil)))
    (when start
      (store-match-data (list (copy-marker start)
			      (copy-marker (1+ start))))
      t)))

;; GtkDoc patterns contributed by Masatake YAMATO <jet@gyve.org>.

(defconst gtkdoc-font-lock-doc-comments
  (let ((symbol "[a-zA-Z0-9_]+")
	(header "^ \\* "))
    `((,(concat header "\\("     symbol "\\):[ \t]*$")
       1 ,c-doc-markup-face-name prepend nil)
      (,(concat                  symbol     "()")
       0 ,c-doc-markup-face-name prepend nil)
      (,(concat header "\\(" "@" symbol "\\):")
       1 ,c-doc-markup-face-name prepend nil)
      (,(concat "[#%@]" symbol)
       0 ,c-doc-markup-face-name prepend nil))
    ))

(defconst gtkdoc-font-lock-doc-protection
  `(("< \\(public\\|private\\|protected\\) >"
     1 ,c-doc-markup-face-name prepend nil)))

(defconst gtkdoc-font-lock-keywords
  `((,(lambda (limit)
	(c-font-lock-doc-comments "/\\*\\*$" limit
	  gtkdoc-font-lock-doc-comments)
	(c-font-lock-doc-comments "/\\*< " limit
	  gtkdoc-font-lock-doc-protection)
	))))

;; Javadoc.

(defconst javadoc-font-lock-doc-comments
  `(("{@[a-z]+[^}\n\r]*}"		; "{@foo ...}" markup.
     0 ,c-doc-markup-face-name prepend nil)
    ("^\\(/\\*\\)?\\(\\s \\|\\*\\)*\\(@[a-z]+\\)" ; "@foo ..." markup.
     3 ,c-doc-markup-face-name prepend nil)
    (,(concat "</?\\sw"			; HTML tags.
	      "\\("
	      (concat "\\sw\\|\\s \\|[=\n\r*.:]\\|"
		      "\"[^\"]*\"\\|'[^']*'")
	      "\\)*>")
     0 ,c-doc-markup-face-name prepend nil)
    ("&\\(\\sw\\|[.:]\\)+;"		; HTML entities.
     0 ,c-doc-markup-face-name prepend nil)
    ;; Fontify remaining markup characters as invalid.  Note
    ;; that the Javadoc spec is hazy about when "@" is
    ;; allowed in non-markup use.
    (,(lambda (limit)
	(c-find-invalid-doc-markup "[<>&]\\|{@" limit))
     0 'font-lock-warning-face prepend nil)))

(defconst javadoc-font-lock-keywords
  `((,(lambda (limit)
	(c-font-lock-doc-comments "/\\*\\*" limit
	  javadoc-font-lock-doc-comments)))))

;; Pike autodoc.

(defconst autodoc-decl-keywords
  ;; Adorned regexp matching the keywords that introduce declarations
  ;; in Pike Autodoc.
  (cc-eval-when-compile
    (c-make-keywords-re t '("@decl" "@elem" "@index" "@member") 'pike-mode)))

(defconst autodoc-decl-type-keywords
  ;; Adorned regexp matching the keywords that are followed by a type.
  (cc-eval-when-compile
    (c-make-keywords-re t '("@elem" "@member") 'pike-mode)))

(defun autodoc-font-lock-line-markup (limit)
  ;; Fontify all line oriented keywords between the point and LIMIT.
  ;; Nil is always returned.
  ;;
  ;; This function might do hidden buffer changes.

  (let ((line-re (concat "^\\(\\(/\\*!\\|\\s *\\("
			 c-current-comment-prefix
			 "\\)\\)\\s *\\)@[A-Za-z_-]+\\(\\s \\|$\\)"))
	(markup-faces (list c-doc-markup-face-name c-doc-face-name)))

    (while (re-search-forward line-re limit t)
      (goto-char (match-end 1))

      (if (looking-at autodoc-decl-keywords)
	  (let* ((kwd-pos (point))
		 (start (match-end 1))
		 (pos start)
		 end)

	    (c-put-font-lock-face (point) pos markup-faces)

	    ;; Put a declaration end mark at the markup keyword and
	    ;; remove the faces from the rest of the line so that it
	    ;; gets refontified as a declaration later on by
	    ;; `c-font-lock-declarations'.
	    (c-put-char-property (1- pos) 'c-type 'c-decl-end)
	    (goto-char pos)
	    (while (progn
		     (end-of-line)
		     (setq end (point))
		     (and (eq (char-before) ?@)
			  (not (eobp))
			  (progn (forward-char)
				 (skip-syntax-forward " ")
				 (looking-at c-current-comment-prefix))))
	      (goto-char (match-end 0))
	      (c-remove-font-lock-face pos (1- end))
	      (c-put-font-lock-face (1- end) end markup-faces)
	      (setq pos (point)))

	    ;; Include the final newline in the removed area.  This
	    ;; has no visual effect but it avoids some tricky special
	    ;; cases in the testsuite wrt the differences in string
	    ;; fontification in Emacs vs XEmacs.
	    (c-remove-font-lock-face pos (min (1+ (point)) (point-max)))

	    ;; Must handle string literals explicitly inside the declaration.
	    (goto-char start)
	    (while (re-search-forward
		    "\"\\([^\\\"]\\|\\\\.\\)*\"\\|'\\([^\\']\\|\\\\.\\)*'"
		    end 'move)
	      (c-put-font-lock-string-face (match-beginning 0)
					   (point)))

	    ;; Fontify types after keywords that always are followed
	    ;; by them.
	    (goto-char kwd-pos)
	    (when (looking-at autodoc-decl-type-keywords)
	      (c-fontify-types-and-refs ((c-promote-possible-types t))
		(goto-char start)
		(c-forward-syntactic-ws)
		(c-forward-type))))

	;; Mark each whole line as markup, as long as the logical line
	;; continues.
	(while (progn
		 (c-put-font-lock-face (point)
				       (progn (end-of-line) (point))
				       markup-faces)
		 (and (eq (char-before) ?@)
		      (not (eobp))
		      (progn (forward-char)
			     (skip-syntax-forward " ")
			     (looking-at c-current-comment-prefix))))
	  (goto-char (match-end 0))))))

  nil)

(defconst autodoc-font-lock-doc-comments
  `(("@\\(\\w+{\\|\\[\\([^]@\n\r]\\|@@\\)*\\]\\|[@}]\\|$\\)"
     ;; In-text markup.
     0 ,c-doc-markup-face-name prepend nil)
    (autodoc-font-lock-line-markup)
    ;; Fontify remaining markup characters as invalid.
    (,(lambda (limit)
	(c-find-invalid-doc-markup "@" limit))
     0 'font-lock-warning-face prepend nil)
    ))

(defun autodoc-font-lock-keywords ()
  ;; Note that we depend on that `c-current-comment-prefix' has got
  ;; its proper value here.
  ;;
  ;; This function might do hidden buffer changes.

  ;; The `c-type' text property with `c-decl-end' is used to mark the
  ;; end of the `autodoc-decl-keywords' occurrences to fontify the
  ;; following declarations.
  (setq c-type-decl-end-used t)

  `((,(lambda (limit)
	(c-font-lock-doc-comments "/[*/]!" limit
	  autodoc-font-lock-doc-comments)))))


;; 2006-07-10:  awk-font-lock-keywords has been moved back to cc-awk.el.
(cc-provide 'cc-fonts)

;; Local Variables:
;; indent-tabs-mode: t
;; tab-width: 8
;; End:
;;; cc-fonts.el ends here<|MERGE_RESOLUTION|>--- conflicted
+++ resolved
@@ -1271,15 +1271,10 @@
 	   (cons nil nil))
 	  ;; In a C++ member initialization list.
 	  ((and (eq (char-before match-pos) ?,)
-<<<<<<< HEAD
 		(c-major-mode-is 'c++-mode)
-		(save-excursion (c-back-over-member-initializers)))
-=======
-	  	(c-major-mode-is 'c++-mode)
-	  	(save-excursion
+		(save-excursion
 		  (goto-char match-pos)
 		  (c-back-over-member-initializers)))
->>>>>>> c0af83b6
 	   (c-put-char-property (1- match-pos) 'c-type 'c-not-decl)
 	   (cons 'not-decl nil))
 	  ;; At start of a declaration inside a declaration paren.
