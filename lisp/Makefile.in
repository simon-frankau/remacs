--- conflicted
+++ resolved
@@ -45,12 +45,9 @@
 	finder-inf.el \
 	subdirs.el \
 	eshell/esh-groups.el \
-<<<<<<< HEAD
+	mh-e/mh-loaddefs.el \
 	international/charprop.el \
 	international/uni-*.el
-=======
-	mh-e/mh-loaddefs.el
->>>>>>> c2ded1b7
 
 # Files to compile before others during a bootstrap.  This is done to
 # speed up the bootstrap process.  The CC files are compiled first
@@ -208,13 +205,8 @@
 # Note that this doesn't create .elc files.  It only recompiles if an
 # .elc is present.
 
-<<<<<<< HEAD
-recompile: doit $(lisp)/progmodes/cc-mode.elc
+recompile: doit mh-autoloads $(lisp)/progmodes/cc-mode.elc
 	LC_ALL=C $(EMACS) $(EMACSOPT) --eval "(batch-byte-recompile-directory 0)" $(lisp)
-=======
-recompile: doit mh-autoloads $(lisp)/progmodes/cc-mode.elc
-	$(EMACS) $(EMACSOPT) --eval "(batch-byte-recompile-directory 0)" $(lisp)
->>>>>>> c2ded1b7
 
 # CC Mode uses a compile time macro system which causes a compile time
 # dependency in cc-mode.elc on the macros in cc-langs.el and the
