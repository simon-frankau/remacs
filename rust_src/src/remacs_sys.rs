--- conflicted
+++ resolved
@@ -1686,14 +1686,6 @@
     pub fn Fexpand_file_name(filename: LispObject, default_directory: LispObject) -> LispObject;
     pub fn Ffind_file_name_handler(filename: LispObject, operation: LispObject) -> LispObject;
     pub fn window_list_1(
-<<<<<<< HEAD
-        window: Lisp_Object,
-        minibuf: Lisp_Object,
-        all_frames: Lisp_Object,
-    ) -> Lisp_Object;
-    pub fn buffer_local_value(variable: Lisp_Object, buffer: Lisp_Object) -> Lisp_Object;
-    pub fn Fuser_real_login_name() -> Lisp_Object;
-=======
         window: LispObject,
         minibuf: LispObject,
         all_frames: LispObject,
@@ -1701,7 +1693,6 @@
     pub fn buffer_local_value(variable: LispObject, buffer: LispObject) -> LispObject;
     pub fn downcase(c: c_int) -> c_int;
 
->>>>>>> 6c1b0d5c
 }
 
 /// Contains C definitions from the font.h header.
