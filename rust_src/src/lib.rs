#![allow(non_upper_case_globals)]
#![allow(non_snake_case)]
#![allow(private_no_mangle_fns)]
#![feature(proc_macro)]
#![cfg_attr(feature = "strict", deny(warnings))]
#![feature(global_allocator)]

// Wilfred/remacs#38 : Need to override the allocator for legacy unexec support on Mac.
#[cfg(all(not(test), target_os = "macos"))]
extern crate alloc_unexecmacosx;

#[macro_use]
extern crate lazy_static;

extern crate remacs_sys;

// Needed for linking.
#[allow(unused_extern_crates)]
extern crate remacs_lib;

extern crate remacs_macros;
extern crate libc;
extern crate md5;
extern crate rand;
extern crate sha1;
extern crate sha2;
extern crate base64 as base64_crate;

#[cfg(test)]
extern crate mock_derive;

#[cfg(test)]
mod functions;

#[macro_use]
mod eval;
mod lisp;
mod lists;
mod marker;
mod floatfns;
mod math;
mod numbers;
mod objects;
mod strings;
mod symbols;
#[macro_use]
mod vectors;
mod character;
mod base64;
mod crypto;
mod str2sig;
mod multibyte;
mod buffers;
mod windows;
mod frames;
mod hashtable;
mod interactive;
mod process;
mod fonts;
mod threads;
mod chartable;
mod category;
mod obarray;
mod editfns;
mod util;
mod minibuf;
mod cmds;
mod data;
mod fns;
mod dispnew;

#[cfg(all(not(test), target_os = "macos"))]
use alloc_unexecmacosx::OsxUnexecAlloc;

#[cfg(all(not(test), target_os = "macos"))]
#[global_allocator]
static ALLOCATOR: OsxUnexecAlloc = OsxUnexecAlloc;

use remacs_sys::Lisp_Subr;

pub use base64::base64_encode_1;
pub use base64::base64_decode_1;

pub use util::clip_to_bounds;

// Used in buffer.c
pub use buffers::Fbuffer_live_p;
pub use buffers::Fbuffer_modified_p;

// Used in window.c
pub use windows::Fwindow_buffer;

// used in process.c
pub use buffers::Fbuffer_name;

pub use buffers::validate_region;

// Used in nsfns.m
pub use buffers::Fbuffer_file_name;

// These need to be exported as bytecode.c depends upon them.
pub use math::Fplus;
pub use math::Fminus;
pub use math::Ftimes;
pub use math::Fmax;
pub use math::Fmin;
pub use math::Fquo;
pub use math::Flss;
pub use math::Fleq;
pub use math::Frem;
pub use math::Fadd1;
pub use math::Fsub1;
pub use math::arithcompare;
pub use editfns::Feobp;
pub use editfns::Fbobp;

// Widely used in the C codebase.
pub use lists::Fsetcar;
pub use lists::Fsetcdr;
pub use lists::Fcar;
pub use lists::Fcdr;
pub use lists::Fcar_safe;
pub use lists::Fcdr_safe;
pub use lists::Flistp;
pub use lists::Fnthcdr;
pub use lists::Fnth;
pub use lists::Fmemq;
pub use lists::Fmember;
pub use lists::Fassq;
pub use lists::Fassoc;
pub use lists::Frassq;
pub use lists::Frassoc;
pub use lists::Fdelq;
pub use lists::Fplist_get;
pub use lists::Fplist_member;
pub use lists::Fplist_put;
pub use lists::Fget;
pub use lists::Fput;
pub use lists::Flist;
pub use lists::Fmake_list;
pub use floatfns::extract_float;
pub use numbers::Frandom;
pub use objects::Fequal;
pub use objects::Fequal_including_properties;
pub use symbols::Fsymbolp;
pub use symbols::Fsymbol_name;
pub use symbols::Ffboundp;
pub use symbols::Fsymbol_function;
pub use symbols::Fsymbol_plist;
pub use symbols::Fkeywordp;
pub use symbols::Findirect_variable;
pub use symbols::indirect_variable;
pub use strings::Fstring_equal;
pub use strings::Fstring_as_multibyte;
pub use strings::Fstring_to_multibyte;
pub use strings::Fstring_to_unibyte;
pub use strings::Fmultibyte_string_p;
pub use strings::Fstring_lessp;
pub use vectors::Flength;
pub use vectors::Felt;
pub use vectors::Fsort;
pub use lists::merge;
pub use buffers::Fget_buffer;
pub use buffers::Fcurrent_buffer;
pub use buffers::Fset_buffer;
pub use obarray::intern_1;
pub use obarray::Fintern;
pub use obarray::Fintern_soft;
pub use marker::Fmarker_position;
pub use marker::Fmarker_buffer;
pub use windows::Fwindow_point;
pub use editfns::Fgoto_char;
pub use data::Findirect_function;
pub use data::indirect_function;
pub use process::Fget_buffer_process;
pub use dispnew::Fsleep_for;

// Used in fileio.c
pub use editfns::Fpoint;

// used in chartab.c
pub use chartable::Fset_char_table_parent;

// used in category.c
pub use category::Fcategory_table_p;

// Used in process.c
pub use str2sig::str2sig;
pub use process::Fget_process;

// Used in character.c
pub use multibyte::char_resolve_modifier_mask;
pub use multibyte::char_string;
pub use multibyte::string_char;
pub use multibyte::count_size_as_multibyte;
pub use multibyte::multibyte_chars_in_text;
pub use multibyte::parse_str_as_multibyte;
pub use multibyte::str_as_multibyte;
pub use multibyte::str_to_multibyte;
pub use multibyte::str_as_unibyte;
pub use multibyte::str_to_unibyte;

// Used in bytecode.c, charset.c
pub use editfns::Fchar_after;

// Used in xdisp.c
pub use buffers::Foverlay_start;
pub use buffers::Foverlay_end;

// Used in window.c, macros.c
pub use interactive::Fprefix_numeric_value;
pub use editfns::Fbolp;
pub use editfns::Feolp;

// Used in minibuffer.c
pub use windows::Fwindow_minibuffer_p;

// Used in term.c, dired.c
pub use objects::Fidentity;

// Used in xdisp.c, coding.c, et. al.
pub use hashtable::Fgethash;
pub use hashtable::Fremhash;
pub use hashtable::Fputhash;

#[cfg(test)]
pub use functions::make_float;

extern "C" {
    fn defsubr(sname: *const Lisp_Subr);
}

#[no_mangle]
pub extern "C" fn rust_init_syms() {
    unsafe {
        defsubr(&*buffers::Soverlayp);
        defsubr(&*buffers::Sbuffer_live_p);
        defsubr(&*buffers::Sget_buffer);
        defsubr(&*buffers::Scurrent_buffer);
        defsubr(&*buffers::Sbuffer_file_name);
        defsubr(&*buffers::Sbuffer_modified_p);
        defsubr(&*buffers::Sbuffer_modified_tick);
        defsubr(&*buffers::Sbuffer_chars_modified_tick);
        defsubr(&*buffers::Sbuffer_name);
        defsubr(&*buffers::Sset_buffer);
        defsubr(&*buffers::Soverlay_start);
        defsubr(&*buffers::Soverlay_end);
        defsubr(&*buffers::Soverlay_buffer);
        defsubr(&*windows::Swindowp);
        defsubr(&*windows::Swindow_minibuffer_p);
        defsubr(&*windows::Swindow_live_p);
        defsubr(&*windows::Swindow_point);
        defsubr(&*windows::Sselected_window);
        defsubr(&*windows::Swindow_buffer);
        defsubr(&*windows::Swindow_valid_p);
        defsubr(&*windows::Swindow_start);
        defsubr(&*windows::Swindow_margins);
        defsubr(&*windows::Sminibuffer_selected_window);
        defsubr(&*process::Sget_process);
        defsubr(&*process::Sprocessp);
        defsubr(&*process::Sprocess_name);
        defsubr(&*process::Sget_buffer_process);
        defsubr(&*lists::Satom);
        defsubr(&*lists::Slistp);
        defsubr(&*lists::Snlistp);
        defsubr(&*math::Smod);
        defsubr(&*math::Splus);
        defsubr(&*math::Sminus);
        defsubr(&*math::Stimes);
        defsubr(&*math::Squo);
        defsubr(&*math::Slogand);
        defsubr(&*math::Slogior);
        defsubr(&*math::Slogxor);
        defsubr(&*math::Smax);
        defsubr(&*math::Smin);
        defsubr(&*math::Sabs);
        defsubr(&*math::Seqlsign);
        defsubr(&*math::Slss);
        defsubr(&*math::Sgtr);
        defsubr(&*math::Sleq);
        defsubr(&*math::Sgeq);
        defsubr(&*math::Sneq);
        defsubr(&*math::Srem);
        defsubr(&*math::Sadd1);
        defsubr(&*math::Ssub1);
        defsubr(&*math::Slognot);
        defsubr(&*numbers::Sintegerp);
        defsubr(&*numbers::Sinteger_or_marker_p);
        defsubr(&*numbers::Sfloatp);
        defsubr(&*numbers::Snatnump);
        defsubr(&*numbers::Snumber_or_marker_p);
        defsubr(&*numbers::Snumberp);
        defsubr(&*numbers::Srandom);
        defsubr(&*objects::Snull);
        defsubr(&*objects::Seq);
        defsubr(&*objects::Seql);
        defsubr(&*objects::Sequal);
        defsubr(&*objects::Sequal_including_properties);
        defsubr(&*objects::Sidentity);
        defsubr(&*symbols::Ssymbolp);
        defsubr(&*symbols::Ssymbol_name);
        defsubr(&*symbols::Sfboundp);
        defsubr(&*symbols::Ssymbol_function);
        defsubr(&*symbols::Ssymbol_plist);
        defsubr(&*symbols::Ssetplist);
        defsubr(&*symbols::Sfmakunbound);
        defsubr(&*symbols::Skeywordp);
        defsubr(&*symbols::Sindirect_variable);
        defsubr(&*lists::Sconsp);
        defsubr(&*lists::Ssetcar);
        defsubr(&*lists::Ssetcdr);
        defsubr(&*lists::Scar);
        defsubr(&*lists::Scdr);
        defsubr(&*lists::Scar_safe);
        defsubr(&*lists::Scdr_safe);
        defsubr(&*lists::Snthcdr);
        defsubr(&*lists::Snth);
        defsubr(&*lists::Smemq);
        defsubr(&*lists::Smemql);
        defsubr(&*lists::Smember);
        defsubr(&*lists::Sassq);
        defsubr(&*lists::Sassoc);
        defsubr(&*lists::Srassq);
        defsubr(&*lists::Srassoc);
        defsubr(&*lists::Sdelq);
        defsubr(&*lists::Splist_get);
        defsubr(&*lists::Slax_plist_get);
        defsubr(&*lists::Splist_member);
        defsubr(&*lists::Splist_put);
        defsubr(&*lists::Slax_plist_put);
        defsubr(&*lists::Sget);
        defsubr(&*lists::Sput);
        defsubr(&*lists::Slist);
        defsubr(&*lists::Smake_list);
        defsubr(&*lists::Ssafe_length);
        defsubr(&*marker::Smarkerp);
        defsubr(&*marker::Smarker_position);
        defsubr(&*marker::Smarker_buffer);
        defsubr(&*strings::Sstringp);
        defsubr(&*strings::Smultibyte_string_p);
        defsubr(&*base64::Sbase64_encode_string);
        defsubr(&*base64::Sbase64_decode_string);
        defsubr(&*strings::Sstring_bytes);
        defsubr(&*strings::Sstring_equal);
        defsubr(&*strings::Sstring_as_multibyte);
        defsubr(&*strings::Sstring_to_multibyte);
        defsubr(&*strings::Sstring_to_unibyte);
        defsubr(&*strings::Sstring_lessp);
        defsubr(&*character::Smax_char);
        defsubr(&*character::Scharacterp);
        defsubr(&*character::Schar_or_string_p);
        defsubr(&*character::Sunibyte_char_to_multibyte);
        defsubr(&*character::Smultibyte_char_to_unibyte);
        defsubr(&*vectors::Sarrayp);
        defsubr(&*vectors::Sbool_vector_p);
        defsubr(&*vectors::Sbufferp);
        defsubr(&*vectors::Sbyte_code_function_p);
        defsubr(&*vectors::Schar_table_p);
        defsubr(&*vectors::Scondition_variable_p);
        defsubr(&*vectors::Smutexp);
        defsubr(&*vectors::Ssequencep);
        defsubr(&*vectors::Ssort);
        defsubr(&*vectors::Ssubrp);
        defsubr(&*vectors::Sthreadp);
        defsubr(&*vectors::Svector_or_char_table_p);
        defsubr(&*vectors::Svectorp);
        defsubr(&*vectors::Slength);
        defsubr(&*vectors::Selt);
        defsubr(&*vectors::Srecordp);
        defsubr(&*hashtable::Scopy_hash_table);
        defsubr(&*hashtable::Sgethash);
        defsubr(&*hashtable::Sremhash);
        defsubr(&*hashtable::Shash_table_p);
        defsubr(&*hashtable::Sputhash);
        defsubr(&*hashtable::Smaphash);
        defsubr(&*hashtable::Shash_table_count);
        defsubr(&*fonts::Sfontp);
        defsubr(&*crypto::Smd5);
        defsubr(&*crypto::Ssecure_hash);
        defsubr(&*crypto::Sbuffer_hash);
        defsubr(&*interactive::Sprefix_numeric_value);
        defsubr(&*chartable::Schar_table_subtype);
        defsubr(&*chartable::Schar_table_parent);
        defsubr(&*chartable::Sset_char_table_parent);
        defsubr(&*category::Scategory_table_p);
        defsubr(&*category::Scategory_table);
        defsubr(&*obarray::Sintern_soft);
        defsubr(&*obarray::Sintern);

        defsubr(&*floatfns::Sisnan);
        defsubr(&*floatfns::Sacos);
        defsubr(&*floatfns::Sasin);
        defsubr(&*floatfns::Satan);
        defsubr(&*floatfns::Scos);
        defsubr(&*floatfns::Ssin);
        defsubr(&*floatfns::Stan);
        defsubr(&*floatfns::Slog);
        defsubr(&*floatfns::Ssqrt);
        defsubr(&*floatfns::Sexp);
        defsubr(&*floatfns::Sffloor);
        defsubr(&*floatfns::Sfceiling);
        defsubr(&*floatfns::Sftruncate);
        defsubr(&*floatfns::Sfloat);
        defsubr(&*floatfns::Scopysign);
        defsubr(&*floatfns::Sfrexp);
        defsubr(&*floatfns::Sldexp);
        defsubr(&*floatfns::Sexpt);
        defsubr(&*floatfns::Slogb);
        defsubr(&*floatfns::Sfround);
        defsubr(&*floatfns::Sceiling);
        defsubr(&*floatfns::Sfloor);
        defsubr(&*floatfns::Sround);
        defsubr(&*floatfns::Struncate);
        defsubr(&*editfns::Spoint);
        defsubr(&*editfns::Sbuffer_size);
        defsubr(&*editfns::Seobp);
        defsubr(&*editfns::Sbobp);
        defsubr(&*editfns::Sbolp);
        defsubr(&*editfns::Seolp);
        defsubr(&*editfns::Sregion_beginning);
        defsubr(&*editfns::Sregion_end);
        defsubr(&*editfns::Smark_marker);
        defsubr(&*editfns::Spoint_min);
        defsubr(&*editfns::Spoint_max);
        defsubr(&*editfns::Sgoto_char);
<<<<<<< HEAD
        defsubr(&*editfns::Sinsert_byte);
=======
        defsubr(&*editfns::Schar_after);
>>>>>>> 9b837970
        defsubr(&*fns::Sfeaturep);
        defsubr(&*minibuf::Sminibufferp);
        defsubr(&*minibuf::Sactive_minibuffer_window);
        defsubr(&*threads::Sthread_name);
        defsubr(&*cmds::Sforward_point);
        defsubr(&*data::Sindirect_function);
        defsubr(&*frames::Sselected_frame);
        defsubr(&*dispnew::Ssleep_for);
    }
}<|MERGE_RESOLUTION|>--- conflicted
+++ resolved
@@ -423,11 +423,8 @@
         defsubr(&*editfns::Spoint_min);
         defsubr(&*editfns::Spoint_max);
         defsubr(&*editfns::Sgoto_char);
-<<<<<<< HEAD
         defsubr(&*editfns::Sinsert_byte);
-=======
         defsubr(&*editfns::Schar_after);
->>>>>>> 9b837970
         defsubr(&*fns::Sfeaturep);
         defsubr(&*minibuf::Sminibufferp);
         defsubr(&*minibuf::Sactive_minibuffer_window);
